/*
 *    Copyright 2018 Insolar
 *
 *    Licensed under the Apache License, Version 2.0 (the "License");
 *    you may not use this file except in compliance with the License.
 *    You may obtain a copy of the License at
 *
 *        http://www.apache.org/licenses/LICENSE-2.0
 *
 *    Unless required by applicable law or agreed to in writing, software
 *    distributed under the License is distributed on an "AS IS" BASIS,
 *    WITHOUT WARRANTIES OR CONDITIONS OF ANY KIND, either express or implied.
 *    See the License for the specific language governing permissions and
 *    limitations under the License.
 */

package packets

import (
	"crypto"

	"github.com/insolar/insolar/core"
	"github.com/pkg/errors"
)

type GlobuleHashSignature [SignatureLength]byte

type Phase2Packet struct {
	// -------------------- Header
	packetHeader PacketHeader

	// -------------------- Section 1
	globuleHashSignature    GlobuleHashSignature
	bitSet                  BitSet
	SignatureHeaderSection1 [SignatureLength]byte

	// -------------------- Section 2 (optional)
	votesAndAnswers         []ReferendumVote
	SignatureHeaderSection2 [SignatureLength]byte
}

<<<<<<< HEAD
func NewPhase2Packet(globuleHashSignature GlobuleHashSignature, bitSet BitSet) *Phase2Packet {
	result := &Phase2Packet{
		globuleHashSignature: globuleHashSignature,
		bitSet:               bitSet,
	}
=======
func NewPhase2Packet() *Phase2Packet {
	result := &Phase2Packet{}
>>>>>>> 9151407b
	result.packetHeader.PacketT = Phase2
	return result
}

func (p2p *Phase2Packet) GetType() PacketType {
	return p2p.packetHeader.PacketT
}

func (p2p *Phase2Packet) GetOrigin() core.ShortNodeID {
	return p2p.packetHeader.OriginNodeID
<<<<<<< HEAD
}

func (p2p *Phase2Packet) GetTarget() core.ShortNodeID {
	return p2p.packetHeader.TargetNodeID
}

func (p2p *Phase2Packet) SetRouting(origin, target core.ShortNodeID) {
	p2p.packetHeader.OriginNodeID = origin
	p2p.packetHeader.TargetNodeID = target
	p2p.packetHeader.HasRouting = true
}

=======
}

func (p2p *Phase2Packet) GetTarget() core.ShortNodeID {
	return p2p.packetHeader.TargetNodeID
}

func (p2p *Phase2Packet) SetRouting(origin, target core.ShortNodeID) {
	p2p.packetHeader.OriginNodeID = origin
	p2p.packetHeader.TargetNodeID = target
	p2p.packetHeader.HasRouting = true
}

>>>>>>> 9151407b
func (p2p *Phase2Packet) Verify(crypto core.CryptographyService, key crypto.PublicKey) error {
	raw, err := p2p.rawFirstPart()
	if err != nil {
		return errors.Wrap(err, "Failed to get raw first part of phase 2 packet")
	}
	valid := crypto.Verify(key, core.SignatureFromBytes(p2p.SignatureHeaderSection1[:]), raw)
	if !valid {
		return errors.New("first part bad signature")
	}

	if !p2p.hasSection2() {
		return nil
	}

	raw, err = p2p.rawSecondPart()
	if err != nil {
		return errors.Wrap(err, "Failed to get raw second part of phase 2 packet")
	}
	valid = crypto.Verify(key, core.SignatureFromBytes(p2p.SignatureHeaderSection2[:]), raw)
	if !valid {
		return errors.New("second part bad signature")
	}
	return nil
}

func (p2p *Phase2Packet) Sign(cryptographyService core.CryptographyService) error {
	raw, err := p2p.rawFirstPart()
	if err != nil {
		return errors.Wrap(err, "Failed to get raw first part of phase 2 packet")
	}
	signature, err := cryptographyService.Sign(raw)
	if err != nil {
		return errors.Wrap(err, "Failed to sign first part of phase 2 packet")
	}
	copy(p2p.SignatureHeaderSection1[:], signature.Bytes()[:SignatureLength])
<<<<<<< HEAD

	if !p2p.hasSection2() {
		return nil
=======

	if !p2p.hasSection2() {
		return nil
	}

	raw, err = p2p.rawSecondPart()
	if err != nil {
		return errors.Wrap(err, "Failed to get raw second part of phase 2 packet")
	}
	signature, err = cryptographyService.Sign(raw)
	if err != nil {
		return errors.Wrap(err, "Failed to sign second part of phase 2 packet")
>>>>>>> 9151407b
	}
	copy(p2p.SignatureHeaderSection2[:], signature.Bytes()[:SignatureLength])

	return nil
}

<<<<<<< HEAD
	raw, err = p2p.rawSecondPart()
	if err != nil {
		return errors.Wrap(err, "Failed to get raw second part of phase 2 packet")
	}
	signature, err = cryptographyService.Sign(raw)
	if err != nil {
		return errors.Wrap(err, "Failed to sign second part of phase 2 packet")
	}
	copy(p2p.SignatureHeaderSection2[:], signature.Bytes()[:SignatureLength])

	return nil
}

=======
>>>>>>> 9151407b
func (p2p *Phase2Packet) GetPulseNumber() core.PulseNumber {
	return core.PulseNumber(p2p.packetHeader.Pulse)
}

func (p2p *Phase2Packet) IsPhase3Needed() bool {
	return p2p.packetHeader.f00
}

func (p2p *Phase2Packet) hasSection2() bool {
	return p2p.packetHeader.f01
}

func (p2p *Phase2Packet) GetGlobuleHashSignature() GlobuleHashSignature {
	return p2p.globuleHashSignature
}

func (p2p *Phase2Packet) SetGlobuleHashSignature(globuleHashSignature []byte) error {
	if len(globuleHashSignature) == SignatureLength {
		copy(p2p.globuleHashSignature[:], globuleHashSignature[:SignatureLength])
		return nil
	}

	return errors.New("invalid proof fields len")
}

func (p2p *Phase2Packet) GetBitSet() BitSet {
	return p2p.bitSet
}

func (p2p *Phase2Packet) SetBitSet(bitset BitSet) {
	p2p.bitSet = bitset
}

func (p2p *Phase2Packet) ContainsRequests() bool {
	for _, vote := range p2p.votesAndAnswers {
		if vote.Type() == TypeMissingNode {
			return true
		}
	}
	return false
}

func (p2p *Phase2Packet) ContainsResponses() bool {
	for _, vote := range p2p.votesAndAnswers {
		if vote.Type() == TypeMissingNodeSupplementaryVote || vote.Type() == TypeMissingNodeClaim {
			return true
		}
	}
	return false
}

func (p2p *Phase2Packet) AddVote(vote ReferendumVote) {
	// TODO: check size

	p2p.votesAndAnswers = append(p2p.votesAndAnswers, vote)
	p2p.packetHeader.f01 = true
}

func (p2p *Phase2Packet) GetVotes() []ReferendumVote {
	return p2p.votesAndAnswers
}<|MERGE_RESOLUTION|>--- conflicted
+++ resolved
@@ -39,16 +39,8 @@
 	SignatureHeaderSection2 [SignatureLength]byte
 }
 
-<<<<<<< HEAD
-func NewPhase2Packet(globuleHashSignature GlobuleHashSignature, bitSet BitSet) *Phase2Packet {
-	result := &Phase2Packet{
-		globuleHashSignature: globuleHashSignature,
-		bitSet:               bitSet,
-	}
-=======
 func NewPhase2Packet() *Phase2Packet {
 	result := &Phase2Packet{}
->>>>>>> 9151407b
 	result.packetHeader.PacketT = Phase2
 	return result
 }
@@ -59,7 +51,6 @@
 
 func (p2p *Phase2Packet) GetOrigin() core.ShortNodeID {
 	return p2p.packetHeader.OriginNodeID
-<<<<<<< HEAD
 }
 
 func (p2p *Phase2Packet) GetTarget() core.ShortNodeID {
@@ -72,20 +63,6 @@
 	p2p.packetHeader.HasRouting = true
 }
 
-=======
-}
-
-func (p2p *Phase2Packet) GetTarget() core.ShortNodeID {
-	return p2p.packetHeader.TargetNodeID
-}
-
-func (p2p *Phase2Packet) SetRouting(origin, target core.ShortNodeID) {
-	p2p.packetHeader.OriginNodeID = origin
-	p2p.packetHeader.TargetNodeID = target
-	p2p.packetHeader.HasRouting = true
-}
-
->>>>>>> 9151407b
 func (p2p *Phase2Packet) Verify(crypto core.CryptographyService, key crypto.PublicKey) error {
 	raw, err := p2p.rawFirstPart()
 	if err != nil {
@@ -121,31 +98,11 @@
 		return errors.Wrap(err, "Failed to sign first part of phase 2 packet")
 	}
 	copy(p2p.SignatureHeaderSection1[:], signature.Bytes()[:SignatureLength])
-<<<<<<< HEAD
-
-	if !p2p.hasSection2() {
-		return nil
-=======
 
 	if !p2p.hasSection2() {
 		return nil
 	}
 
-	raw, err = p2p.rawSecondPart()
-	if err != nil {
-		return errors.Wrap(err, "Failed to get raw second part of phase 2 packet")
-	}
-	signature, err = cryptographyService.Sign(raw)
-	if err != nil {
-		return errors.Wrap(err, "Failed to sign second part of phase 2 packet")
->>>>>>> 9151407b
-	}
-	copy(p2p.SignatureHeaderSection2[:], signature.Bytes()[:SignatureLength])
-
-	return nil
-}
-
-<<<<<<< HEAD
 	raw, err = p2p.rawSecondPart()
 	if err != nil {
 		return errors.Wrap(err, "Failed to get raw second part of phase 2 packet")
@@ -159,8 +116,6 @@
 	return nil
 }
 
-=======
->>>>>>> 9151407b
 func (p2p *Phase2Packet) GetPulseNumber() core.PulseNumber {
 	return core.PulseNumber(p2p.packetHeader.Pulse)
 }
