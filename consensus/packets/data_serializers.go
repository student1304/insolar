/*
 *    Copyright 2018 Insolar
 *
 *    Licensed under the Apache License, Version 2.0 (the "License");
 *    you may not use this file except in compliance with the License.
 *    You may obtain a copy of the License at
 *
 *        http://www.apache.org/licenses/LICENSE-2.0
 *
 *    Unless required by applicable law or agreed to in writing, software
 *    distributed under the License is distributed on an "AS IS" BASIS,
 *    WITHOUT WARRANTIES OR CONDITIONS OF ANY KIND, either express or implied.
 *    See the License for the specific language governing permissions and
 *    limitations under the License.
 */

package packets

import (
	"bytes"
	"encoding/binary"
	"io"
	"io/ioutil"

	"github.com/pkg/errors"
)

var defaultByteOrder = binary.BigEndian

// ----------------------------------PHASE 1--------------------------------

// routInfoMasks auxiliar constants
const (
	// take low bit
	hasRoutingMask = 0x1

	packetTypeMask   = 0x7f
	packetTypeOffset = 1
)

func (ph *PacketHeader) parseRouteInfo(routInfo uint8) {
	ph.PacketT = PacketType(routInfo&packetTypeMask) >> packetTypeOffset
	ph.HasRouting = (routInfo & hasRoutingMask) == 1
}

func (ph *PacketHeader) compactRouteInfo() uint8 {
	var result uint8
	result |= uint8(ph.PacketT) << packetTypeOffset

	if ph.HasRouting {
		result |= hasRoutingMask
	}

	return result
}

// PulseAndCustomFlags auxiliar constants
const (
	// take bit before high bit
	f00Mask  = 0x40000000
	f00Shift = 30

	// take high bit
	f01Mask   = 0x80000000
	f01Shift  = 31
	pulseMask = 0x3fffffff
)

func (ph *PacketHeader) parsePulseAndCustomFlags(pulseAndCustomFlags uint32) {
	ph.f01 = (pulseAndCustomFlags >> f01Shift) == 1
	ph.f00 = ((pulseAndCustomFlags & f00Mask) >> f00Shift) == 1
	ph.Pulse = pulseAndCustomFlags & pulseMask
}

func (ph *PacketHeader) compactPulseAndCustomFlags() uint32 {
	var result uint32
	if ph.f01 {
		result |= f01Mask
	}
	if ph.f00 {
		result |= f00Mask
	}
	result |= ph.Pulse & pulseMask

	return result
}

func (p1p *Phase1Packet) DeserializeWithoutHeader(data io.Reader, header *PacketHeader) error {
	if header == nil {
		return errors.New("[ Phase1Packet.DeserializeWithoutHeader ] Can't deserialize pulseData")
	}
	if header.PacketT != Phase1 {
		return errors.New("[ Phase1Packet.DeserializeWithoutHeader ] Wrong packet type")
	}

	p1p.packetHeader = *header

	err := p1p.pulseData.Deserialize(data)
	if err != nil {
		return errors.Wrap(err, "[ Phase1Packet.DeserializeWithoutHeader ] Can't deserialize pulseData")
	}

	err = p1p.proofNodePulse.Deserialize(data)
	if err != nil {
		return errors.Wrap(err, "[ Phase1Packet.DeserializeWithoutHeader ] Can't deserialize proofNodePulse")
	}

	if p1p.hasSection2() {
		claimsBuf, err := ioutil.ReadAll(data)
		if err != nil {
			return errors.Wrap(err, "[ Phase1Packet.DeserializeWithoutHeader ] Can't read Section 2")
		}
		claimsSize := len(claimsBuf) - SignatureLength

		p1p.claims, err = parseReferendumClaim(claimsBuf[:claimsSize])
		if err != nil {
			return errors.Wrap(err, "[ Phase1Packet.DeserializeWithoutHeader ] Can't parseReferendumClaim")
		}

		data = bytes.NewReader(claimsBuf[claimsSize:])
	}

	p1p.Signature = make([]byte, SignatureLength)
	err = binary.Read(data, defaultByteOrder, p1p.Signature)
	if err != nil {
		return errors.Wrap(err, "[ Phase1Packet.DeserializeWithoutHeader ] Can't read signature")
	}

	return nil
}

func (p1p *Phase1Packet) Deserialize(data io.Reader) error {
	err := p1p.packetHeader.Deserialize(data)
	if err != nil {
		return errors.Wrap(err, "[ Phase1Packet.Deserialize ] Can't deserialize packetHeader")
	}

	err = p1p.DeserializeWithoutHeader(data, &p1p.packetHeader)
	if err != nil {
		return errors.Wrap(err, "[ Phase1Packet.Deserialize ] Can't deserialize body")
	}

	return nil
}

func (p1p *Phase1Packet) Serialize() ([]byte, error) {
	result := allocateBuffer(phase1PacketMaxSize)

	if !p1p.hasSection2() && len(p1p.claims) > 0 {
		return nil, errors.New("invalid Phase1Packet")
	}

	raw, err := p1p.RawBytes()
	if err != nil {
		return nil, errors.Wrap(err, "failed to get raw bytes")
	}
	result.Write(raw)

	// serializing of signature
	err = binary.Write(result, defaultByteOrder, p1p.Signature)
	if err != nil {
		return nil, errors.Wrap(err, "[ Phase1Packet.Serialize ] Can't write signature")
	}

	return result.Bytes(), nil
}

func (p1p *Phase1Packet) RawBytes() ([]byte, error) {
	result := allocateBuffer(2048)

	// serializing of  packetHeader
	packetHeaderRaw, err := p1p.packetHeader.Serialize()
	if err != nil {
		return nil, errors.Wrap(err, "[ Phase1Packet.Serialize ] Can't serialize packetHeader")
	}
	_, err = result.Write(packetHeaderRaw)
	if err != nil {
		return nil, errors.Wrap(err, "[ Phase1Packet.Serialize ] Can't append packetHeader")
	}

	// serializing of  PulseData
	pulseDataRaw, err := p1p.pulseData.Serialize()
	if err != nil {
		return nil, errors.Wrap(err, "[ Phase1Packet.Serialize ] Can't serialize pulseDataRaw")
	}
	_, err = result.Write(pulseDataRaw)
	if err != nil {
		return nil, errors.Wrap(err, "[ Phase1Packet.Serialize ] Can't append pulseDataRaw")
	}

	// serializing of ProofNodePulse
	proofNodePulseRaw, err := p1p.proofNodePulse.Serialize()
	if err != nil {
		return nil, errors.Wrap(err, "[ Phase1Packet.Serialize ] Can't serialize proofNodePulseRaw")
	}
	_, err = result.Write(proofNodePulseRaw)
	if err != nil {
		return nil, errors.Wrap(err, "[ Phase1Packet.Serialize ] Can't append proofNodePulseRaw")
	}

	// serializing of ReferendumClaim
	claimRaw, err := serializeClaims(p1p.claims)
	if err != nil {
		return nil, errors.Wrap(err, "[ Phase1Packet.Serialize ] Can't append claimRaw")
	}
	_, err = result.Write(claimRaw)
	if err != nil {
		return nil, errors.Wrap(err, "[ Phase1Packet.Serialize ] Can't append claimRaw")
	}
	return result.Bytes(), nil
}

func allocateBuffer(n int) *bytes.Buffer {
	buf := make([]byte, 0, n)
	result := bytes.NewBuffer(buf)
	return result
}

// Deserialize implements interface method
func (ph *PacketHeader) Deserialize(data io.Reader) error {
	var routInfo uint8
	err := binary.Read(data, defaultByteOrder, &routInfo)
	if err != nil {
		return errors.Wrap(err, "[ PacketHeader.Deserialize ] Can't read routInfo")
	}
	ph.parseRouteInfo(routInfo)

	var pulseAndCustomFlags uint32
	err = binary.Read(data, defaultByteOrder, &pulseAndCustomFlags)
	if err != nil {
		return errors.Wrap(err, "[ PacketHeader.Deserialize ] Can't read pulseAndCustomFlags")
	}
	ph.parsePulseAndCustomFlags(pulseAndCustomFlags)

	err = binary.Read(data, defaultByteOrder, &ph.OriginNodeID)
	if err != nil {
		return errors.Wrap(err, "[ PacketHeader.Deserialize ] Can't read OriginNodeID")
	}

	err = binary.Read(data, defaultByteOrder, &ph.TargetNodeID)
	if err != nil {
		return errors.Wrap(err, "[ PacketHeader.Deserialize ] Can't read TargetNodeID")
	}

	return nil
}

// Serialize implements interface method
func (ph *PacketHeader) Serialize() ([]byte, error) {
	result := allocateBuffer(64)
	routeInfo := ph.compactRouteInfo()
	err := binary.Write(result, defaultByteOrder, routeInfo)
	if err != nil {
		return nil, errors.Wrap(err, "[ PacketHeader.Serialize ] Can't write routeInfo")
	}

	pulseAndCustomFlags := ph.compactPulseAndCustomFlags()
	err = binary.Write(result, defaultByteOrder, pulseAndCustomFlags)
	if err != nil {
		return nil, errors.Wrap(err, "[ PacketHeader.Serialize ] Can't write pulseAndCustomFlags")
	}

	err = binary.Write(result, defaultByteOrder, ph.OriginNodeID)
	if err != nil {
		return nil, errors.Wrap(err, "[ PacketHeader.Serialize ] Can't write OriginNodeID")
	}

	err = binary.Write(result, defaultByteOrder, ph.TargetNodeID)
	if err != nil {
		return nil, errors.Wrap(err, "[ PacketHeader.Serialize ] Can't write TargetNodeID")
	}

	return result.Bytes(), nil
}

// Deserialize implements interface method
func (pde *PulseDataExt) Deserialize(data io.Reader) error {
	err := binary.Read(data, defaultByteOrder, &pde.NextPulseDelta)
	if err != nil {
		return errors.Wrap(err, "[ PulseDataExt.Deserialize ] Can't read NextPulseDelta")
	}

	err = binary.Read(data, defaultByteOrder, &pde.PrevPulseDelta)
	if err != nil {
		return errors.Wrap(err, "[ PulseDataExt.Deserialize ] Can't read PrevPulseDelta")
	}

	err = binary.Read(data, defaultByteOrder, &pde.OriginID)
	if err != nil {
		return errors.Wrap(err, "[ PulseDataExt.Deserialize ] Can't read OriginID")
	}

	err = binary.Read(data, defaultByteOrder, &pde.EpochPulseNo)
	if err != nil {
		return errors.Wrap(err, "[ PulseDataExt.Deserialize ] Can't read EpochPulseNo")
	}

	err = binary.Read(data, defaultByteOrder, &pde.PulseTimestamp)
	if err != nil {
		return errors.Wrap(err, "[ PulseDataExt.Deserialize ] Can't read PulseTimestamp")
	}

	err = binary.Read(data, defaultByteOrder, &pde.Entropy)
	if err != nil {
		return errors.Wrap(err, "[ PulseDataExt.Deserialize ] Can't read Entropy")
	}

	return nil
}

// Serialize implements interface method
func (pde *PulseDataExt) Serialize() ([]byte, error) {
	result := allocateBuffer(256)
	err := binary.Write(result, defaultByteOrder, pde.NextPulseDelta)
	if err != nil {
		return nil, errors.Wrap(err, "[ PulseDataExt.Serialize ] Can't write NextPulseDelta")
	}

	err = binary.Write(result, defaultByteOrder, pde.PrevPulseDelta)
	if err != nil {
		return nil, errors.Wrap(err, "[ PulseDataExt.Serialize ] Can't write PrevPulseDelta")
	}

	err = binary.Write(result, defaultByteOrder, pde.OriginID)
	if err != nil {
		return nil, errors.Wrap(err, "[ PulseDataExt.Serialize ] Can't write OriginID")
	}

	err = binary.Write(result, defaultByteOrder, pde.EpochPulseNo)
	if err != nil {
		return nil, errors.Wrap(err, "[ PulseDataExt.Serialize ] Can't write EpochPulseNo")
	}

	err = binary.Write(result, defaultByteOrder, pde.PulseTimestamp)
	if err != nil {
		return nil, errors.Wrap(err, "[ PulseDataExt.Serialize ] Can't write PulseTimestamp")
	}

	err = binary.Write(result, defaultByteOrder, pde.Entropy)
	if err != nil {
		return nil, errors.Wrap(err, "[ PulseDataExt.Serialize ] Can't write Entropy")
	}

	return result.Bytes(), nil
}

// Deserialize implements interface method
func (pd *PulseData) Deserialize(data io.Reader) error {
	err := binary.Read(data, defaultByteOrder, &pd.PulseNumber)
	if err != nil {
		return errors.Wrap(err, "[ PulseData.Deserialize ] Can't read PulseNumer")
	}

	pd.Data = &PulseDataExt{}

	err = pd.Data.Deserialize(data)
	if err != nil {
		return errors.Wrap(err, "[ PulseData.Deserialize ] Can't read PulseDataExt")
	}

	return nil
}

// Serialize implements interface method
func (pd *PulseData) Serialize() ([]byte, error) {
	result := allocateBuffer(64)
	err := binary.Write(result, defaultByteOrder, pd.PulseNumber)
	if err != nil {
		return nil, errors.Wrap(err, "[ PulseData.Serialize ] Can't write PulseNumer")
	}

	pulseDataExtRaw, err := pd.Data.Serialize()
	if err != nil {
		return nil, errors.Wrap(err, "[ PulseData.Serialize ] Can't write PulseDataExt")
	}

	_, err = result.Write(pulseDataExtRaw)
	if err != nil {
		return nil, errors.Wrap(err, "[ PulseData.Serialize ] Can't append PulseDataExt")
	}

	return result.Bytes(), nil
}

// Deserialize implements interface method
func (npp *NodePulseProof) Deserialize(data io.Reader) error {
	err := binary.Read(data, defaultByteOrder, &npp.NodeStateHash)
	if err != nil {
		return errors.Wrap(err, "[ NodePulseProof.Deserialize ] Can't read NodeStateHash")
	}

	err = binary.Read(data, defaultByteOrder, &npp.NodeSignature)
	if err != nil {
		return errors.Wrap(err, "[ NodePulseProof.Deserialize ] Can't read NodeSignature")
	}

	return nil
}

// Serialize implements interface method
func (npp *NodePulseProof) Serialize() ([]byte, error) {
	result := allocateBuffer(128)
	err := binary.Write(result, defaultByteOrder, npp.NodeStateHash)
	if err != nil {
		return nil, errors.Wrap(err, "[ NodePulseProof.Serialize ] Can't write NodeStateHash")
	}

	err = binary.Write(result, defaultByteOrder, npp.NodeSignature)
	if err != nil {
		return nil, errors.Wrap(err, "[ NodePulseProof.Serialize ] Can't write NodeSignature")
	}

	return result.Bytes(), nil
}

// ----------------------------------PHASE 2--------------------------------

<<<<<<< HEAD
// DeviantBitSet auxiliar constants
=======
// Deserialize implements interface method
func (rv *ReferendumVote) Deserialize(data io.Reader) error {
	err := binary.Read(data, defaultByteOrder, &rv.Type)
	if err != nil {
		return errors.Wrap(err, "[ ReferendumVote.Deserialize ] Can't read Type")
	}

	err = binary.Read(data, defaultByteOrder, &rv.Length)
	if err != nil {
		return errors.Wrap(err, "[ ReferendumVote.Deserialize ] Can't read Length")
	}

	return nil
}

// Serialize implements interface method
func (rv *ReferendumVote) Serialize() ([]byte, error) {
	result := allocateBuffer(64)
	err := binary.Write(result, defaultByteOrder, rv.Type)
	if err != nil {
		return nil, errors.Wrap(err, "[ ReferendumVote.Serialize ] Can't write Type")
	}

	err = binary.Write(result, defaultByteOrder, rv.Length)
	if err != nil {
		return nil, errors.Wrap(err, "[ ReferendumVote.Serialize ] Can't write Length")
	}

	return result.Bytes(), nil
}

// Deserialize implements interface method
func (nlv *NodeListVote) Deserialize(data io.Reader) error {
	err := binary.Read(data, defaultByteOrder, &nlv.NodeListCount)
	if err != nil {
		return errors.Wrap(err, "[ NodeListVote.Deserialize ] Can't read NodeListCount")
	}

	err = binary.Read(data, defaultByteOrder, &nlv.NodeListHash)
	if err != nil {
		return errors.Wrap(err, "[ NodeListVote.Deserialize ] Can't read NodeListHash")
	}

	return nil
}

// Serialize implements interface method
func (nlv *NodeListVote) Serialize() ([]byte, error) {
	result := allocateBuffer(64)
	err := binary.Write(result, defaultByteOrder, nlv.NodeListCount)
	if err != nil {
		return nil, errors.Wrap(err, "[ NodeListVote.Serialize ] Can't write NodeListCount")
	}

	err = binary.Write(result, defaultByteOrder, nlv.NodeListHash)
	if err != nil {
		return nil, errors.Wrap(err, "[ NodeListVote.Serialize ] Can't write NodeListHash")
	}

	return result.Bytes(), nil
}

// TriStateBitSet auxiliar constants
>>>>>>> b4425fd3
const (
	// take high bit
	compressedSetMask   = 0x80
	compressedSetOffset = 7

	highBitLengthFlagMask   = 0x40
	highBitLengthFlagOffset = 6
	lowBitLengthMask        = 0x3f
)

<<<<<<< HEAD
func (dbs *DeviantBitSet) parsePackedData(packedData uint8) {
	dbs.CompressedSet = (packedData >> compressedSetOffset) == 1
	dbs.HighBitLengthFlag = ((packedData & highBitLengthFlagMask) >> highBitLengthFlagOffset) == 1
	dbs.LowBitLength = packedData & lowBitLengthMask
}

func (dbs *DeviantBitSet) compactPacketData() uint8 {
	var result uint8

	if dbs.CompressedSet {
		result |= compressedSetMask
	}
	if dbs.HighBitLengthFlag {
		result |= highBitLengthFlagMask
	}

	result |= dbs.LowBitLength & lowBitLengthMask

	return result
}

// Deserialize implements interface method
func (dbs *DeviantBitSet) Deserialize(data io.Reader) error {
	var packedData uint8
	err := binary.Read(data, defaultByteOrder, &packedData)
	if err != nil {
		return errors.Wrap(err, "[ DeviantBitSet.Deserialize ] Can't read packedData")
	}
	dbs.parsePackedData(packedData)

	// TODO: these fields are optional
	err = binary.Read(data, defaultByteOrder, &dbs.HighBitLength)
	if err != nil {
		return errors.Wrap(err, "[ DeviantBitSet.Deserialize ] Can't read HighBitLength")
	}

	return nil
	// // TODO: calc correct size
	// dbs.Payload = make([]byte, transport.GetUDPMaxPacketSize())
	// n, err := data.Read(dbs.Payload)
	// if err != nil {
	// 	return errors.Wrap(err, "[ DeviantBitSet.Deserialize ] Can't read Payload")
	// }
	// dbs.Payload = dbs.Payload[:n]
	//
	// return nil
}

// Serialize implements interface method
func (dbs *DeviantBitSet) Serialize() ([]byte, error) {
	result := allocateBuffer(2048)

	packedData := dbs.compactPacketData()
	err := binary.Write(result, defaultByteOrder, packedData)
	if err != nil {
		return nil, errors.Wrap(err, "[ DeviantBitSet.Serialize ] Can't write packedData")
	}

	// TODO: these fields are optional
	err = binary.Write(result, defaultByteOrder, dbs.HighBitLength)
	if err != nil {
		return nil, errors.Wrap(err, "[ DeviantBitSet.Serialize ] Can't write HighBitLength")
	}

	return result.Bytes(), nil
	// _, err = result.Write(dbs.Payload)
	// if err != nil {
	// 	return nil, errors.Wrap(err, "[ DeviantBitSet.Serialize ] Can't write Payload")
	// }
	//
	// return result.Bytes(), nil
}

func (p2p *Phase2Packet) DeserializeWithoutHeader(data io.Reader, header *PacketHeader) error {
=======
func (phase2Packet *Phase2Packet) DeserializeWithoutHeader(data io.Reader, header *PacketHeader) error {
>>>>>>> b4425fd3
	if header == nil {
		return errors.New("[ Phase2Packet.DeserializeWithoutHeader ] Can't deserialize pulseData")
	}
	if header.PacketT != Phase2 {
		return errors.New("[ Phase2Packet.DeserializeWithoutHeader ] Wrong packet type")
	}

	p2p.packetHeader = *header

	p2p.globuleHashSignature = make([]byte, SignatureLength)
	err := binary.Read(data, defaultByteOrder, p2p.globuleHashSignature)
	if err != nil {
		return errors.Wrap(err, "[ Phase2Packet.Deserialize ] Can't read globuleHashSignature")
	}

<<<<<<< HEAD
	err = p2p.deviantBitSet.Deserialize(data)
	if err != nil {
		return errors.Wrap(err, "[ Phase2Packet.Deserialize ] Can't deserialize deviantBitSet")
	}
=======
	// err = phase2Packet.deviantBitSet.Deserialize(data)
	// if err != nil {
	// 	return errors.Wrap(err, "[ Phase2Packet.Deserialize ] Can't deserialize deviantBitSet")
	// }
>>>>>>> b4425fd3

	p2p.SignatureHeaderSection1 = make([]byte, SignatureLength)
	err = binary.Read(data, defaultByteOrder, p2p.SignatureHeaderSection1)
	if err != nil {
		return errors.Wrap(err, "[ Phase2Packet.Deserialize ] Can't read signatureHeaderSection1")
	}

	// TODO: add reading Referendum vote

	p2p.SignatureHeaderSection2 = make([]byte, SignatureLength)
	err = binary.Read(data, defaultByteOrder, p2p.SignatureHeaderSection2)
	if err != nil {
		return errors.Wrap(err, "[ Phase2Packet.Deserialize ] Can't read signatureHeaderSection2")
	}

	return nil
}

func (p2p *Phase2Packet) Deserialize(data io.Reader) error {
	err := p2p.packetHeader.Deserialize(data)
	if err != nil {
		return errors.Wrap(err, "[ Phase2Packet.Deserialize ] Can't deserialize packetHeader")
	}

	err = p2p.DeserializeWithoutHeader(data, &p2p.packetHeader)
	if err != nil {
		return errors.Wrap(err, "[ Phase2Packet.Deserialize ] Can't deserialize body")
	}

	return nil

}

func (p2p *Phase2Packet) Serialize() ([]byte, error) {
	result := allocateBuffer(2048)

	raw1, err := p2p.RawFirstPart()
	if err != nil {
		return nil, errors.Wrap(err, "failed to serialize")
	}

	result.Write(raw1)

	err = binary.Write(result, defaultByteOrder, p2p.SignatureHeaderSection1)
	if err != nil {
		return nil, errors.Wrap(err, "[ Phase2Packet.Serialize ] Can't write signatureHeaderSection1")
	}

	err = binary.Write(result, defaultByteOrder, p2p.SignatureHeaderSection2)
	if err != nil {
		return nil, errors.Wrap(err, "[ Phase2Packet.Serialize ] Can't write signatureHeaderSection2")
	}

<<<<<<< HEAD
	return result.Bytes(), nil
}

func (p2p *Phase2Packet) RawFirstPart() ([]byte, error) {
	result := allocateBuffer(2048)

	packetHeaderRaw, err := p2p.packetHeader.Serialize()
	if err != nil {
		return nil, errors.Wrap(err, "[ Phase2Packet.Serialize ] Can't serialize PacketHeader")
	}
	_, err = result.Write(packetHeaderRaw)
	if err != nil {
		return nil, errors.Wrap(err, "[ Phase2Packet.Serialize ] Can't append PacketHeader")
	}
=======
	// serializing of deviantBitSet
	// deviantBitSetRaw, err := phase2Packet.deviantBitSet.Serialize()
	// if err != nil {
	// 	return nil, errors.Wrap(err, "[ Phase2Packet.Serialize ] Can't serialize deviantBitSet")
	// }
	// _, err = result.Write(deviantBitSetRaw)
	// if err != nil {
	// 	return nil, errors.Wrap(err, "[ Phase2Packet.Serialize ] Can't append deviantBitSet")
	// }
>>>>>>> b4425fd3

	err = binary.Write(result, defaultByteOrder, p2p.globuleHashSignature)
	if err != nil {
		return nil, errors.Wrap(err, "[ Phase2Packet.Serialize ] Can't write globuleHashSignature")
	}

	// serializing of deviantBitSet
	deviantBitSetRaw, err := p2p.deviantBitSet.Serialize()
	if err != nil {
		return nil, errors.Wrap(err, "[ Phase2Packet.Serialize ] Can't serialize deviantBitSet")
	}

	_, err = result.Write(deviantBitSetRaw)
	if err != nil {
		return nil, errors.Wrap(err, "[ Phase2Packet.Serialize ] Can't append deviantBitSet")
	}

	return result.Bytes(), nil
}

func (p2p *Phase2Packet) RawSecondPart() ([]byte, error) {
	// TODO: add serialising Referendum vote
	return nil, nil
}<|MERGE_RESOLUTION|>--- conflicted
+++ resolved
@@ -207,7 +207,15 @@
 	if err != nil {
 		return nil, errors.Wrap(err, "[ Phase1Packet.Serialize ] Can't append claimRaw")
 	}
-	return result.Bytes(), nil
+
+	// serializing of signature
+	err = binary.Write(result, defaultByteOrder, p1p.signature)
+	if err != nil {
+		return nil, errors.Wrap(err, "[ Phase1Packet.Serialize ] Can't write signature")
+	}
+
+	return result.Bytes(), nil
+
 }
 
 func allocateBuffer(n int) *bytes.Buffer {
@@ -415,73 +423,7 @@
 
 // ----------------------------------PHASE 2--------------------------------
 
-<<<<<<< HEAD
 // DeviantBitSet auxiliar constants
-=======
-// Deserialize implements interface method
-func (rv *ReferendumVote) Deserialize(data io.Reader) error {
-	err := binary.Read(data, defaultByteOrder, &rv.Type)
-	if err != nil {
-		return errors.Wrap(err, "[ ReferendumVote.Deserialize ] Can't read Type")
-	}
-
-	err = binary.Read(data, defaultByteOrder, &rv.Length)
-	if err != nil {
-		return errors.Wrap(err, "[ ReferendumVote.Deserialize ] Can't read Length")
-	}
-
-	return nil
-}
-
-// Serialize implements interface method
-func (rv *ReferendumVote) Serialize() ([]byte, error) {
-	result := allocateBuffer(64)
-	err := binary.Write(result, defaultByteOrder, rv.Type)
-	if err != nil {
-		return nil, errors.Wrap(err, "[ ReferendumVote.Serialize ] Can't write Type")
-	}
-
-	err = binary.Write(result, defaultByteOrder, rv.Length)
-	if err != nil {
-		return nil, errors.Wrap(err, "[ ReferendumVote.Serialize ] Can't write Length")
-	}
-
-	return result.Bytes(), nil
-}
-
-// Deserialize implements interface method
-func (nlv *NodeListVote) Deserialize(data io.Reader) error {
-	err := binary.Read(data, defaultByteOrder, &nlv.NodeListCount)
-	if err != nil {
-		return errors.Wrap(err, "[ NodeListVote.Deserialize ] Can't read NodeListCount")
-	}
-
-	err = binary.Read(data, defaultByteOrder, &nlv.NodeListHash)
-	if err != nil {
-		return errors.Wrap(err, "[ NodeListVote.Deserialize ] Can't read NodeListHash")
-	}
-
-	return nil
-}
-
-// Serialize implements interface method
-func (nlv *NodeListVote) Serialize() ([]byte, error) {
-	result := allocateBuffer(64)
-	err := binary.Write(result, defaultByteOrder, nlv.NodeListCount)
-	if err != nil {
-		return nil, errors.Wrap(err, "[ NodeListVote.Serialize ] Can't write NodeListCount")
-	}
-
-	err = binary.Write(result, defaultByteOrder, nlv.NodeListHash)
-	if err != nil {
-		return nil, errors.Wrap(err, "[ NodeListVote.Serialize ] Can't write NodeListHash")
-	}
-
-	return result.Bytes(), nil
-}
-
-// TriStateBitSet auxiliar constants
->>>>>>> b4425fd3
 const (
 	// take high bit
 	compressedSetMask   = 0x80
@@ -492,84 +434,7 @@
 	lowBitLengthMask        = 0x3f
 )
 
-<<<<<<< HEAD
-func (dbs *DeviantBitSet) parsePackedData(packedData uint8) {
-	dbs.CompressedSet = (packedData >> compressedSetOffset) == 1
-	dbs.HighBitLengthFlag = ((packedData & highBitLengthFlagMask) >> highBitLengthFlagOffset) == 1
-	dbs.LowBitLength = packedData & lowBitLengthMask
-}
-
-func (dbs *DeviantBitSet) compactPacketData() uint8 {
-	var result uint8
-
-	if dbs.CompressedSet {
-		result |= compressedSetMask
-	}
-	if dbs.HighBitLengthFlag {
-		result |= highBitLengthFlagMask
-	}
-
-	result |= dbs.LowBitLength & lowBitLengthMask
-
-	return result
-}
-
-// Deserialize implements interface method
-func (dbs *DeviantBitSet) Deserialize(data io.Reader) error {
-	var packedData uint8
-	err := binary.Read(data, defaultByteOrder, &packedData)
-	if err != nil {
-		return errors.Wrap(err, "[ DeviantBitSet.Deserialize ] Can't read packedData")
-	}
-	dbs.parsePackedData(packedData)
-
-	// TODO: these fields are optional
-	err = binary.Read(data, defaultByteOrder, &dbs.HighBitLength)
-	if err != nil {
-		return errors.Wrap(err, "[ DeviantBitSet.Deserialize ] Can't read HighBitLength")
-	}
-
-	return nil
-	// // TODO: calc correct size
-	// dbs.Payload = make([]byte, transport.GetUDPMaxPacketSize())
-	// n, err := data.Read(dbs.Payload)
-	// if err != nil {
-	// 	return errors.Wrap(err, "[ DeviantBitSet.Deserialize ] Can't read Payload")
-	// }
-	// dbs.Payload = dbs.Payload[:n]
-	//
-	// return nil
-}
-
-// Serialize implements interface method
-func (dbs *DeviantBitSet) Serialize() ([]byte, error) {
-	result := allocateBuffer(2048)
-
-	packedData := dbs.compactPacketData()
-	err := binary.Write(result, defaultByteOrder, packedData)
-	if err != nil {
-		return nil, errors.Wrap(err, "[ DeviantBitSet.Serialize ] Can't write packedData")
-	}
-
-	// TODO: these fields are optional
-	err = binary.Write(result, defaultByteOrder, dbs.HighBitLength)
-	if err != nil {
-		return nil, errors.Wrap(err, "[ DeviantBitSet.Serialize ] Can't write HighBitLength")
-	}
-
-	return result.Bytes(), nil
-	// _, err = result.Write(dbs.Payload)
-	// if err != nil {
-	// 	return nil, errors.Wrap(err, "[ DeviantBitSet.Serialize ] Can't write Payload")
-	// }
-	//
-	// return result.Bytes(), nil
-}
-
 func (p2p *Phase2Packet) DeserializeWithoutHeader(data io.Reader, header *PacketHeader) error {
-=======
-func (phase2Packet *Phase2Packet) DeserializeWithoutHeader(data io.Reader, header *PacketHeader) error {
->>>>>>> b4425fd3
 	if header == nil {
 		return errors.New("[ Phase2Packet.DeserializeWithoutHeader ] Can't deserialize pulseData")
 	}
@@ -585,17 +450,10 @@
 		return errors.Wrap(err, "[ Phase2Packet.Deserialize ] Can't read globuleHashSignature")
 	}
 
-<<<<<<< HEAD
-	err = p2p.deviantBitSet.Deserialize(data)
-	if err != nil {
-		return errors.Wrap(err, "[ Phase2Packet.Deserialize ] Can't deserialize deviantBitSet")
-	}
-=======
 	// err = phase2Packet.deviantBitSet.Deserialize(data)
 	// if err != nil {
 	// 	return errors.Wrap(err, "[ Phase2Packet.Deserialize ] Can't deserialize deviantBitSet")
 	// }
->>>>>>> b4425fd3
 
 	p2p.SignatureHeaderSection1 = make([]byte, SignatureLength)
 	err = binary.Read(data, defaultByteOrder, p2p.SignatureHeaderSection1)
@@ -649,22 +507,6 @@
 		return nil, errors.Wrap(err, "[ Phase2Packet.Serialize ] Can't write signatureHeaderSection2")
 	}
 
-<<<<<<< HEAD
-	return result.Bytes(), nil
-}
-
-func (p2p *Phase2Packet) RawFirstPart() ([]byte, error) {
-	result := allocateBuffer(2048)
-
-	packetHeaderRaw, err := p2p.packetHeader.Serialize()
-	if err != nil {
-		return nil, errors.Wrap(err, "[ Phase2Packet.Serialize ] Can't serialize PacketHeader")
-	}
-	_, err = result.Write(packetHeaderRaw)
-	if err != nil {
-		return nil, errors.Wrap(err, "[ Phase2Packet.Serialize ] Can't append PacketHeader")
-	}
-=======
 	// serializing of deviantBitSet
 	// deviantBitSetRaw, err := phase2Packet.deviantBitSet.Serialize()
 	// if err != nil {
@@ -674,7 +516,18 @@
 	// if err != nil {
 	// 	return nil, errors.Wrap(err, "[ Phase2Packet.Serialize ] Can't append deviantBitSet")
 	// }
->>>>>>> b4425fd3
+
+func (p2p *Phase2Packet) RawFirstPart() ([]byte, error) {
+	result := allocateBuffer(2048)
+
+	packetHeaderRaw, err := p2p.packetHeader.Serialize()
+	if err != nil {
+		return nil, errors.Wrap(err, "[ Phase2Packet.Serialize ] Can't serialize PacketHeader")
+	}
+	_, err = result.Write(packetHeaderRaw)
+	if err != nil {
+		return nil, errors.Wrap(err, "[ Phase2Packet.Serialize ] Can't append PacketHeader")
+	}
 
 	err = binary.Write(result, defaultByteOrder, p2p.globuleHashSignature)
 	if err != nil {
