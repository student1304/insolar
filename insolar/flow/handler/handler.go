//
// Copyright 2019 Insolar Technologies GmbH
//
// Licensed under the Apache License, Version 2.0 (the "License");
// you may not use this file except in compliance with the License.
// You may obtain a copy of the License at
//
//     http://www.apache.org/licenses/LICENSE-2.0
//
// Unless required by applicable law or agreed to in writing, software
// distributed under the License is distributed on an "AS IS" BASIS,
// WITHOUT WARRANTIES OR CONDITIONS OF ANY KIND, either express or implied.
// See the License for the specific language governing permissions and
// limitations under the License.
//

package handler

import (
	"bytes"
	"context"
	"fmt"
<<<<<<< HEAD
	"strconv"
	"time"
=======
>>>>>>> 2802a0dd

	"github.com/ThreeDotsLabs/watermill"
	"github.com/ThreeDotsLabs/watermill/message"
	"github.com/insolar/insolar/insolar"
	"github.com/insolar/insolar/insolar/flow"
	"github.com/insolar/insolar/insolar/flow/bus"
	"github.com/insolar/insolar/insolar/flow/internal/pulse"
	"github.com/insolar/insolar/insolar/flow/internal/thread"
	"github.com/insolar/insolar/insolar/reply"
	"github.com/insolar/insolar/instrumentation/inslogger"
)

type Handler struct {
	handles struct {
		present flow.MakeHandle
	}
	controller *thread.Controller
}

func NewHandler(present flow.MakeHandle) *Handler {
	h := &Handler{
		controller: thread.NewController(),
	}
	h.handles.present = present
	return h
}

// ChangePulse is a handle for pulse change vent.
func (h *Handler) ChangePulse(ctx context.Context, pulse insolar.Pulse) {
	h.controller.Pulse()
}

func (h *Handler) WrapBusHandle(ctx context.Context, parcel insolar.Parcel) (insolar.Reply, error) {
	msg := bus.Message{
		ReplyTo: make(chan bus.Reply),
		Parcel:  parcel,
	}
	ctx, logger := inslogger.WithField(ctx, "pulse", fmt.Sprintf("%d", parcel.Pulse()))
	ctx = pulse.ContextWith(ctx, parcel.Pulse())
	go func() {
		f := thread.NewThread(msg, h.controller)
		err := f.Run(ctx, h.handles.present(msg))
		if err != nil {
			select {
			case msg.ReplyTo <- bus.Reply{Err: err}:
			default:
			}
			logger.Error("Handling failed", err)
		}
	}()
<<<<<<< HEAD
	var rep bus.Reply
	select {
	case rep = <-msg.ReplyTo:
		return rep.Reply, rep.Err
	case <-time.After(handleTimeout):
		return nil, errors.New("handler timeout")
	}
}

func (h *Handler) Process(ctx context.Context, msg *message.Message, pub message.Publisher) error {
	msgBus := bus.Message{
		Publisher: pub,
		Msg:       msg,
		ReplyTo:   make(chan bus.Reply),
	}
	// fix it
	pStr := msg.Metadata.Get("Pulse")
	fmt.Println("pInt is ", pStr)
	u64, err := strconv.ParseUint(pStr, 10, 32)
	if err != nil {
		fmt.Println(err)
	}
	pInt := uint32(u64)
	p := insolar.PulseNumber(pInt)

	ctx, logger := inslogger.WithField(ctx, "pulse", fmt.Sprintf("%d", p))
	ctx = pulse.ContextWith(ctx, p)
	go func() {
		f := thread.NewThread(msgBus, h.controller)
		err := f.Run(ctx, h.handles.present(msgBus))
		if err != nil {
			logger.Error("Handling failed", err)
		}
	}()
	go func(msg bus.Message, pub message.Publisher) {
		rep := <-msg.ReplyTo
		rd, err := reply.Serialize(rep.Reply)
		fmt.Println("get Reply:", rep.Reply.Type())
		if err != nil {
			fmt.Println("All was bad, really bad", err)
		}
		buf := new(bytes.Buffer)
		_, err = buf.ReadFrom(rd)
		if err != nil {
			fmt.Println("All was bad, really bad", err)
		}
		resInBytes := buf.Bytes()
		resAsMsg := message.NewMessage(watermill.NewUUID(), resInBytes)
		resAsMsg.Metadata.Set("Type", "Reply")
		fmt.Println("get Reply with UUid:", resAsMsg.UUID)
		err = pub.Publish("outbound", resAsMsg)
		if err != nil {
			fmt.Println("All was bad, really bad", err)
		}
	}(msgBus, pub)
	return nil
=======
	rep := <-msg.ReplyTo
	return rep.Reply, rep.Err
>>>>>>> 2802a0dd
}<|MERGE_RESOLUTION|>--- conflicted
+++ resolved
@@ -20,11 +20,7 @@
 	"bytes"
 	"context"
 	"fmt"
-<<<<<<< HEAD
 	"strconv"
-	"time"
-=======
->>>>>>> 2802a0dd
 
 	"github.com/ThreeDotsLabs/watermill"
 	"github.com/ThreeDotsLabs/watermill/message"
@@ -75,14 +71,8 @@
 			logger.Error("Handling failed", err)
 		}
 	}()
-<<<<<<< HEAD
-	var rep bus.Reply
-	select {
-	case rep = <-msg.ReplyTo:
-		return rep.Reply, rep.Err
-	case <-time.After(handleTimeout):
-		return nil, errors.New("handler timeout")
-	}
+	rep := <-msg.ReplyTo
+	return rep.Reply, rep.Err
 }
 
 func (h *Handler) Process(ctx context.Context, msg *message.Message, pub message.Publisher) error {
@@ -132,8 +122,4 @@
 		}
 	}(msgBus, pub)
 	return nil
-=======
-	rep := <-msg.ReplyTo
-	return rep.Reply, rep.Err
->>>>>>> 2802a0dd
 }