//
// Copyright 2019 Insolar Technologies GmbH
//
// Licensed under the Apache License, Version 2.0 (the "License");
// you may not use this file except in compliance with the License.
// You may obtain a copy of the License at
//
//     http://www.apache.org/licenses/LICENSE-2.0
//
// Unless required by applicable law or agreed to in writing, software
// distributed under the License is distributed on an "AS IS" BASIS,
// WITHOUT WARRANTIES OR CONDITIONS OF ANY KIND, either express or implied.
// See the License for the specific language governing permissions and
// limitations under the License.
//

package bus

import (
	"github.com/ThreeDotsLabs/watermill/message"
	"github.com/insolar/insolar/insolar"
)

type Reply struct {
	Reply insolar.Reply
	Err   error
}

type Message struct {
<<<<<<< HEAD
	Parcel    insolar.Parcel
	ReplyTo   chan Reply
	Publisher message.Publisher
	Msg       *message.Message
=======
	Parcel       insolar.Parcel
	WatermillMsg *message.Message
	ReplyTo      chan Reply
>>>>>>> cea2ca49
}<|MERGE_RESOLUTION|>--- conflicted
+++ resolved
@@ -27,14 +27,8 @@
 }
 
 type Message struct {
-<<<<<<< HEAD
-	Parcel    insolar.Parcel
-	ReplyTo   chan Reply
-	Publisher message.Publisher
-	Msg       *message.Message
-=======
 	Parcel       insolar.Parcel
 	WatermillMsg *message.Message
 	ReplyTo      chan Reply
->>>>>>> cea2ca49
+	Publisher    message.Publisher
 }