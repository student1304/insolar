/*
 *    Copyright 2018 Insolar
 *
 *    Licensed under the Apache License, Version 2.0 (the "License");
 *    you may not use this file except in compliance with the License.
 *    You may obtain a copy of the License at
 *
 *        http://www.apache.org/licenses/LICENSE-2.0
 *
 *    Unless required by applicable law or agreed to in writing, software
 *    distributed under the License is distributed on an "AS IS" BASIS,
 *    WITHOUT WARRANTIES OR CONDITIONS OF ANY KIND, either express or implied.
 *    See the License for the specific language governing permissions and
 *    limitations under the License.
 */

package message

import (
	"bytes"
	"context"
	"testing"

	"github.com/stretchr/testify/assert"

	"github.com/insolar/insolar/instrumentation/inslogger"
	"github.com/insolar/insolar/instrumentation/instracer"
)

func TestSerializeSigned(t *testing.T) {
	msg := &SetRecord{
		Record: []byte{0x0A},
	}
	signMsgIn := &Parcel{
		Msg:       msg,
		Signature: nil,
	}

<<<<<<< HEAD
	buff, err := ParcelToBytes(signMsgIn)
	assert.NoError(t, err)

	signMsgOut, err := DeserializeParcel(bytes.NewBuffer(buff))
=======
	signMsgOut, err := DeserializeSigned(bytes.NewBuffer(SignedToBytes(signMsgIn)))
>>>>>>> b0596c77
	assert.NoError(t, err)

	assert.Equal(t, signMsgIn, signMsgOut)
	assert.Equal(t, signMsgIn.Message(), signMsgOut.Message())
}

func TestSerializeSignedFail(t *testing.T) {
	msg := &SetRecord{
		Record: []byte{0x0A},
	}

	signMsgIn := &Parcel{
		Msg:       msg,
		Signature: nil,
	}

	signMsgOut, err := Deserialize(bytes.NewBuffer(SignedToBytes(signMsgIn)))
	assert.Error(t, err)
	assert.Nil(t, signMsgOut)
}

func TestSerializeSignedWithContext(t *testing.T) {
	msg := &SetRecord{
		Record: []byte{0x0A},
	}
	ctxIn := context.Background()
	traceid := "testtraceid"
	ctxIn = inslogger.ContextWithTrace(context.Background(), traceid)
	ctxIn = instracer.SetBaggage(ctxIn, instracer.Entry{Key: "traceid", Value: traceid})

	signMsgIn := &Parcel{
		Msg:           msg,
		Signature:     nil,
		TraceSpanData: instracer.MustSerialize(ctxIn),
		LogTraceID:    inslogger.TraceID(ctxIn),
	}
<<<<<<< HEAD
	buff, err := ParcelToBytes(signMsgIn)
	assert.NoError(t, err)

	signMsgOut, err := DeserializeParcel(bytes.NewBuffer(buff))
=======

	signMsgOut, err := DeserializeSigned(bytes.NewBuffer(SignedToBytes(signMsgIn)))
>>>>>>> b0596c77
	assert.NoError(t, err)

	ctxOut := signMsgOut.Context(context.Background())
	assert.Equal(t, traceid, inslogger.TraceID(ctxIn))
	assert.Equal(t, inslogger.TraceID(ctxIn), inslogger.TraceID(ctxOut))
	assert.Equal(t, instracer.GetBaggage(ctxIn), instracer.GetBaggage(ctxOut))
}<|MERGE_RESOLUTION|>--- conflicted
+++ resolved
@@ -31,19 +31,12 @@
 	msg := &SetRecord{
 		Record: []byte{0x0A},
 	}
-	signMsgIn := &Parcel{
+	signMsgIn := &SignedMessage{
 		Msg:       msg,
 		Signature: nil,
 	}
 
-<<<<<<< HEAD
-	buff, err := ParcelToBytes(signMsgIn)
-	assert.NoError(t, err)
-
-	signMsgOut, err := DeserializeParcel(bytes.NewBuffer(buff))
-=======
 	signMsgOut, err := DeserializeSigned(bytes.NewBuffer(SignedToBytes(signMsgIn)))
->>>>>>> b0596c77
 	assert.NoError(t, err)
 
 	assert.Equal(t, signMsgIn, signMsgOut)
@@ -55,7 +48,7 @@
 		Record: []byte{0x0A},
 	}
 
-	signMsgIn := &Parcel{
+	signMsgIn := &SignedMessage{
 		Msg:       msg,
 		Signature: nil,
 	}
@@ -74,21 +67,14 @@
 	ctxIn = inslogger.ContextWithTrace(context.Background(), traceid)
 	ctxIn = instracer.SetBaggage(ctxIn, instracer.Entry{Key: "traceid", Value: traceid})
 
-	signMsgIn := &Parcel{
+	signMsgIn := &SignedMessage{
 		Msg:           msg,
 		Signature:     nil,
 		TraceSpanData: instracer.MustSerialize(ctxIn),
 		LogTraceID:    inslogger.TraceID(ctxIn),
 	}
-<<<<<<< HEAD
-	buff, err := ParcelToBytes(signMsgIn)
-	assert.NoError(t, err)
-
-	signMsgOut, err := DeserializeParcel(bytes.NewBuffer(buff))
-=======
 
 	signMsgOut, err := DeserializeSigned(bytes.NewBuffer(SignedToBytes(signMsgIn)))
->>>>>>> b0596c77
 	assert.NoError(t, err)
 
 	ctxOut := signMsgOut.Context(context.Background())
