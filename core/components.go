/*
 *    Copyright 2018 Insolar
 *
 *    Licensed under the Apache License, Version 2.0 (the "License");
 *    you may not use this file except in compliance with the License.
 *    You may obtain a copy of the License at
 *
 *        http://www.apache.org/licenses/LICENSE-2.0
 *
 *    Unless required by applicable law or agreed to in writing, software
 *    distributed under the License is distributed on an "AS IS" BASIS,
 *    WITHOUT WARRANTIES OR CONDITIONS OF ANY KIND, either express or implied.
 *    See the License for the specific language governing permissions and
 *    limitations under the License.
 */

package core

// Component controller methods
type Component interface {
	Start(components Components) error
	Stop() error
}

// Components is a registry for other core interfaces
// Fields order are important and represent start and stop order in the daemon
type Components struct {
	ActiveNodeComponent ActiveNodeComponent
	LogicRunner         LogicRunner
	Ledger              Ledger
	Network             Network
	MessageBus          MessageBus
<<<<<<< HEAD
	APIRunner           Component
	Metrics             Component
	Bootstrapper        Bootstrapper
=======
	Metrics             Component
	Bootstrapper        Bootstrapper
	APIRunner           Component
>>>>>>> 058e3a0d
	NetworkCoordinator  NetworkCoordinator
}<|MERGE_RESOLUTION|>--- conflicted
+++ resolved
@@ -30,14 +30,8 @@
 	Ledger              Ledger
 	Network             Network
 	MessageBus          MessageBus
-<<<<<<< HEAD
-	APIRunner           Component
-	Metrics             Component
-	Bootstrapper        Bootstrapper
-=======
 	Metrics             Component
 	Bootstrapper        Bootstrapper
 	APIRunner           Component
->>>>>>> 058e3a0d
 	NetworkCoordinator  NetworkCoordinator
 }