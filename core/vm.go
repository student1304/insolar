/*
 *    Copyright 2018 Insolar
 *
 *    Licensed under the Apache License, Version 2.0 (the "License");
 *    you may not use this file except in compliance with the License.
 *    You may obtain a copy of the License at
 *
 *        http://www.apache.org/licenses/LICENSE-2.0
 *
 *    Unless required by applicable law or agreed to in writing, software
 *    distributed under the License is distributed on an "AS IS" BASIS,
 *    WITHOUT WARRANTIES OR CONDITIONS OF ANY KIND, either express or implied.
 *    See the License for the specific language governing permissions and
 *    limitations under the License.
 */

package core

import (
	"context"
	"time"
)

// MachineType is a type of virtual machine
type MachineType int

// Real constants of MachineType
const (
	MachineTypeNotExist             = 0
	MachineTypeBuiltin  MachineType = iota + 1
	MachineTypeGoPlugin

	MachineTypesLastID
)

// MachineLogicExecutor is an interface for implementers of one particular machine type
type MachineLogicExecutor interface {
	CallMethod(ctx *LogicCallContext, code RecordRef, data []byte, method string, args Arguments) (newObjectState []byte, methodResults Arguments, err error)
	CallConstructor(ctx *LogicCallContext, code RecordRef, name string, args Arguments) (objectState []byte, err error)
	Stop() error
}

// LogicRunner is an interface that should satisfy logic executor
type LogicRunner interface {
<<<<<<< HEAD
	Execute(Context, SignedMessage) (res Reply, err error)
	ValidateCaseBind(Context, SignedMessage) (res Reply, err error)
	ProcessValidationResults(Context, SignedMessage) (res Reply, err error)
	ExecutorResults(Context, SignedMessage) (res Reply, err error)
	Validate(ref RecordRef, p Pulse, cr []CaseRecord) (int, error) // TODO hide?
=======
	Execute(context.Context, Message) (res Reply, err error)
	ValidateCaseBind(context.Context, Message) (res Reply, err error)
	ProcessValidationResults(context.Context, Message) (res Reply, err error)
	ExecutorResults(context.Context, Message) (res Reply, err error)
	Validate(ref RecordRef, p Pulse, cr []CaseRecord) (int, error)
>>>>>>> b4b50366
	OnPulse(Pulse) error
}

// LogicCallContext is a context of contract execution
type LogicCallContext struct {
	Callee  *RecordRef // Contract that was called
	Request *RecordRef // ref of request
	Class   *RecordRef // Class of the callee
	Parent  *RecordRef // Parent of the callee
	Caller  *RecordRef // Contract that made the call
	Time    time.Time  // Time when call was made
	Pulse   Pulse      // Number of the pulse
}

// CaseRecordType is a type of caserecord
type CaseRecordType int

// Types of records
const (
	caseRecordTypeUnexistent CaseRecordType = iota
	CaseRecordTypeStart
	CaseRecordTypeResult
	CaseRecordTypeRequest
	CaseRecordTypeGetObject
	CaseRecordTypeRouteCall
	CaseRecordTypeSaveAsChild
	CaseRecordTypeGetObjChildren
	CaseRecordTypeSaveAsDelegate
	CaseRecordTypeGetDelegate
	CaseRecordTypeDeactivateObject
)

// CaseRecord is one record of validateable object calling history
type CaseRecord struct {
	Type   CaseRecordType
	ReqSig []byte
	Resp   interface{}
}

// CaseBinder is a whole result of executor efforts on every object it seen on this pulse
type CaseBind struct {
	Records map[RecordRef][]CaseRecord // ordered cases for each object
}

type CaseBindReplay struct {
	Pulse      Pulse
	Records    []CaseRecord
	RecordsLen int
	Step       int
	Fail       int
}<|MERGE_RESOLUTION|>--- conflicted
+++ resolved
@@ -42,19 +42,11 @@
 
 // LogicRunner is an interface that should satisfy logic executor
 type LogicRunner interface {
-<<<<<<< HEAD
-	Execute(Context, SignedMessage) (res Reply, err error)
-	ValidateCaseBind(Context, SignedMessage) (res Reply, err error)
-	ProcessValidationResults(Context, SignedMessage) (res Reply, err error)
-	ExecutorResults(Context, SignedMessage) (res Reply, err error)
+	Execute(context.Context, SignedMessage) (res Reply, err error)
+	ValidateCaseBind(context.Context, SignedMessage) (res Reply, err error)
+	ProcessValidationResults(context.Context, SignedMessage) (res Reply, err error)
+	ExecutorResults(context.Context, SignedMessage) (res Reply, err error)
 	Validate(ref RecordRef, p Pulse, cr []CaseRecord) (int, error) // TODO hide?
-=======
-	Execute(context.Context, Message) (res Reply, err error)
-	ValidateCaseBind(context.Context, Message) (res Reply, err error)
-	ProcessValidationResults(context.Context, Message) (res Reply, err error)
-	ExecutorResults(context.Context, Message) (res Reply, err error)
-	Validate(ref RecordRef, p Pulse, cr []CaseRecord) (int, error)
->>>>>>> b4b50366
 	OnPulse(Pulse) error
 }
 
