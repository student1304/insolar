/*
 *    Copyright 2018 Insolar
 *
 *    Licensed under the Apache License, Version 2.0 (the "License");
 *    you may not use this file except in compliance with the License.
 *    You may obtain a copy of the License at
 *
 *        http://www.apache.org/licenses/LICENSE-2.0
 *
 *    Unless required by applicable law or agreed to in writing, software
 *    distributed under the License is distributed on an "AS IS" BASIS,
 *    WITHOUT WARRANTIES OR CONDITIONS OF ANY KIND, either express or implied.
 *    See the License for the specific language governing permissions and
 *    limitations under the License.
 */

package core

import (
	"crypto/ecdsa"
)

// Arguments is a dedicated type for arguments, that represented as bynary cbored blob
type Arguments []byte

// MessageType is an enum type of message.
type MessageType byte

// ReplyType is an enum type of message reply.
type ReplyType byte

// Message is a routable packet, ATM just a method call
type Message interface {
	// Type returns message type.
	Type() MessageType
	// Target returns target for this message. If nil, Message will be sent for all actors for the role returned by
	// Role method.
	Target() *RecordRef
	// TargetRole returns jet role to actors of which Message should be sent.
	TargetRole() JetRole
	// GetCaller returns initiator of this event.
	GetCaller() *RecordRef
}

type Signature interface {
	GetSign() []byte
	GetSender() RecordRef
	IsValid(key *ecdsa.PublicKey) bool
}

// SignedMessage by senders private key.
type SignedMessage interface {
	Message
	Signature

	Message() Message
}

// Reply for an `Message`
type Reply interface {
	// Type returns message type.
	Type() ReplyType
}

// MessageBus interface
type MessageBus interface {
	// Send an `Message` and get a `Reply` or error from remote host.
	Send(Context, Message) (Reply, error)
	// Register saves message handler in the registry. Only one handler can be registered for a message type.
	Register(p MessageType, handler MessageHandler) error
	// MustRegister is a Register wrapper that panics if an error was returned.
	MustRegister(p MessageType, handler MessageHandler)
}

// MessageHandler is a function for message handling. It should be registered via Register method.
<<<<<<< HEAD
type MessageHandler func(message Message) (Reply, error)
=======
type MessageHandler func(Context, Message) (Reply, error)
>>>>>>> bdd356ab

//go:generate stringer -type=MessageType
const (
	// Logicrunner

	// TypeCallMethod calls method and returns result
	TypeCallMethod MessageType = iota
	// TypeCallConstructor is a message for calling constructor and obtain its reply
	TypeCallConstructor
	// TypeExecutorResults message that goes to new Executor to validate previous Executor actions through CaseBind
	TypeExecutorResults
	// TypeValidateCaseBind sends CaseBind form Executor to Validators for redo all actions
	TypeValidateCaseBind
	// TypeValidationResult sends from Validator to new Executor with results of validation actions of previous Executor
	TypeValidationResults

	// Ledger

	// TypeRequestCall registers call on storage.
	TypeRequestCall
	// TypeGetCode retrieves code from storage.
	TypeGetCode
	// TypeGetClass retrieves class from storage.
	TypeGetClass
	// TypeGetObject retrieves object from storage.
	TypeGetObject
	// TypeGetDelegate retrieves object represented as provided class.
	TypeGetDelegate
	// TypeGetChildren retrieves object represented as provided class.
	TypeGetChildren
	// TypeDeclareType creates new type.
	TypeDeclareType
	// TypeDeployCode creates new code.
	TypeDeployCode
	// TypeActivateClass activates class.
	TypeActivateClass
	// TypeDeactivateClass deactivates class.
	TypeDeactivateClass
	// TypeUpdateClass amends class.
	TypeUpdateClass
	// TypeActivateObject activates object.
	TypeActivateObject
	// TypeActivateObjectDelegate similar to ActivateObjType but it creates object as parent's delegate of provided class.
	TypeActivateObjectDelegate
	// TypeDeactivateObject deactivates object.
	TypeDeactivateObject
	// TypeUpdateObject amends object.
	TypeUpdateObject
	// TypeRegisterChild registers child on the parent object.
	TypeRegisterChild
	// TypeJetDrop carries jet drop to validators
	TypeJetDrop
	// TypeSetRecord saves record in storage.
	TypeSetRecord

	// Bootstrap

	// TypeBootstrapRequest used for bootstrap object generation.
	TypeBootstrapRequest
)<|MERGE_RESOLUTION|>--- conflicted
+++ resolved
@@ -16,9 +16,7 @@
 
 package core
 
-import (
-	"crypto/ecdsa"
-)
+import "crypto/ecdsa"
 
 // Arguments is a dedicated type for arguments, that represented as bynary cbored blob
 type Arguments []byte
@@ -73,11 +71,7 @@
 }
 
 // MessageHandler is a function for message handling. It should be registered via Register method.
-<<<<<<< HEAD
-type MessageHandler func(message Message) (Reply, error)
-=======
 type MessageHandler func(Context, Message) (Reply, error)
->>>>>>> bdd356ab
 
 //go:generate stringer -type=MessageType
 const (
