/*
 *    Copyright 2018 INS Ecosystem
 *
 *    Licensed under the Apache License, Version 2.0 (the "License");
 *    you may not use this file except in compliance with the License.
 *    You may obtain a copy of the License at
 *
 *        http://www.apache.org/licenses/LICENSE-2.0
 *
 *    Unless required by applicable law or agreed to in writing, software
 *    distributed under the License is distributed on an "AS IS" BASIS,
 *    WITHOUT WARRANTIES OR CONDITIONS OF ANY KIND, either express or implied.
 *    See the License for the specific language governing permissions and
 *    limitations under the License.
 */

package transport

import (
	"net"

	"github.com/insolar/network/relay"
)

// Factory allows to create new Transport.
type Factory interface {
	Create(conn net.PacketConn, proxy relay.Proxy) (Transport, error)
}

type utpTransportFactory struct{}

// NewUTPTransportFactory creates new Factory of utpTransport.
func NewUTPTransportFactory() Factory {
	return &utpTransportFactory{}
}

<<<<<<< HEAD
// Create creates new Transport
func (utpTransportFactory *utpTransportFactory) Create(conn net.PacketConn, proxy relay.Proxy) (Transport, error) {
	return NewUTPTransport(conn, proxy)
=======
// Create creates new Transport.
func (utpTransportFactory *utpTransportFactory) Create(conn net.PacketConn) (Transport, error) {
	return NewUTPTransport(conn)
>>>>>>> cb834a31
}<|MERGE_RESOLUTION|>--- conflicted
+++ resolved
@@ -34,13 +34,7 @@
 	return &utpTransportFactory{}
 }
 
-<<<<<<< HEAD
-// Create creates new Transport
+// Create creates new Transport.
 func (utpTransportFactory *utpTransportFactory) Create(conn net.PacketConn, proxy relay.Proxy) (Transport, error) {
 	return NewUTPTransport(conn, proxy)
-=======
-// Create creates new Transport.
-func (utpTransportFactory *utpTransportFactory) Create(conn net.PacketConn) (Transport, error) {
-	return NewUTPTransport(conn)
->>>>>>> cb834a31
 }