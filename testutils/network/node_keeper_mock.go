package network

/*
DO NOT EDIT!
This code was generated automatically using github.com/gojuno/minimock v1.9
The original interface "NodeKeeper" can be found in github.com/insolar/insolar/network
*/
import (
	context "context"
	"sync/atomic"
	"time"

	"github.com/gojuno/minimock"
	packets "github.com/insolar/insolar/consensus/packets"
	insolar "github.com/insolar/insolar/insolar"
	network "github.com/insolar/insolar/network"

	testify_assert "github.com/stretchr/testify/assert"
)

//NodeKeeperMock implements github.com/insolar/insolar/network.NodeKeeper
type NodeKeeperMock struct {
	t minimock.Tester

	GetAccessorFunc       func() (r network.Accessor)
	GetAccessorCounter    uint64
	GetAccessorPreCounter uint64
	GetAccessorMock       mNodeKeeperMockGetAccessor

	GetClaimQueueFunc       func() (r network.ClaimQueue)
	GetClaimQueueCounter    uint64
	GetClaimQueuePreCounter uint64
	GetClaimQueueMock       mNodeKeeperMockGetClaimQueue

	GetCloudHashFunc       func() (r []byte)
	GetCloudHashCounter    uint64
	GetCloudHashPreCounter uint64
	GetCloudHashMock       mNodeKeeperMockGetCloudHash

	GetConsensusInfoFunc       func() (r network.ConsensusInfo)
	GetConsensusInfoCounter    uint64
	GetConsensusInfoPreCounter uint64
	GetConsensusInfoMock       mNodeKeeperMockGetConsensusInfo

<<<<<<< HEAD
	GetOriginFunc       func() (r core.NetworkNode)
=======
	GetOriginFunc       func() (r insolar.NetworkNode)
>>>>>>> 2178e481
	GetOriginCounter    uint64
	GetOriginPreCounter uint64
	GetOriginMock       mNodeKeeperMockGetOrigin

	GetOriginAnnounceClaimFunc       func(p packets.BitSetMapper) (r *packets.NodeAnnounceClaim, r1 error)
	GetOriginAnnounceClaimCounter    uint64
	GetOriginAnnounceClaimPreCounter uint64
	GetOriginAnnounceClaimMock       mNodeKeeperMockGetOriginAnnounceClaim

	GetOriginJoinClaimFunc       func() (r *packets.NodeJoinClaim, r1 error)
	GetOriginJoinClaimCounter    uint64
	GetOriginJoinClaimPreCounter uint64
	GetOriginJoinClaimMock       mNodeKeeperMockGetOriginJoinClaim

	GetSparseUnsyncListFunc       func(p int) (r network.UnsyncList)
	GetSparseUnsyncListCounter    uint64
	GetSparseUnsyncListPreCounter uint64
	GetSparseUnsyncListMock       mNodeKeeperMockGetSparseUnsyncList

	GetUnsyncListFunc       func() (r network.UnsyncList)
	GetUnsyncListCounter    uint64
	GetUnsyncListPreCounter uint64
	GetUnsyncListMock       mNodeKeeperMockGetUnsyncList

<<<<<<< HEAD
	GetWorkingNodeFunc       func(p core.RecordRef) (r core.NetworkNode)
=======
	GetWorkingNodeFunc       func(p insolar.Reference) (r insolar.NetworkNode)
>>>>>>> 2178e481
	GetWorkingNodeCounter    uint64
	GetWorkingNodePreCounter uint64
	GetWorkingNodeMock       mNodeKeeperMockGetWorkingNode

<<<<<<< HEAD
	GetWorkingNodesFunc       func() (r []core.NetworkNode)
=======
	GetWorkingNodesFunc       func() (r []insolar.NetworkNode)
>>>>>>> 2178e481
	GetWorkingNodesCounter    uint64
	GetWorkingNodesPreCounter uint64
	GetWorkingNodesMock       mNodeKeeperMockGetWorkingNodes

	GetWorkingNodesByRoleFunc       func(p insolar.DynamicRole) (r []insolar.Reference)
	GetWorkingNodesByRoleCounter    uint64
	GetWorkingNodesByRolePreCounter uint64
	GetWorkingNodesByRoleMock       mNodeKeeperMockGetWorkingNodesByRole

	IsBootstrappedFunc       func() (r bool)
	IsBootstrappedCounter    uint64
	IsBootstrappedPreCounter uint64
	IsBootstrappedMock       mNodeKeeperMockIsBootstrapped

	MoveSyncToActiveFunc       func(p context.Context) (r error)
	MoveSyncToActiveCounter    uint64
	MoveSyncToActivePreCounter uint64
	MoveSyncToActiveMock       mNodeKeeperMockMoveSyncToActive

	SetCloudHashFunc       func(p []byte)
	SetCloudHashCounter    uint64
	SetCloudHashPreCounter uint64
	SetCloudHashMock       mNodeKeeperMockSetCloudHash

<<<<<<< HEAD
	SetInitialSnapshotFunc       func(p []core.NetworkNode)
=======
	SetInitialSnapshotFunc       func(p []insolar.NetworkNode)
>>>>>>> 2178e481
	SetInitialSnapshotCounter    uint64
	SetInitialSnapshotPreCounter uint64
	SetInitialSnapshotMock       mNodeKeeperMockSetInitialSnapshot

	SetIsBootstrappedFunc       func(p bool)
	SetIsBootstrappedCounter    uint64
	SetIsBootstrappedPreCounter uint64
	SetIsBootstrappedMock       mNodeKeeperMockSetIsBootstrapped

<<<<<<< HEAD
	SyncFunc       func(p context.Context, p1 []core.NetworkNode, p2 []packets.ReferendumClaim) (r error)
=======
	SyncFunc       func(p context.Context, p1 []insolar.NetworkNode, p2 []packets.ReferendumClaim) (r error)
>>>>>>> 2178e481
	SyncCounter    uint64
	SyncPreCounter uint64
	SyncMock       mNodeKeeperMockSync
}

//NewNodeKeeperMock returns a mock for github.com/insolar/insolar/network.NodeKeeper
func NewNodeKeeperMock(t minimock.Tester) *NodeKeeperMock {
	m := &NodeKeeperMock{t: t}

	if controller, ok := t.(minimock.MockController); ok {
		controller.RegisterMocker(m)
	}

	m.GetAccessorMock = mNodeKeeperMockGetAccessor{mock: m}
	m.GetClaimQueueMock = mNodeKeeperMockGetClaimQueue{mock: m}
	m.GetCloudHashMock = mNodeKeeperMockGetCloudHash{mock: m}
	m.GetConsensusInfoMock = mNodeKeeperMockGetConsensusInfo{mock: m}
	m.GetOriginMock = mNodeKeeperMockGetOrigin{mock: m}
	m.GetOriginAnnounceClaimMock = mNodeKeeperMockGetOriginAnnounceClaim{mock: m}
	m.GetOriginJoinClaimMock = mNodeKeeperMockGetOriginJoinClaim{mock: m}
	m.GetSparseUnsyncListMock = mNodeKeeperMockGetSparseUnsyncList{mock: m}
	m.GetUnsyncListMock = mNodeKeeperMockGetUnsyncList{mock: m}
	m.GetWorkingNodeMock = mNodeKeeperMockGetWorkingNode{mock: m}
	m.GetWorkingNodesMock = mNodeKeeperMockGetWorkingNodes{mock: m}
	m.GetWorkingNodesByRoleMock = mNodeKeeperMockGetWorkingNodesByRole{mock: m}
	m.IsBootstrappedMock = mNodeKeeperMockIsBootstrapped{mock: m}
	m.MoveSyncToActiveMock = mNodeKeeperMockMoveSyncToActive{mock: m}
	m.SetCloudHashMock = mNodeKeeperMockSetCloudHash{mock: m}
	m.SetInitialSnapshotMock = mNodeKeeperMockSetInitialSnapshot{mock: m}
	m.SetIsBootstrappedMock = mNodeKeeperMockSetIsBootstrapped{mock: m}
	m.SyncMock = mNodeKeeperMockSync{mock: m}

	return m
}

type mNodeKeeperMockGetAccessor struct {
	mock              *NodeKeeperMock
	mainExpectation   *NodeKeeperMockGetAccessorExpectation
	expectationSeries []*NodeKeeperMockGetAccessorExpectation
}

type NodeKeeperMockGetAccessorExpectation struct {
	result *NodeKeeperMockGetAccessorResult
}

type NodeKeeperMockGetAccessorResult struct {
	r network.Accessor
}

//Expect specifies that invocation of NodeKeeper.GetAccessor is expected from 1 to Infinity times
func (m *mNodeKeeperMockGetAccessor) Expect() *mNodeKeeperMockGetAccessor {
	m.mock.GetAccessorFunc = nil
	m.expectationSeries = nil

	if m.mainExpectation == nil {
		m.mainExpectation = &NodeKeeperMockGetAccessorExpectation{}
	}

	return m
}

//Return specifies results of invocation of NodeKeeper.GetAccessor
func (m *mNodeKeeperMockGetAccessor) Return(r network.Accessor) *NodeKeeperMock {
	m.mock.GetAccessorFunc = nil
	m.expectationSeries = nil

	if m.mainExpectation == nil {
		m.mainExpectation = &NodeKeeperMockGetAccessorExpectation{}
	}
	m.mainExpectation.result = &NodeKeeperMockGetAccessorResult{r}
	return m.mock
}

//ExpectOnce specifies that invocation of NodeKeeper.GetAccessor is expected once
func (m *mNodeKeeperMockGetAccessor) ExpectOnce() *NodeKeeperMockGetAccessorExpectation {
	m.mock.GetAccessorFunc = nil
	m.mainExpectation = nil

	expectation := &NodeKeeperMockGetAccessorExpectation{}

	m.expectationSeries = append(m.expectationSeries, expectation)
	return expectation
}

func (e *NodeKeeperMockGetAccessorExpectation) Return(r network.Accessor) {
	e.result = &NodeKeeperMockGetAccessorResult{r}
}

//Set uses given function f as a mock of NodeKeeper.GetAccessor method
func (m *mNodeKeeperMockGetAccessor) Set(f func() (r network.Accessor)) *NodeKeeperMock {
	m.mainExpectation = nil
	m.expectationSeries = nil

	m.mock.GetAccessorFunc = f
	return m.mock
}

//GetAccessor implements github.com/insolar/insolar/network.NodeKeeper interface
func (m *NodeKeeperMock) GetAccessor() (r network.Accessor) {
	counter := atomic.AddUint64(&m.GetAccessorPreCounter, 1)
	defer atomic.AddUint64(&m.GetAccessorCounter, 1)

	if len(m.GetAccessorMock.expectationSeries) > 0 {
		if counter > uint64(len(m.GetAccessorMock.expectationSeries)) {
			m.t.Fatalf("Unexpected call to NodeKeeperMock.GetAccessor.")
			return
		}

		result := m.GetAccessorMock.expectationSeries[counter-1].result
		if result == nil {
			m.t.Fatal("No results are set for the NodeKeeperMock.GetAccessor")
			return
		}

		r = result.r

		return
	}

	if m.GetAccessorMock.mainExpectation != nil {

		result := m.GetAccessorMock.mainExpectation.result
		if result == nil {
			m.t.Fatal("No results are set for the NodeKeeperMock.GetAccessor")
		}

		r = result.r

		return
	}

	if m.GetAccessorFunc == nil {
		m.t.Fatalf("Unexpected call to NodeKeeperMock.GetAccessor.")
		return
	}

	return m.GetAccessorFunc()
}

//GetAccessorMinimockCounter returns a count of NodeKeeperMock.GetAccessorFunc invocations
func (m *NodeKeeperMock) GetAccessorMinimockCounter() uint64 {
	return atomic.LoadUint64(&m.GetAccessorCounter)
}

//GetAccessorMinimockPreCounter returns the value of NodeKeeperMock.GetAccessor invocations
func (m *NodeKeeperMock) GetAccessorMinimockPreCounter() uint64 {
	return atomic.LoadUint64(&m.GetAccessorPreCounter)
}

//GetAccessorFinished returns true if mock invocations count is ok
func (m *NodeKeeperMock) GetAccessorFinished() bool {
	// if expectation series were set then invocations count should be equal to expectations count
	if len(m.GetAccessorMock.expectationSeries) > 0 {
		return atomic.LoadUint64(&m.GetAccessorCounter) == uint64(len(m.GetAccessorMock.expectationSeries))
	}

	// if main expectation was set then invocations count should be greater than zero
	if m.GetAccessorMock.mainExpectation != nil {
		return atomic.LoadUint64(&m.GetAccessorCounter) > 0
	}

	// if func was set then invocations count should be greater than zero
	if m.GetAccessorFunc != nil {
		return atomic.LoadUint64(&m.GetAccessorCounter) > 0
	}

	return true
}

type mNodeKeeperMockGetClaimQueue struct {
	mock              *NodeKeeperMock
	mainExpectation   *NodeKeeperMockGetClaimQueueExpectation
	expectationSeries []*NodeKeeperMockGetClaimQueueExpectation
}

type NodeKeeperMockGetClaimQueueExpectation struct {
	result *NodeKeeperMockGetClaimQueueResult
}

type NodeKeeperMockGetClaimQueueResult struct {
	r network.ClaimQueue
}

//Expect specifies that invocation of NodeKeeper.GetClaimQueue is expected from 1 to Infinity times
func (m *mNodeKeeperMockGetClaimQueue) Expect() *mNodeKeeperMockGetClaimQueue {
	m.mock.GetClaimQueueFunc = nil
	m.expectationSeries = nil

	if m.mainExpectation == nil {
		m.mainExpectation = &NodeKeeperMockGetClaimQueueExpectation{}
	}

	return m
}

//Return specifies results of invocation of NodeKeeper.GetClaimQueue
func (m *mNodeKeeperMockGetClaimQueue) Return(r network.ClaimQueue) *NodeKeeperMock {
	m.mock.GetClaimQueueFunc = nil
	m.expectationSeries = nil

	if m.mainExpectation == nil {
		m.mainExpectation = &NodeKeeperMockGetClaimQueueExpectation{}
	}
	m.mainExpectation.result = &NodeKeeperMockGetClaimQueueResult{r}
	return m.mock
}

//ExpectOnce specifies that invocation of NodeKeeper.GetClaimQueue is expected once
func (m *mNodeKeeperMockGetClaimQueue) ExpectOnce() *NodeKeeperMockGetClaimQueueExpectation {
	m.mock.GetClaimQueueFunc = nil
	m.mainExpectation = nil

	expectation := &NodeKeeperMockGetClaimQueueExpectation{}

	m.expectationSeries = append(m.expectationSeries, expectation)
	return expectation
}

func (e *NodeKeeperMockGetClaimQueueExpectation) Return(r network.ClaimQueue) {
	e.result = &NodeKeeperMockGetClaimQueueResult{r}
}

//Set uses given function f as a mock of NodeKeeper.GetClaimQueue method
func (m *mNodeKeeperMockGetClaimQueue) Set(f func() (r network.ClaimQueue)) *NodeKeeperMock {
	m.mainExpectation = nil
	m.expectationSeries = nil

	m.mock.GetClaimQueueFunc = f
	return m.mock
}

//GetClaimQueue implements github.com/insolar/insolar/network.NodeKeeper interface
func (m *NodeKeeperMock) GetClaimQueue() (r network.ClaimQueue) {
	counter := atomic.AddUint64(&m.GetClaimQueuePreCounter, 1)
	defer atomic.AddUint64(&m.GetClaimQueueCounter, 1)

	if len(m.GetClaimQueueMock.expectationSeries) > 0 {
		if counter > uint64(len(m.GetClaimQueueMock.expectationSeries)) {
			m.t.Fatalf("Unexpected call to NodeKeeperMock.GetClaimQueue.")
			return
		}

		result := m.GetClaimQueueMock.expectationSeries[counter-1].result
		if result == nil {
			m.t.Fatal("No results are set for the NodeKeeperMock.GetClaimQueue")
			return
		}

		r = result.r

		return
	}

	if m.GetClaimQueueMock.mainExpectation != nil {

		result := m.GetClaimQueueMock.mainExpectation.result
		if result == nil {
			m.t.Fatal("No results are set for the NodeKeeperMock.GetClaimQueue")
		}

		r = result.r

		return
	}

	if m.GetClaimQueueFunc == nil {
		m.t.Fatalf("Unexpected call to NodeKeeperMock.GetClaimQueue.")
		return
	}

	return m.GetClaimQueueFunc()
}

//GetClaimQueueMinimockCounter returns a count of NodeKeeperMock.GetClaimQueueFunc invocations
func (m *NodeKeeperMock) GetClaimQueueMinimockCounter() uint64 {
	return atomic.LoadUint64(&m.GetClaimQueueCounter)
}

//GetClaimQueueMinimockPreCounter returns the value of NodeKeeperMock.GetClaimQueue invocations
func (m *NodeKeeperMock) GetClaimQueueMinimockPreCounter() uint64 {
	return atomic.LoadUint64(&m.GetClaimQueuePreCounter)
}

//GetClaimQueueFinished returns true if mock invocations count is ok
func (m *NodeKeeperMock) GetClaimQueueFinished() bool {
	// if expectation series were set then invocations count should be equal to expectations count
	if len(m.GetClaimQueueMock.expectationSeries) > 0 {
		return atomic.LoadUint64(&m.GetClaimQueueCounter) == uint64(len(m.GetClaimQueueMock.expectationSeries))
	}

	// if main expectation was set then invocations count should be greater than zero
	if m.GetClaimQueueMock.mainExpectation != nil {
		return atomic.LoadUint64(&m.GetClaimQueueCounter) > 0
	}

	// if func was set then invocations count should be greater than zero
	if m.GetClaimQueueFunc != nil {
		return atomic.LoadUint64(&m.GetClaimQueueCounter) > 0
	}

	return true
}

type mNodeKeeperMockGetCloudHash struct {
	mock              *NodeKeeperMock
	mainExpectation   *NodeKeeperMockGetCloudHashExpectation
	expectationSeries []*NodeKeeperMockGetCloudHashExpectation
}

type NodeKeeperMockGetCloudHashExpectation struct {
	result *NodeKeeperMockGetCloudHashResult
}

type NodeKeeperMockGetCloudHashResult struct {
	r []byte
}

//Expect specifies that invocation of NodeKeeper.GetCloudHash is expected from 1 to Infinity times
func (m *mNodeKeeperMockGetCloudHash) Expect() *mNodeKeeperMockGetCloudHash {
	m.mock.GetCloudHashFunc = nil
	m.expectationSeries = nil

	if m.mainExpectation == nil {
		m.mainExpectation = &NodeKeeperMockGetCloudHashExpectation{}
	}

	return m
}

//Return specifies results of invocation of NodeKeeper.GetCloudHash
func (m *mNodeKeeperMockGetCloudHash) Return(r []byte) *NodeKeeperMock {
	m.mock.GetCloudHashFunc = nil
	m.expectationSeries = nil

	if m.mainExpectation == nil {
		m.mainExpectation = &NodeKeeperMockGetCloudHashExpectation{}
	}
	m.mainExpectation.result = &NodeKeeperMockGetCloudHashResult{r}
	return m.mock
}

//ExpectOnce specifies that invocation of NodeKeeper.GetCloudHash is expected once
func (m *mNodeKeeperMockGetCloudHash) ExpectOnce() *NodeKeeperMockGetCloudHashExpectation {
	m.mock.GetCloudHashFunc = nil
	m.mainExpectation = nil

	expectation := &NodeKeeperMockGetCloudHashExpectation{}

	m.expectationSeries = append(m.expectationSeries, expectation)
	return expectation
}

func (e *NodeKeeperMockGetCloudHashExpectation) Return(r []byte) {
	e.result = &NodeKeeperMockGetCloudHashResult{r}
}

//Set uses given function f as a mock of NodeKeeper.GetCloudHash method
func (m *mNodeKeeperMockGetCloudHash) Set(f func() (r []byte)) *NodeKeeperMock {
	m.mainExpectation = nil
	m.expectationSeries = nil

	m.mock.GetCloudHashFunc = f
	return m.mock
}

//GetCloudHash implements github.com/insolar/insolar/network.NodeKeeper interface
func (m *NodeKeeperMock) GetCloudHash() (r []byte) {
	counter := atomic.AddUint64(&m.GetCloudHashPreCounter, 1)
	defer atomic.AddUint64(&m.GetCloudHashCounter, 1)

	if len(m.GetCloudHashMock.expectationSeries) > 0 {
		if counter > uint64(len(m.GetCloudHashMock.expectationSeries)) {
			m.t.Fatalf("Unexpected call to NodeKeeperMock.GetCloudHash.")
			return
		}

		result := m.GetCloudHashMock.expectationSeries[counter-1].result
		if result == nil {
			m.t.Fatal("No results are set for the NodeKeeperMock.GetCloudHash")
			return
		}

		r = result.r

		return
	}

	if m.GetCloudHashMock.mainExpectation != nil {

		result := m.GetCloudHashMock.mainExpectation.result
		if result == nil {
			m.t.Fatal("No results are set for the NodeKeeperMock.GetCloudHash")
		}

		r = result.r

		return
	}

	if m.GetCloudHashFunc == nil {
		m.t.Fatalf("Unexpected call to NodeKeeperMock.GetCloudHash.")
		return
	}

	return m.GetCloudHashFunc()
}

//GetCloudHashMinimockCounter returns a count of NodeKeeperMock.GetCloudHashFunc invocations
func (m *NodeKeeperMock) GetCloudHashMinimockCounter() uint64 {
	return atomic.LoadUint64(&m.GetCloudHashCounter)
}

//GetCloudHashMinimockPreCounter returns the value of NodeKeeperMock.GetCloudHash invocations
func (m *NodeKeeperMock) GetCloudHashMinimockPreCounter() uint64 {
	return atomic.LoadUint64(&m.GetCloudHashPreCounter)
}

//GetCloudHashFinished returns true if mock invocations count is ok
func (m *NodeKeeperMock) GetCloudHashFinished() bool {
	// if expectation series were set then invocations count should be equal to expectations count
	if len(m.GetCloudHashMock.expectationSeries) > 0 {
		return atomic.LoadUint64(&m.GetCloudHashCounter) == uint64(len(m.GetCloudHashMock.expectationSeries))
	}

	// if main expectation was set then invocations count should be greater than zero
	if m.GetCloudHashMock.mainExpectation != nil {
		return atomic.LoadUint64(&m.GetCloudHashCounter) > 0
	}

	// if func was set then invocations count should be greater than zero
	if m.GetCloudHashFunc != nil {
		return atomic.LoadUint64(&m.GetCloudHashCounter) > 0
	}

	return true
}

type mNodeKeeperMockGetConsensusInfo struct {
	mock              *NodeKeeperMock
	mainExpectation   *NodeKeeperMockGetConsensusInfoExpectation
	expectationSeries []*NodeKeeperMockGetConsensusInfoExpectation
}

type NodeKeeperMockGetConsensusInfoExpectation struct {
	result *NodeKeeperMockGetConsensusInfoResult
}

type NodeKeeperMockGetConsensusInfoResult struct {
	r network.ConsensusInfo
}

//Expect specifies that invocation of NodeKeeper.GetConsensusInfo is expected from 1 to Infinity times
func (m *mNodeKeeperMockGetConsensusInfo) Expect() *mNodeKeeperMockGetConsensusInfo {
	m.mock.GetConsensusInfoFunc = nil
	m.expectationSeries = nil

	if m.mainExpectation == nil {
		m.mainExpectation = &NodeKeeperMockGetConsensusInfoExpectation{}
	}

	return m
}

//Return specifies results of invocation of NodeKeeper.GetConsensusInfo
func (m *mNodeKeeperMockGetConsensusInfo) Return(r network.ConsensusInfo) *NodeKeeperMock {
	m.mock.GetConsensusInfoFunc = nil
	m.expectationSeries = nil

	if m.mainExpectation == nil {
		m.mainExpectation = &NodeKeeperMockGetConsensusInfoExpectation{}
	}
	m.mainExpectation.result = &NodeKeeperMockGetConsensusInfoResult{r}
	return m.mock
}

//ExpectOnce specifies that invocation of NodeKeeper.GetConsensusInfo is expected once
func (m *mNodeKeeperMockGetConsensusInfo) ExpectOnce() *NodeKeeperMockGetConsensusInfoExpectation {
	m.mock.GetConsensusInfoFunc = nil
	m.mainExpectation = nil

	expectation := &NodeKeeperMockGetConsensusInfoExpectation{}

	m.expectationSeries = append(m.expectationSeries, expectation)
	return expectation
}

func (e *NodeKeeperMockGetConsensusInfoExpectation) Return(r network.ConsensusInfo) {
	e.result = &NodeKeeperMockGetConsensusInfoResult{r}
}

//Set uses given function f as a mock of NodeKeeper.GetConsensusInfo method
func (m *mNodeKeeperMockGetConsensusInfo) Set(f func() (r network.ConsensusInfo)) *NodeKeeperMock {
	m.mainExpectation = nil
	m.expectationSeries = nil

	m.mock.GetConsensusInfoFunc = f
	return m.mock
}

//GetConsensusInfo implements github.com/insolar/insolar/network.NodeKeeper interface
func (m *NodeKeeperMock) GetConsensusInfo() (r network.ConsensusInfo) {
	counter := atomic.AddUint64(&m.GetConsensusInfoPreCounter, 1)
	defer atomic.AddUint64(&m.GetConsensusInfoCounter, 1)

	if len(m.GetConsensusInfoMock.expectationSeries) > 0 {
		if counter > uint64(len(m.GetConsensusInfoMock.expectationSeries)) {
			m.t.Fatalf("Unexpected call to NodeKeeperMock.GetConsensusInfo.")
			return
		}

		result := m.GetConsensusInfoMock.expectationSeries[counter-1].result
		if result == nil {
			m.t.Fatal("No results are set for the NodeKeeperMock.GetConsensusInfo")
			return
		}

		r = result.r

		return
	}

	if m.GetConsensusInfoMock.mainExpectation != nil {

		result := m.GetConsensusInfoMock.mainExpectation.result
		if result == nil {
			m.t.Fatal("No results are set for the NodeKeeperMock.GetConsensusInfo")
		}

		r = result.r

		return
	}

	if m.GetConsensusInfoFunc == nil {
		m.t.Fatalf("Unexpected call to NodeKeeperMock.GetConsensusInfo.")
		return
	}

	return m.GetConsensusInfoFunc()
}

//GetConsensusInfoMinimockCounter returns a count of NodeKeeperMock.GetConsensusInfoFunc invocations
func (m *NodeKeeperMock) GetConsensusInfoMinimockCounter() uint64 {
	return atomic.LoadUint64(&m.GetConsensusInfoCounter)
}

//GetConsensusInfoMinimockPreCounter returns the value of NodeKeeperMock.GetConsensusInfo invocations
func (m *NodeKeeperMock) GetConsensusInfoMinimockPreCounter() uint64 {
	return atomic.LoadUint64(&m.GetConsensusInfoPreCounter)
}

//GetConsensusInfoFinished returns true if mock invocations count is ok
func (m *NodeKeeperMock) GetConsensusInfoFinished() bool {
	// if expectation series were set then invocations count should be equal to expectations count
	if len(m.GetConsensusInfoMock.expectationSeries) > 0 {
		return atomic.LoadUint64(&m.GetConsensusInfoCounter) == uint64(len(m.GetConsensusInfoMock.expectationSeries))
	}

	// if main expectation was set then invocations count should be greater than zero
	if m.GetConsensusInfoMock.mainExpectation != nil {
		return atomic.LoadUint64(&m.GetConsensusInfoCounter) > 0
	}

	// if func was set then invocations count should be greater than zero
	if m.GetConsensusInfoFunc != nil {
		return atomic.LoadUint64(&m.GetConsensusInfoCounter) > 0
	}

	return true
}

type mNodeKeeperMockGetOrigin struct {
	mock              *NodeKeeperMock
	mainExpectation   *NodeKeeperMockGetOriginExpectation
	expectationSeries []*NodeKeeperMockGetOriginExpectation
}

type NodeKeeperMockGetOriginExpectation struct {
	result *NodeKeeperMockGetOriginResult
}

type NodeKeeperMockGetOriginResult struct {
<<<<<<< HEAD
	r core.NetworkNode
=======
	r insolar.NetworkNode
>>>>>>> 2178e481
}

//Expect specifies that invocation of NodeKeeper.GetOrigin is expected from 1 to Infinity times
func (m *mNodeKeeperMockGetOrigin) Expect() *mNodeKeeperMockGetOrigin {
	m.mock.GetOriginFunc = nil
	m.expectationSeries = nil

	if m.mainExpectation == nil {
		m.mainExpectation = &NodeKeeperMockGetOriginExpectation{}
	}

	return m
}

//Return specifies results of invocation of NodeKeeper.GetOrigin
<<<<<<< HEAD
func (m *mNodeKeeperMockGetOrigin) Return(r core.NetworkNode) *NodeKeeperMock {
=======
func (m *mNodeKeeperMockGetOrigin) Return(r insolar.NetworkNode) *NodeKeeperMock {
>>>>>>> 2178e481
	m.mock.GetOriginFunc = nil
	m.expectationSeries = nil

	if m.mainExpectation == nil {
		m.mainExpectation = &NodeKeeperMockGetOriginExpectation{}
	}
	m.mainExpectation.result = &NodeKeeperMockGetOriginResult{r}
	return m.mock
}

//ExpectOnce specifies that invocation of NodeKeeper.GetOrigin is expected once
func (m *mNodeKeeperMockGetOrigin) ExpectOnce() *NodeKeeperMockGetOriginExpectation {
	m.mock.GetOriginFunc = nil
	m.mainExpectation = nil

	expectation := &NodeKeeperMockGetOriginExpectation{}

	m.expectationSeries = append(m.expectationSeries, expectation)
	return expectation
}

<<<<<<< HEAD
func (e *NodeKeeperMockGetOriginExpectation) Return(r core.NetworkNode) {
=======
func (e *NodeKeeperMockGetOriginExpectation) Return(r insolar.NetworkNode) {
>>>>>>> 2178e481
	e.result = &NodeKeeperMockGetOriginResult{r}
}

//Set uses given function f as a mock of NodeKeeper.GetOrigin method
<<<<<<< HEAD
func (m *mNodeKeeperMockGetOrigin) Set(f func() (r core.NetworkNode)) *NodeKeeperMock {
=======
func (m *mNodeKeeperMockGetOrigin) Set(f func() (r insolar.NetworkNode)) *NodeKeeperMock {
>>>>>>> 2178e481
	m.mainExpectation = nil
	m.expectationSeries = nil

	m.mock.GetOriginFunc = f
	return m.mock
}

//GetOrigin implements github.com/insolar/insolar/network.NodeKeeper interface
<<<<<<< HEAD
func (m *NodeKeeperMock) GetOrigin() (r core.NetworkNode) {
=======
func (m *NodeKeeperMock) GetOrigin() (r insolar.NetworkNode) {
>>>>>>> 2178e481
	counter := atomic.AddUint64(&m.GetOriginPreCounter, 1)
	defer atomic.AddUint64(&m.GetOriginCounter, 1)

	if len(m.GetOriginMock.expectationSeries) > 0 {
		if counter > uint64(len(m.GetOriginMock.expectationSeries)) {
			m.t.Fatalf("Unexpected call to NodeKeeperMock.GetOrigin.")
			return
		}

		result := m.GetOriginMock.expectationSeries[counter-1].result
		if result == nil {
			m.t.Fatal("No results are set for the NodeKeeperMock.GetOrigin")
			return
		}

		r = result.r

		return
	}

	if m.GetOriginMock.mainExpectation != nil {

		result := m.GetOriginMock.mainExpectation.result
		if result == nil {
			m.t.Fatal("No results are set for the NodeKeeperMock.GetOrigin")
		}

		r = result.r

		return
	}

	if m.GetOriginFunc == nil {
		m.t.Fatalf("Unexpected call to NodeKeeperMock.GetOrigin.")
		return
	}

	return m.GetOriginFunc()
}

//GetOriginMinimockCounter returns a count of NodeKeeperMock.GetOriginFunc invocations
func (m *NodeKeeperMock) GetOriginMinimockCounter() uint64 {
	return atomic.LoadUint64(&m.GetOriginCounter)
}

//GetOriginMinimockPreCounter returns the value of NodeKeeperMock.GetOrigin invocations
func (m *NodeKeeperMock) GetOriginMinimockPreCounter() uint64 {
	return atomic.LoadUint64(&m.GetOriginPreCounter)
}

//GetOriginFinished returns true if mock invocations count is ok
func (m *NodeKeeperMock) GetOriginFinished() bool {
	// if expectation series were set then invocations count should be equal to expectations count
	if len(m.GetOriginMock.expectationSeries) > 0 {
		return atomic.LoadUint64(&m.GetOriginCounter) == uint64(len(m.GetOriginMock.expectationSeries))
	}

	// if main expectation was set then invocations count should be greater than zero
	if m.GetOriginMock.mainExpectation != nil {
		return atomic.LoadUint64(&m.GetOriginCounter) > 0
	}

	// if func was set then invocations count should be greater than zero
	if m.GetOriginFunc != nil {
		return atomic.LoadUint64(&m.GetOriginCounter) > 0
	}

	return true
}

type mNodeKeeperMockGetOriginAnnounceClaim struct {
	mock              *NodeKeeperMock
	mainExpectation   *NodeKeeperMockGetOriginAnnounceClaimExpectation
	expectationSeries []*NodeKeeperMockGetOriginAnnounceClaimExpectation
}

type NodeKeeperMockGetOriginAnnounceClaimExpectation struct {
	input  *NodeKeeperMockGetOriginAnnounceClaimInput
	result *NodeKeeperMockGetOriginAnnounceClaimResult
}

type NodeKeeperMockGetOriginAnnounceClaimInput struct {
	p packets.BitSetMapper
}

type NodeKeeperMockGetOriginAnnounceClaimResult struct {
	r  *packets.NodeAnnounceClaim
	r1 error
}

//Expect specifies that invocation of NodeKeeper.GetOriginAnnounceClaim is expected from 1 to Infinity times
func (m *mNodeKeeperMockGetOriginAnnounceClaim) Expect(p packets.BitSetMapper) *mNodeKeeperMockGetOriginAnnounceClaim {
	m.mock.GetOriginAnnounceClaimFunc = nil
	m.expectationSeries = nil

	if m.mainExpectation == nil {
		m.mainExpectation = &NodeKeeperMockGetOriginAnnounceClaimExpectation{}
	}
	m.mainExpectation.input = &NodeKeeperMockGetOriginAnnounceClaimInput{p}
	return m
}

//Return specifies results of invocation of NodeKeeper.GetOriginAnnounceClaim
func (m *mNodeKeeperMockGetOriginAnnounceClaim) Return(r *packets.NodeAnnounceClaim, r1 error) *NodeKeeperMock {
	m.mock.GetOriginAnnounceClaimFunc = nil
	m.expectationSeries = nil

	if m.mainExpectation == nil {
		m.mainExpectation = &NodeKeeperMockGetOriginAnnounceClaimExpectation{}
	}
	m.mainExpectation.result = &NodeKeeperMockGetOriginAnnounceClaimResult{r, r1}
	return m.mock
}

//ExpectOnce specifies that invocation of NodeKeeper.GetOriginAnnounceClaim is expected once
func (m *mNodeKeeperMockGetOriginAnnounceClaim) ExpectOnce(p packets.BitSetMapper) *NodeKeeperMockGetOriginAnnounceClaimExpectation {
	m.mock.GetOriginAnnounceClaimFunc = nil
	m.mainExpectation = nil

	expectation := &NodeKeeperMockGetOriginAnnounceClaimExpectation{}
	expectation.input = &NodeKeeperMockGetOriginAnnounceClaimInput{p}
	m.expectationSeries = append(m.expectationSeries, expectation)
	return expectation
}

func (e *NodeKeeperMockGetOriginAnnounceClaimExpectation) Return(r *packets.NodeAnnounceClaim, r1 error) {
	e.result = &NodeKeeperMockGetOriginAnnounceClaimResult{r, r1}
}

//Set uses given function f as a mock of NodeKeeper.GetOriginAnnounceClaim method
func (m *mNodeKeeperMockGetOriginAnnounceClaim) Set(f func(p packets.BitSetMapper) (r *packets.NodeAnnounceClaim, r1 error)) *NodeKeeperMock {
	m.mainExpectation = nil
	m.expectationSeries = nil

	m.mock.GetOriginAnnounceClaimFunc = f
	return m.mock
}

//GetOriginAnnounceClaim implements github.com/insolar/insolar/network.NodeKeeper interface
func (m *NodeKeeperMock) GetOriginAnnounceClaim(p packets.BitSetMapper) (r *packets.NodeAnnounceClaim, r1 error) {
	counter := atomic.AddUint64(&m.GetOriginAnnounceClaimPreCounter, 1)
	defer atomic.AddUint64(&m.GetOriginAnnounceClaimCounter, 1)

	if len(m.GetOriginAnnounceClaimMock.expectationSeries) > 0 {
		if counter > uint64(len(m.GetOriginAnnounceClaimMock.expectationSeries)) {
			m.t.Fatalf("Unexpected call to NodeKeeperMock.GetOriginAnnounceClaim. %v", p)
			return
		}

		input := m.GetOriginAnnounceClaimMock.expectationSeries[counter-1].input
		testify_assert.Equal(m.t, *input, NodeKeeperMockGetOriginAnnounceClaimInput{p}, "NodeKeeper.GetOriginAnnounceClaim got unexpected parameters")

		result := m.GetOriginAnnounceClaimMock.expectationSeries[counter-1].result
		if result == nil {
			m.t.Fatal("No results are set for the NodeKeeperMock.GetOriginAnnounceClaim")
			return
		}

		r = result.r
		r1 = result.r1

		return
	}

	if m.GetOriginAnnounceClaimMock.mainExpectation != nil {

		input := m.GetOriginAnnounceClaimMock.mainExpectation.input
		if input != nil {
			testify_assert.Equal(m.t, *input, NodeKeeperMockGetOriginAnnounceClaimInput{p}, "NodeKeeper.GetOriginAnnounceClaim got unexpected parameters")
		}

		result := m.GetOriginAnnounceClaimMock.mainExpectation.result
		if result == nil {
			m.t.Fatal("No results are set for the NodeKeeperMock.GetOriginAnnounceClaim")
		}

		r = result.r
		r1 = result.r1

		return
	}

	if m.GetOriginAnnounceClaimFunc == nil {
		m.t.Fatalf("Unexpected call to NodeKeeperMock.GetOriginAnnounceClaim. %v", p)
		return
	}

	return m.GetOriginAnnounceClaimFunc(p)
}

//GetOriginAnnounceClaimMinimockCounter returns a count of NodeKeeperMock.GetOriginAnnounceClaimFunc invocations
func (m *NodeKeeperMock) GetOriginAnnounceClaimMinimockCounter() uint64 {
	return atomic.LoadUint64(&m.GetOriginAnnounceClaimCounter)
}

//GetOriginAnnounceClaimMinimockPreCounter returns the value of NodeKeeperMock.GetOriginAnnounceClaim invocations
func (m *NodeKeeperMock) GetOriginAnnounceClaimMinimockPreCounter() uint64 {
	return atomic.LoadUint64(&m.GetOriginAnnounceClaimPreCounter)
}

//GetOriginAnnounceClaimFinished returns true if mock invocations count is ok
func (m *NodeKeeperMock) GetOriginAnnounceClaimFinished() bool {
	// if expectation series were set then invocations count should be equal to expectations count
	if len(m.GetOriginAnnounceClaimMock.expectationSeries) > 0 {
		return atomic.LoadUint64(&m.GetOriginAnnounceClaimCounter) == uint64(len(m.GetOriginAnnounceClaimMock.expectationSeries))
	}

	// if main expectation was set then invocations count should be greater than zero
	if m.GetOriginAnnounceClaimMock.mainExpectation != nil {
		return atomic.LoadUint64(&m.GetOriginAnnounceClaimCounter) > 0
	}

	// if func was set then invocations count should be greater than zero
	if m.GetOriginAnnounceClaimFunc != nil {
		return atomic.LoadUint64(&m.GetOriginAnnounceClaimCounter) > 0
	}

	return true
}

type mNodeKeeperMockGetOriginJoinClaim struct {
	mock              *NodeKeeperMock
	mainExpectation   *NodeKeeperMockGetOriginJoinClaimExpectation
	expectationSeries []*NodeKeeperMockGetOriginJoinClaimExpectation
}

type NodeKeeperMockGetOriginJoinClaimExpectation struct {
	result *NodeKeeperMockGetOriginJoinClaimResult
}

type NodeKeeperMockGetOriginJoinClaimResult struct {
	r  *packets.NodeJoinClaim
	r1 error
}

//Expect specifies that invocation of NodeKeeper.GetOriginJoinClaim is expected from 1 to Infinity times
func (m *mNodeKeeperMockGetOriginJoinClaim) Expect() *mNodeKeeperMockGetOriginJoinClaim {
	m.mock.GetOriginJoinClaimFunc = nil
	m.expectationSeries = nil

	if m.mainExpectation == nil {
		m.mainExpectation = &NodeKeeperMockGetOriginJoinClaimExpectation{}
	}

	return m
}

//Return specifies results of invocation of NodeKeeper.GetOriginJoinClaim
func (m *mNodeKeeperMockGetOriginJoinClaim) Return(r *packets.NodeJoinClaim, r1 error) *NodeKeeperMock {
	m.mock.GetOriginJoinClaimFunc = nil
	m.expectationSeries = nil

	if m.mainExpectation == nil {
		m.mainExpectation = &NodeKeeperMockGetOriginJoinClaimExpectation{}
	}
	m.mainExpectation.result = &NodeKeeperMockGetOriginJoinClaimResult{r, r1}
	return m.mock
}

//ExpectOnce specifies that invocation of NodeKeeper.GetOriginJoinClaim is expected once
func (m *mNodeKeeperMockGetOriginJoinClaim) ExpectOnce() *NodeKeeperMockGetOriginJoinClaimExpectation {
	m.mock.GetOriginJoinClaimFunc = nil
	m.mainExpectation = nil

	expectation := &NodeKeeperMockGetOriginJoinClaimExpectation{}

	m.expectationSeries = append(m.expectationSeries, expectation)
	return expectation
}

func (e *NodeKeeperMockGetOriginJoinClaimExpectation) Return(r *packets.NodeJoinClaim, r1 error) {
	e.result = &NodeKeeperMockGetOriginJoinClaimResult{r, r1}
}

//Set uses given function f as a mock of NodeKeeper.GetOriginJoinClaim method
func (m *mNodeKeeperMockGetOriginJoinClaim) Set(f func() (r *packets.NodeJoinClaim, r1 error)) *NodeKeeperMock {
	m.mainExpectation = nil
	m.expectationSeries = nil

	m.mock.GetOriginJoinClaimFunc = f
	return m.mock
}

//GetOriginJoinClaim implements github.com/insolar/insolar/network.NodeKeeper interface
func (m *NodeKeeperMock) GetOriginJoinClaim() (r *packets.NodeJoinClaim, r1 error) {
	counter := atomic.AddUint64(&m.GetOriginJoinClaimPreCounter, 1)
	defer atomic.AddUint64(&m.GetOriginJoinClaimCounter, 1)

	if len(m.GetOriginJoinClaimMock.expectationSeries) > 0 {
		if counter > uint64(len(m.GetOriginJoinClaimMock.expectationSeries)) {
			m.t.Fatalf("Unexpected call to NodeKeeperMock.GetOriginJoinClaim.")
			return
		}

		result := m.GetOriginJoinClaimMock.expectationSeries[counter-1].result
		if result == nil {
			m.t.Fatal("No results are set for the NodeKeeperMock.GetOriginJoinClaim")
			return
		}

		r = result.r
		r1 = result.r1

		return
	}

	if m.GetOriginJoinClaimMock.mainExpectation != nil {

		result := m.GetOriginJoinClaimMock.mainExpectation.result
		if result == nil {
			m.t.Fatal("No results are set for the NodeKeeperMock.GetOriginJoinClaim")
		}

		r = result.r
		r1 = result.r1

		return
	}

	if m.GetOriginJoinClaimFunc == nil {
		m.t.Fatalf("Unexpected call to NodeKeeperMock.GetOriginJoinClaim.")
		return
	}

	return m.GetOriginJoinClaimFunc()
}

//GetOriginJoinClaimMinimockCounter returns a count of NodeKeeperMock.GetOriginJoinClaimFunc invocations
func (m *NodeKeeperMock) GetOriginJoinClaimMinimockCounter() uint64 {
	return atomic.LoadUint64(&m.GetOriginJoinClaimCounter)
}

//GetOriginJoinClaimMinimockPreCounter returns the value of NodeKeeperMock.GetOriginJoinClaim invocations
func (m *NodeKeeperMock) GetOriginJoinClaimMinimockPreCounter() uint64 {
	return atomic.LoadUint64(&m.GetOriginJoinClaimPreCounter)
}

//GetOriginJoinClaimFinished returns true if mock invocations count is ok
func (m *NodeKeeperMock) GetOriginJoinClaimFinished() bool {
	// if expectation series were set then invocations count should be equal to expectations count
	if len(m.GetOriginJoinClaimMock.expectationSeries) > 0 {
		return atomic.LoadUint64(&m.GetOriginJoinClaimCounter) == uint64(len(m.GetOriginJoinClaimMock.expectationSeries))
	}

	// if main expectation was set then invocations count should be greater than zero
	if m.GetOriginJoinClaimMock.mainExpectation != nil {
		return atomic.LoadUint64(&m.GetOriginJoinClaimCounter) > 0
	}

	// if func was set then invocations count should be greater than zero
	if m.GetOriginJoinClaimFunc != nil {
		return atomic.LoadUint64(&m.GetOriginJoinClaimCounter) > 0
	}

	return true
}

type mNodeKeeperMockGetSparseUnsyncList struct {
	mock              *NodeKeeperMock
	mainExpectation   *NodeKeeperMockGetSparseUnsyncListExpectation
	expectationSeries []*NodeKeeperMockGetSparseUnsyncListExpectation
}

type NodeKeeperMockGetSparseUnsyncListExpectation struct {
	input  *NodeKeeperMockGetSparseUnsyncListInput
	result *NodeKeeperMockGetSparseUnsyncListResult
}

type NodeKeeperMockGetSparseUnsyncListInput struct {
	p int
}

type NodeKeeperMockGetSparseUnsyncListResult struct {
	r network.UnsyncList
}

//Expect specifies that invocation of NodeKeeper.GetSparseUnsyncList is expected from 1 to Infinity times
func (m *mNodeKeeperMockGetSparseUnsyncList) Expect(p int) *mNodeKeeperMockGetSparseUnsyncList {
	m.mock.GetSparseUnsyncListFunc = nil
	m.expectationSeries = nil

	if m.mainExpectation == nil {
		m.mainExpectation = &NodeKeeperMockGetSparseUnsyncListExpectation{}
	}
	m.mainExpectation.input = &NodeKeeperMockGetSparseUnsyncListInput{p}
	return m
}

//Return specifies results of invocation of NodeKeeper.GetSparseUnsyncList
func (m *mNodeKeeperMockGetSparseUnsyncList) Return(r network.UnsyncList) *NodeKeeperMock {
	m.mock.GetSparseUnsyncListFunc = nil
	m.expectationSeries = nil

	if m.mainExpectation == nil {
		m.mainExpectation = &NodeKeeperMockGetSparseUnsyncListExpectation{}
	}
	m.mainExpectation.result = &NodeKeeperMockGetSparseUnsyncListResult{r}
	return m.mock
}

//ExpectOnce specifies that invocation of NodeKeeper.GetSparseUnsyncList is expected once
func (m *mNodeKeeperMockGetSparseUnsyncList) ExpectOnce(p int) *NodeKeeperMockGetSparseUnsyncListExpectation {
	m.mock.GetSparseUnsyncListFunc = nil
	m.mainExpectation = nil

	expectation := &NodeKeeperMockGetSparseUnsyncListExpectation{}
	expectation.input = &NodeKeeperMockGetSparseUnsyncListInput{p}
	m.expectationSeries = append(m.expectationSeries, expectation)
	return expectation
}

func (e *NodeKeeperMockGetSparseUnsyncListExpectation) Return(r network.UnsyncList) {
	e.result = &NodeKeeperMockGetSparseUnsyncListResult{r}
}

//Set uses given function f as a mock of NodeKeeper.GetSparseUnsyncList method
func (m *mNodeKeeperMockGetSparseUnsyncList) Set(f func(p int) (r network.UnsyncList)) *NodeKeeperMock {
	m.mainExpectation = nil
	m.expectationSeries = nil

	m.mock.GetSparseUnsyncListFunc = f
	return m.mock
}

//GetSparseUnsyncList implements github.com/insolar/insolar/network.NodeKeeper interface
func (m *NodeKeeperMock) GetSparseUnsyncList(p int) (r network.UnsyncList) {
	counter := atomic.AddUint64(&m.GetSparseUnsyncListPreCounter, 1)
	defer atomic.AddUint64(&m.GetSparseUnsyncListCounter, 1)

	if len(m.GetSparseUnsyncListMock.expectationSeries) > 0 {
		if counter > uint64(len(m.GetSparseUnsyncListMock.expectationSeries)) {
			m.t.Fatalf("Unexpected call to NodeKeeperMock.GetSparseUnsyncList. %v", p)
			return
		}

		input := m.GetSparseUnsyncListMock.expectationSeries[counter-1].input
		testify_assert.Equal(m.t, *input, NodeKeeperMockGetSparseUnsyncListInput{p}, "NodeKeeper.GetSparseUnsyncList got unexpected parameters")

		result := m.GetSparseUnsyncListMock.expectationSeries[counter-1].result
		if result == nil {
			m.t.Fatal("No results are set for the NodeKeeperMock.GetSparseUnsyncList")
			return
		}

		r = result.r

		return
	}

	if m.GetSparseUnsyncListMock.mainExpectation != nil {

		input := m.GetSparseUnsyncListMock.mainExpectation.input
		if input != nil {
			testify_assert.Equal(m.t, *input, NodeKeeperMockGetSparseUnsyncListInput{p}, "NodeKeeper.GetSparseUnsyncList got unexpected parameters")
		}

		result := m.GetSparseUnsyncListMock.mainExpectation.result
		if result == nil {
			m.t.Fatal("No results are set for the NodeKeeperMock.GetSparseUnsyncList")
		}

		r = result.r

		return
	}

	if m.GetSparseUnsyncListFunc == nil {
		m.t.Fatalf("Unexpected call to NodeKeeperMock.GetSparseUnsyncList. %v", p)
		return
	}

	return m.GetSparseUnsyncListFunc(p)
}

//GetSparseUnsyncListMinimockCounter returns a count of NodeKeeperMock.GetSparseUnsyncListFunc invocations
func (m *NodeKeeperMock) GetSparseUnsyncListMinimockCounter() uint64 {
	return atomic.LoadUint64(&m.GetSparseUnsyncListCounter)
}

//GetSparseUnsyncListMinimockPreCounter returns the value of NodeKeeperMock.GetSparseUnsyncList invocations
func (m *NodeKeeperMock) GetSparseUnsyncListMinimockPreCounter() uint64 {
	return atomic.LoadUint64(&m.GetSparseUnsyncListPreCounter)
}

//GetSparseUnsyncListFinished returns true if mock invocations count is ok
func (m *NodeKeeperMock) GetSparseUnsyncListFinished() bool {
	// if expectation series were set then invocations count should be equal to expectations count
	if len(m.GetSparseUnsyncListMock.expectationSeries) > 0 {
		return atomic.LoadUint64(&m.GetSparseUnsyncListCounter) == uint64(len(m.GetSparseUnsyncListMock.expectationSeries))
	}

	// if main expectation was set then invocations count should be greater than zero
	if m.GetSparseUnsyncListMock.mainExpectation != nil {
		return atomic.LoadUint64(&m.GetSparseUnsyncListCounter) > 0
	}

	// if func was set then invocations count should be greater than zero
	if m.GetSparseUnsyncListFunc != nil {
		return atomic.LoadUint64(&m.GetSparseUnsyncListCounter) > 0
	}

	return true
}

type mNodeKeeperMockGetUnsyncList struct {
	mock              *NodeKeeperMock
	mainExpectation   *NodeKeeperMockGetUnsyncListExpectation
	expectationSeries []*NodeKeeperMockGetUnsyncListExpectation
}

type NodeKeeperMockGetUnsyncListExpectation struct {
	result *NodeKeeperMockGetUnsyncListResult
}

type NodeKeeperMockGetUnsyncListResult struct {
	r network.UnsyncList
}

//Expect specifies that invocation of NodeKeeper.GetUnsyncList is expected from 1 to Infinity times
func (m *mNodeKeeperMockGetUnsyncList) Expect() *mNodeKeeperMockGetUnsyncList {
	m.mock.GetUnsyncListFunc = nil
	m.expectationSeries = nil

	if m.mainExpectation == nil {
		m.mainExpectation = &NodeKeeperMockGetUnsyncListExpectation{}
	}

	return m
}

//Return specifies results of invocation of NodeKeeper.GetUnsyncList
func (m *mNodeKeeperMockGetUnsyncList) Return(r network.UnsyncList) *NodeKeeperMock {
	m.mock.GetUnsyncListFunc = nil
	m.expectationSeries = nil

	if m.mainExpectation == nil {
		m.mainExpectation = &NodeKeeperMockGetUnsyncListExpectation{}
	}
	m.mainExpectation.result = &NodeKeeperMockGetUnsyncListResult{r}
	return m.mock
}

//ExpectOnce specifies that invocation of NodeKeeper.GetUnsyncList is expected once
func (m *mNodeKeeperMockGetUnsyncList) ExpectOnce() *NodeKeeperMockGetUnsyncListExpectation {
	m.mock.GetUnsyncListFunc = nil
	m.mainExpectation = nil

	expectation := &NodeKeeperMockGetUnsyncListExpectation{}

	m.expectationSeries = append(m.expectationSeries, expectation)
	return expectation
}

func (e *NodeKeeperMockGetUnsyncListExpectation) Return(r network.UnsyncList) {
	e.result = &NodeKeeperMockGetUnsyncListResult{r}
}

//Set uses given function f as a mock of NodeKeeper.GetUnsyncList method
func (m *mNodeKeeperMockGetUnsyncList) Set(f func() (r network.UnsyncList)) *NodeKeeperMock {
	m.mainExpectation = nil
	m.expectationSeries = nil

	m.mock.GetUnsyncListFunc = f
	return m.mock
}

//GetUnsyncList implements github.com/insolar/insolar/network.NodeKeeper interface
func (m *NodeKeeperMock) GetUnsyncList() (r network.UnsyncList) {
	counter := atomic.AddUint64(&m.GetUnsyncListPreCounter, 1)
	defer atomic.AddUint64(&m.GetUnsyncListCounter, 1)

	if len(m.GetUnsyncListMock.expectationSeries) > 0 {
		if counter > uint64(len(m.GetUnsyncListMock.expectationSeries)) {
			m.t.Fatalf("Unexpected call to NodeKeeperMock.GetUnsyncList.")
			return
		}

		result := m.GetUnsyncListMock.expectationSeries[counter-1].result
		if result == nil {
			m.t.Fatal("No results are set for the NodeKeeperMock.GetUnsyncList")
			return
		}

		r = result.r

		return
	}

	if m.GetUnsyncListMock.mainExpectation != nil {

		result := m.GetUnsyncListMock.mainExpectation.result
		if result == nil {
			m.t.Fatal("No results are set for the NodeKeeperMock.GetUnsyncList")
		}

		r = result.r

		return
	}

	if m.GetUnsyncListFunc == nil {
		m.t.Fatalf("Unexpected call to NodeKeeperMock.GetUnsyncList.")
		return
	}

	return m.GetUnsyncListFunc()
}

//GetUnsyncListMinimockCounter returns a count of NodeKeeperMock.GetUnsyncListFunc invocations
func (m *NodeKeeperMock) GetUnsyncListMinimockCounter() uint64 {
	return atomic.LoadUint64(&m.GetUnsyncListCounter)
}

//GetUnsyncListMinimockPreCounter returns the value of NodeKeeperMock.GetUnsyncList invocations
func (m *NodeKeeperMock) GetUnsyncListMinimockPreCounter() uint64 {
	return atomic.LoadUint64(&m.GetUnsyncListPreCounter)
}

//GetUnsyncListFinished returns true if mock invocations count is ok
func (m *NodeKeeperMock) GetUnsyncListFinished() bool {
	// if expectation series were set then invocations count should be equal to expectations count
	if len(m.GetUnsyncListMock.expectationSeries) > 0 {
		return atomic.LoadUint64(&m.GetUnsyncListCounter) == uint64(len(m.GetUnsyncListMock.expectationSeries))
	}

	// if main expectation was set then invocations count should be greater than zero
	if m.GetUnsyncListMock.mainExpectation != nil {
		return atomic.LoadUint64(&m.GetUnsyncListCounter) > 0
	}

	// if func was set then invocations count should be greater than zero
	if m.GetUnsyncListFunc != nil {
		return atomic.LoadUint64(&m.GetUnsyncListCounter) > 0
	}

	return true
}

type mNodeKeeperMockGetWorkingNode struct {
	mock              *NodeKeeperMock
	mainExpectation   *NodeKeeperMockGetWorkingNodeExpectation
	expectationSeries []*NodeKeeperMockGetWorkingNodeExpectation
}

type NodeKeeperMockGetWorkingNodeExpectation struct {
	input  *NodeKeeperMockGetWorkingNodeInput
	result *NodeKeeperMockGetWorkingNodeResult
}

type NodeKeeperMockGetWorkingNodeInput struct {
	p insolar.Reference
}

type NodeKeeperMockGetWorkingNodeResult struct {
<<<<<<< HEAD
	r core.NetworkNode
=======
	r insolar.NetworkNode
>>>>>>> 2178e481
}

//Expect specifies that invocation of NodeKeeper.GetWorkingNode is expected from 1 to Infinity times
func (m *mNodeKeeperMockGetWorkingNode) Expect(p insolar.Reference) *mNodeKeeperMockGetWorkingNode {
	m.mock.GetWorkingNodeFunc = nil
	m.expectationSeries = nil

	if m.mainExpectation == nil {
		m.mainExpectation = &NodeKeeperMockGetWorkingNodeExpectation{}
	}
	m.mainExpectation.input = &NodeKeeperMockGetWorkingNodeInput{p}
	return m
}

//Return specifies results of invocation of NodeKeeper.GetWorkingNode
<<<<<<< HEAD
func (m *mNodeKeeperMockGetWorkingNode) Return(r core.NetworkNode) *NodeKeeperMock {
=======
func (m *mNodeKeeperMockGetWorkingNode) Return(r insolar.NetworkNode) *NodeKeeperMock {
>>>>>>> 2178e481
	m.mock.GetWorkingNodeFunc = nil
	m.expectationSeries = nil

	if m.mainExpectation == nil {
		m.mainExpectation = &NodeKeeperMockGetWorkingNodeExpectation{}
	}
	m.mainExpectation.result = &NodeKeeperMockGetWorkingNodeResult{r}
	return m.mock
}

//ExpectOnce specifies that invocation of NodeKeeper.GetWorkingNode is expected once
func (m *mNodeKeeperMockGetWorkingNode) ExpectOnce(p insolar.Reference) *NodeKeeperMockGetWorkingNodeExpectation {
	m.mock.GetWorkingNodeFunc = nil
	m.mainExpectation = nil

	expectation := &NodeKeeperMockGetWorkingNodeExpectation{}
	expectation.input = &NodeKeeperMockGetWorkingNodeInput{p}
	m.expectationSeries = append(m.expectationSeries, expectation)
	return expectation
}

<<<<<<< HEAD
func (e *NodeKeeperMockGetWorkingNodeExpectation) Return(r core.NetworkNode) {
=======
func (e *NodeKeeperMockGetWorkingNodeExpectation) Return(r insolar.NetworkNode) {
>>>>>>> 2178e481
	e.result = &NodeKeeperMockGetWorkingNodeResult{r}
}

//Set uses given function f as a mock of NodeKeeper.GetWorkingNode method
<<<<<<< HEAD
func (m *mNodeKeeperMockGetWorkingNode) Set(f func(p core.RecordRef) (r core.NetworkNode)) *NodeKeeperMock {
=======
func (m *mNodeKeeperMockGetWorkingNode) Set(f func(p insolar.Reference) (r insolar.NetworkNode)) *NodeKeeperMock {
>>>>>>> 2178e481
	m.mainExpectation = nil
	m.expectationSeries = nil

	m.mock.GetWorkingNodeFunc = f
	return m.mock
}

//GetWorkingNode implements github.com/insolar/insolar/network.NodeKeeper interface
<<<<<<< HEAD
func (m *NodeKeeperMock) GetWorkingNode(p core.RecordRef) (r core.NetworkNode) {
=======
func (m *NodeKeeperMock) GetWorkingNode(p insolar.Reference) (r insolar.NetworkNode) {
>>>>>>> 2178e481
	counter := atomic.AddUint64(&m.GetWorkingNodePreCounter, 1)
	defer atomic.AddUint64(&m.GetWorkingNodeCounter, 1)

	if len(m.GetWorkingNodeMock.expectationSeries) > 0 {
		if counter > uint64(len(m.GetWorkingNodeMock.expectationSeries)) {
			m.t.Fatalf("Unexpected call to NodeKeeperMock.GetWorkingNode. %v", p)
			return
		}

		input := m.GetWorkingNodeMock.expectationSeries[counter-1].input
		testify_assert.Equal(m.t, *input, NodeKeeperMockGetWorkingNodeInput{p}, "NodeKeeper.GetWorkingNode got unexpected parameters")

		result := m.GetWorkingNodeMock.expectationSeries[counter-1].result
		if result == nil {
			m.t.Fatal("No results are set for the NodeKeeperMock.GetWorkingNode")
			return
		}

		r = result.r

		return
	}

	if m.GetWorkingNodeMock.mainExpectation != nil {

		input := m.GetWorkingNodeMock.mainExpectation.input
		if input != nil {
			testify_assert.Equal(m.t, *input, NodeKeeperMockGetWorkingNodeInput{p}, "NodeKeeper.GetWorkingNode got unexpected parameters")
		}

		result := m.GetWorkingNodeMock.mainExpectation.result
		if result == nil {
			m.t.Fatal("No results are set for the NodeKeeperMock.GetWorkingNode")
		}

		r = result.r

		return
	}

	if m.GetWorkingNodeFunc == nil {
		m.t.Fatalf("Unexpected call to NodeKeeperMock.GetWorkingNode. %v", p)
		return
	}

	return m.GetWorkingNodeFunc(p)
}

//GetWorkingNodeMinimockCounter returns a count of NodeKeeperMock.GetWorkingNodeFunc invocations
func (m *NodeKeeperMock) GetWorkingNodeMinimockCounter() uint64 {
	return atomic.LoadUint64(&m.GetWorkingNodeCounter)
}

//GetWorkingNodeMinimockPreCounter returns the value of NodeKeeperMock.GetWorkingNode invocations
func (m *NodeKeeperMock) GetWorkingNodeMinimockPreCounter() uint64 {
	return atomic.LoadUint64(&m.GetWorkingNodePreCounter)
}

//GetWorkingNodeFinished returns true if mock invocations count is ok
func (m *NodeKeeperMock) GetWorkingNodeFinished() bool {
	// if expectation series were set then invocations count should be equal to expectations count
	if len(m.GetWorkingNodeMock.expectationSeries) > 0 {
		return atomic.LoadUint64(&m.GetWorkingNodeCounter) == uint64(len(m.GetWorkingNodeMock.expectationSeries))
	}

	// if main expectation was set then invocations count should be greater than zero
	if m.GetWorkingNodeMock.mainExpectation != nil {
		return atomic.LoadUint64(&m.GetWorkingNodeCounter) > 0
	}

	// if func was set then invocations count should be greater than zero
	if m.GetWorkingNodeFunc != nil {
		return atomic.LoadUint64(&m.GetWorkingNodeCounter) > 0
	}

	return true
}

type mNodeKeeperMockGetWorkingNodes struct {
	mock              *NodeKeeperMock
	mainExpectation   *NodeKeeperMockGetWorkingNodesExpectation
	expectationSeries []*NodeKeeperMockGetWorkingNodesExpectation
}

type NodeKeeperMockGetWorkingNodesExpectation struct {
	result *NodeKeeperMockGetWorkingNodesResult
}

type NodeKeeperMockGetWorkingNodesResult struct {
<<<<<<< HEAD
	r []core.NetworkNode
=======
	r []insolar.NetworkNode
>>>>>>> 2178e481
}

//Expect specifies that invocation of NodeKeeper.GetWorkingNodes is expected from 1 to Infinity times
func (m *mNodeKeeperMockGetWorkingNodes) Expect() *mNodeKeeperMockGetWorkingNodes {
	m.mock.GetWorkingNodesFunc = nil
	m.expectationSeries = nil

	if m.mainExpectation == nil {
		m.mainExpectation = &NodeKeeperMockGetWorkingNodesExpectation{}
	}

	return m
}

//Return specifies results of invocation of NodeKeeper.GetWorkingNodes
<<<<<<< HEAD
func (m *mNodeKeeperMockGetWorkingNodes) Return(r []core.NetworkNode) *NodeKeeperMock {
=======
func (m *mNodeKeeperMockGetWorkingNodes) Return(r []insolar.NetworkNode) *NodeKeeperMock {
>>>>>>> 2178e481
	m.mock.GetWorkingNodesFunc = nil
	m.expectationSeries = nil

	if m.mainExpectation == nil {
		m.mainExpectation = &NodeKeeperMockGetWorkingNodesExpectation{}
	}
	m.mainExpectation.result = &NodeKeeperMockGetWorkingNodesResult{r}
	return m.mock
}

//ExpectOnce specifies that invocation of NodeKeeper.GetWorkingNodes is expected once
func (m *mNodeKeeperMockGetWorkingNodes) ExpectOnce() *NodeKeeperMockGetWorkingNodesExpectation {
	m.mock.GetWorkingNodesFunc = nil
	m.mainExpectation = nil

	expectation := &NodeKeeperMockGetWorkingNodesExpectation{}

	m.expectationSeries = append(m.expectationSeries, expectation)
	return expectation
}

<<<<<<< HEAD
func (e *NodeKeeperMockGetWorkingNodesExpectation) Return(r []core.NetworkNode) {
=======
func (e *NodeKeeperMockGetWorkingNodesExpectation) Return(r []insolar.NetworkNode) {
>>>>>>> 2178e481
	e.result = &NodeKeeperMockGetWorkingNodesResult{r}
}

//Set uses given function f as a mock of NodeKeeper.GetWorkingNodes method
<<<<<<< HEAD
func (m *mNodeKeeperMockGetWorkingNodes) Set(f func() (r []core.NetworkNode)) *NodeKeeperMock {
=======
func (m *mNodeKeeperMockGetWorkingNodes) Set(f func() (r []insolar.NetworkNode)) *NodeKeeperMock {
>>>>>>> 2178e481
	m.mainExpectation = nil
	m.expectationSeries = nil

	m.mock.GetWorkingNodesFunc = f
	return m.mock
}

//GetWorkingNodes implements github.com/insolar/insolar/network.NodeKeeper interface
<<<<<<< HEAD
func (m *NodeKeeperMock) GetWorkingNodes() (r []core.NetworkNode) {
=======
func (m *NodeKeeperMock) GetWorkingNodes() (r []insolar.NetworkNode) {
>>>>>>> 2178e481
	counter := atomic.AddUint64(&m.GetWorkingNodesPreCounter, 1)
	defer atomic.AddUint64(&m.GetWorkingNodesCounter, 1)

	if len(m.GetWorkingNodesMock.expectationSeries) > 0 {
		if counter > uint64(len(m.GetWorkingNodesMock.expectationSeries)) {
			m.t.Fatalf("Unexpected call to NodeKeeperMock.GetWorkingNodes.")
			return
		}

		result := m.GetWorkingNodesMock.expectationSeries[counter-1].result
		if result == nil {
			m.t.Fatal("No results are set for the NodeKeeperMock.GetWorkingNodes")
			return
		}

		r = result.r

		return
	}

	if m.GetWorkingNodesMock.mainExpectation != nil {

		result := m.GetWorkingNodesMock.mainExpectation.result
		if result == nil {
			m.t.Fatal("No results are set for the NodeKeeperMock.GetWorkingNodes")
		}

		r = result.r

		return
	}

	if m.GetWorkingNodesFunc == nil {
		m.t.Fatalf("Unexpected call to NodeKeeperMock.GetWorkingNodes.")
		return
	}

	return m.GetWorkingNodesFunc()
}

//GetWorkingNodesMinimockCounter returns a count of NodeKeeperMock.GetWorkingNodesFunc invocations
func (m *NodeKeeperMock) GetWorkingNodesMinimockCounter() uint64 {
	return atomic.LoadUint64(&m.GetWorkingNodesCounter)
}

//GetWorkingNodesMinimockPreCounter returns the value of NodeKeeperMock.GetWorkingNodes invocations
func (m *NodeKeeperMock) GetWorkingNodesMinimockPreCounter() uint64 {
	return atomic.LoadUint64(&m.GetWorkingNodesPreCounter)
}

//GetWorkingNodesFinished returns true if mock invocations count is ok
func (m *NodeKeeperMock) GetWorkingNodesFinished() bool {
	// if expectation series were set then invocations count should be equal to expectations count
	if len(m.GetWorkingNodesMock.expectationSeries) > 0 {
		return atomic.LoadUint64(&m.GetWorkingNodesCounter) == uint64(len(m.GetWorkingNodesMock.expectationSeries))
	}

	// if main expectation was set then invocations count should be greater than zero
	if m.GetWorkingNodesMock.mainExpectation != nil {
		return atomic.LoadUint64(&m.GetWorkingNodesCounter) > 0
	}

	// if func was set then invocations count should be greater than zero
	if m.GetWorkingNodesFunc != nil {
		return atomic.LoadUint64(&m.GetWorkingNodesCounter) > 0
	}

	return true
}

type mNodeKeeperMockGetWorkingNodesByRole struct {
	mock              *NodeKeeperMock
	mainExpectation   *NodeKeeperMockGetWorkingNodesByRoleExpectation
	expectationSeries []*NodeKeeperMockGetWorkingNodesByRoleExpectation
}

type NodeKeeperMockGetWorkingNodesByRoleExpectation struct {
	input  *NodeKeeperMockGetWorkingNodesByRoleInput
	result *NodeKeeperMockGetWorkingNodesByRoleResult
}

type NodeKeeperMockGetWorkingNodesByRoleInput struct {
	p insolar.DynamicRole
}

type NodeKeeperMockGetWorkingNodesByRoleResult struct {
	r []insolar.Reference
}

//Expect specifies that invocation of NodeKeeper.GetWorkingNodesByRole is expected from 1 to Infinity times
func (m *mNodeKeeperMockGetWorkingNodesByRole) Expect(p insolar.DynamicRole) *mNodeKeeperMockGetWorkingNodesByRole {
	m.mock.GetWorkingNodesByRoleFunc = nil
	m.expectationSeries = nil

	if m.mainExpectation == nil {
		m.mainExpectation = &NodeKeeperMockGetWorkingNodesByRoleExpectation{}
	}
	m.mainExpectation.input = &NodeKeeperMockGetWorkingNodesByRoleInput{p}
	return m
}

//Return specifies results of invocation of NodeKeeper.GetWorkingNodesByRole
func (m *mNodeKeeperMockGetWorkingNodesByRole) Return(r []insolar.Reference) *NodeKeeperMock {
	m.mock.GetWorkingNodesByRoleFunc = nil
	m.expectationSeries = nil

	if m.mainExpectation == nil {
		m.mainExpectation = &NodeKeeperMockGetWorkingNodesByRoleExpectation{}
	}
	m.mainExpectation.result = &NodeKeeperMockGetWorkingNodesByRoleResult{r}
	return m.mock
}

//ExpectOnce specifies that invocation of NodeKeeper.GetWorkingNodesByRole is expected once
func (m *mNodeKeeperMockGetWorkingNodesByRole) ExpectOnce(p insolar.DynamicRole) *NodeKeeperMockGetWorkingNodesByRoleExpectation {
	m.mock.GetWorkingNodesByRoleFunc = nil
	m.mainExpectation = nil

	expectation := &NodeKeeperMockGetWorkingNodesByRoleExpectation{}
	expectation.input = &NodeKeeperMockGetWorkingNodesByRoleInput{p}
	m.expectationSeries = append(m.expectationSeries, expectation)
	return expectation
}

func (e *NodeKeeperMockGetWorkingNodesByRoleExpectation) Return(r []insolar.Reference) {
	e.result = &NodeKeeperMockGetWorkingNodesByRoleResult{r}
}

//Set uses given function f as a mock of NodeKeeper.GetWorkingNodesByRole method
func (m *mNodeKeeperMockGetWorkingNodesByRole) Set(f func(p insolar.DynamicRole) (r []insolar.Reference)) *NodeKeeperMock {
	m.mainExpectation = nil
	m.expectationSeries = nil

	m.mock.GetWorkingNodesByRoleFunc = f
	return m.mock
}

//GetWorkingNodesByRole implements github.com/insolar/insolar/network.NodeKeeper interface
func (m *NodeKeeperMock) GetWorkingNodesByRole(p insolar.DynamicRole) (r []insolar.Reference) {
	counter := atomic.AddUint64(&m.GetWorkingNodesByRolePreCounter, 1)
	defer atomic.AddUint64(&m.GetWorkingNodesByRoleCounter, 1)

	if len(m.GetWorkingNodesByRoleMock.expectationSeries) > 0 {
		if counter > uint64(len(m.GetWorkingNodesByRoleMock.expectationSeries)) {
			m.t.Fatalf("Unexpected call to NodeKeeperMock.GetWorkingNodesByRole. %v", p)
			return
		}

		input := m.GetWorkingNodesByRoleMock.expectationSeries[counter-1].input
		testify_assert.Equal(m.t, *input, NodeKeeperMockGetWorkingNodesByRoleInput{p}, "NodeKeeper.GetWorkingNodesByRole got unexpected parameters")

		result := m.GetWorkingNodesByRoleMock.expectationSeries[counter-1].result
		if result == nil {
			m.t.Fatal("No results are set for the NodeKeeperMock.GetWorkingNodesByRole")
			return
		}

		r = result.r

		return
	}

	if m.GetWorkingNodesByRoleMock.mainExpectation != nil {

		input := m.GetWorkingNodesByRoleMock.mainExpectation.input
		if input != nil {
			testify_assert.Equal(m.t, *input, NodeKeeperMockGetWorkingNodesByRoleInput{p}, "NodeKeeper.GetWorkingNodesByRole got unexpected parameters")
		}

		result := m.GetWorkingNodesByRoleMock.mainExpectation.result
		if result == nil {
			m.t.Fatal("No results are set for the NodeKeeperMock.GetWorkingNodesByRole")
		}

		r = result.r

		return
	}

	if m.GetWorkingNodesByRoleFunc == nil {
		m.t.Fatalf("Unexpected call to NodeKeeperMock.GetWorkingNodesByRole. %v", p)
		return
	}

	return m.GetWorkingNodesByRoleFunc(p)
}

//GetWorkingNodesByRoleMinimockCounter returns a count of NodeKeeperMock.GetWorkingNodesByRoleFunc invocations
func (m *NodeKeeperMock) GetWorkingNodesByRoleMinimockCounter() uint64 {
	return atomic.LoadUint64(&m.GetWorkingNodesByRoleCounter)
}

//GetWorkingNodesByRoleMinimockPreCounter returns the value of NodeKeeperMock.GetWorkingNodesByRole invocations
func (m *NodeKeeperMock) GetWorkingNodesByRoleMinimockPreCounter() uint64 {
	return atomic.LoadUint64(&m.GetWorkingNodesByRolePreCounter)
}

//GetWorkingNodesByRoleFinished returns true if mock invocations count is ok
func (m *NodeKeeperMock) GetWorkingNodesByRoleFinished() bool {
	// if expectation series were set then invocations count should be equal to expectations count
	if len(m.GetWorkingNodesByRoleMock.expectationSeries) > 0 {
		return atomic.LoadUint64(&m.GetWorkingNodesByRoleCounter) == uint64(len(m.GetWorkingNodesByRoleMock.expectationSeries))
	}

	// if main expectation was set then invocations count should be greater than zero
	if m.GetWorkingNodesByRoleMock.mainExpectation != nil {
		return atomic.LoadUint64(&m.GetWorkingNodesByRoleCounter) > 0
	}

	// if func was set then invocations count should be greater than zero
	if m.GetWorkingNodesByRoleFunc != nil {
		return atomic.LoadUint64(&m.GetWorkingNodesByRoleCounter) > 0
	}

	return true
}

type mNodeKeeperMockIsBootstrapped struct {
	mock              *NodeKeeperMock
	mainExpectation   *NodeKeeperMockIsBootstrappedExpectation
	expectationSeries []*NodeKeeperMockIsBootstrappedExpectation
}

type NodeKeeperMockIsBootstrappedExpectation struct {
	result *NodeKeeperMockIsBootstrappedResult
}

type NodeKeeperMockIsBootstrappedResult struct {
	r bool
}

//Expect specifies that invocation of NodeKeeper.IsBootstrapped is expected from 1 to Infinity times
func (m *mNodeKeeperMockIsBootstrapped) Expect() *mNodeKeeperMockIsBootstrapped {
	m.mock.IsBootstrappedFunc = nil
	m.expectationSeries = nil

	if m.mainExpectation == nil {
		m.mainExpectation = &NodeKeeperMockIsBootstrappedExpectation{}
	}

	return m
}

//Return specifies results of invocation of NodeKeeper.IsBootstrapped
func (m *mNodeKeeperMockIsBootstrapped) Return(r bool) *NodeKeeperMock {
	m.mock.IsBootstrappedFunc = nil
	m.expectationSeries = nil

	if m.mainExpectation == nil {
		m.mainExpectation = &NodeKeeperMockIsBootstrappedExpectation{}
	}
	m.mainExpectation.result = &NodeKeeperMockIsBootstrappedResult{r}
	return m.mock
}

//ExpectOnce specifies that invocation of NodeKeeper.IsBootstrapped is expected once
func (m *mNodeKeeperMockIsBootstrapped) ExpectOnce() *NodeKeeperMockIsBootstrappedExpectation {
	m.mock.IsBootstrappedFunc = nil
	m.mainExpectation = nil

	expectation := &NodeKeeperMockIsBootstrappedExpectation{}

	m.expectationSeries = append(m.expectationSeries, expectation)
	return expectation
}

func (e *NodeKeeperMockIsBootstrappedExpectation) Return(r bool) {
	e.result = &NodeKeeperMockIsBootstrappedResult{r}
}

//Set uses given function f as a mock of NodeKeeper.IsBootstrapped method
func (m *mNodeKeeperMockIsBootstrapped) Set(f func() (r bool)) *NodeKeeperMock {
	m.mainExpectation = nil
	m.expectationSeries = nil

	m.mock.IsBootstrappedFunc = f
	return m.mock
}

//IsBootstrapped implements github.com/insolar/insolar/network.NodeKeeper interface
func (m *NodeKeeperMock) IsBootstrapped() (r bool) {
	counter := atomic.AddUint64(&m.IsBootstrappedPreCounter, 1)
	defer atomic.AddUint64(&m.IsBootstrappedCounter, 1)

	if len(m.IsBootstrappedMock.expectationSeries) > 0 {
		if counter > uint64(len(m.IsBootstrappedMock.expectationSeries)) {
			m.t.Fatalf("Unexpected call to NodeKeeperMock.IsBootstrapped.")
			return
		}

		result := m.IsBootstrappedMock.expectationSeries[counter-1].result
		if result == nil {
			m.t.Fatal("No results are set for the NodeKeeperMock.IsBootstrapped")
			return
		}

		r = result.r

		return
	}

	if m.IsBootstrappedMock.mainExpectation != nil {

		result := m.IsBootstrappedMock.mainExpectation.result
		if result == nil {
			m.t.Fatal("No results are set for the NodeKeeperMock.IsBootstrapped")
		}

		r = result.r

		return
	}

	if m.IsBootstrappedFunc == nil {
		m.t.Fatalf("Unexpected call to NodeKeeperMock.IsBootstrapped.")
		return
	}

	return m.IsBootstrappedFunc()
}

//IsBootstrappedMinimockCounter returns a count of NodeKeeperMock.IsBootstrappedFunc invocations
func (m *NodeKeeperMock) IsBootstrappedMinimockCounter() uint64 {
	return atomic.LoadUint64(&m.IsBootstrappedCounter)
}

//IsBootstrappedMinimockPreCounter returns the value of NodeKeeperMock.IsBootstrapped invocations
func (m *NodeKeeperMock) IsBootstrappedMinimockPreCounter() uint64 {
	return atomic.LoadUint64(&m.IsBootstrappedPreCounter)
}

//IsBootstrappedFinished returns true if mock invocations count is ok
func (m *NodeKeeperMock) IsBootstrappedFinished() bool {
	// if expectation series were set then invocations count should be equal to expectations count
	if len(m.IsBootstrappedMock.expectationSeries) > 0 {
		return atomic.LoadUint64(&m.IsBootstrappedCounter) == uint64(len(m.IsBootstrappedMock.expectationSeries))
	}

	// if main expectation was set then invocations count should be greater than zero
	if m.IsBootstrappedMock.mainExpectation != nil {
		return atomic.LoadUint64(&m.IsBootstrappedCounter) > 0
	}

	// if func was set then invocations count should be greater than zero
	if m.IsBootstrappedFunc != nil {
		return atomic.LoadUint64(&m.IsBootstrappedCounter) > 0
	}

	return true
}

type mNodeKeeperMockMoveSyncToActive struct {
	mock              *NodeKeeperMock
	mainExpectation   *NodeKeeperMockMoveSyncToActiveExpectation
	expectationSeries []*NodeKeeperMockMoveSyncToActiveExpectation
}

type NodeKeeperMockMoveSyncToActiveExpectation struct {
	input  *NodeKeeperMockMoveSyncToActiveInput
	result *NodeKeeperMockMoveSyncToActiveResult
}

type NodeKeeperMockMoveSyncToActiveInput struct {
	p context.Context
}

type NodeKeeperMockMoveSyncToActiveResult struct {
	r error
}

//Expect specifies that invocation of NodeKeeper.MoveSyncToActive is expected from 1 to Infinity times
func (m *mNodeKeeperMockMoveSyncToActive) Expect(p context.Context) *mNodeKeeperMockMoveSyncToActive {
	m.mock.MoveSyncToActiveFunc = nil
	m.expectationSeries = nil

	if m.mainExpectation == nil {
		m.mainExpectation = &NodeKeeperMockMoveSyncToActiveExpectation{}
	}
	m.mainExpectation.input = &NodeKeeperMockMoveSyncToActiveInput{p}
	return m
}

//Return specifies results of invocation of NodeKeeper.MoveSyncToActive
func (m *mNodeKeeperMockMoveSyncToActive) Return(r error) *NodeKeeperMock {
	m.mock.MoveSyncToActiveFunc = nil
	m.expectationSeries = nil

	if m.mainExpectation == nil {
		m.mainExpectation = &NodeKeeperMockMoveSyncToActiveExpectation{}
	}
	m.mainExpectation.result = &NodeKeeperMockMoveSyncToActiveResult{r}
	return m.mock
}

//ExpectOnce specifies that invocation of NodeKeeper.MoveSyncToActive is expected once
func (m *mNodeKeeperMockMoveSyncToActive) ExpectOnce(p context.Context) *NodeKeeperMockMoveSyncToActiveExpectation {
	m.mock.MoveSyncToActiveFunc = nil
	m.mainExpectation = nil

	expectation := &NodeKeeperMockMoveSyncToActiveExpectation{}
	expectation.input = &NodeKeeperMockMoveSyncToActiveInput{p}
	m.expectationSeries = append(m.expectationSeries, expectation)
	return expectation
}

func (e *NodeKeeperMockMoveSyncToActiveExpectation) Return(r error) {
	e.result = &NodeKeeperMockMoveSyncToActiveResult{r}
}

//Set uses given function f as a mock of NodeKeeper.MoveSyncToActive method
func (m *mNodeKeeperMockMoveSyncToActive) Set(f func(p context.Context) (r error)) *NodeKeeperMock {
	m.mainExpectation = nil
	m.expectationSeries = nil

	m.mock.MoveSyncToActiveFunc = f
	return m.mock
}

//MoveSyncToActive implements github.com/insolar/insolar/network.NodeKeeper interface
func (m *NodeKeeperMock) MoveSyncToActive(p context.Context) (r error) {
	counter := atomic.AddUint64(&m.MoveSyncToActivePreCounter, 1)
	defer atomic.AddUint64(&m.MoveSyncToActiveCounter, 1)

	if len(m.MoveSyncToActiveMock.expectationSeries) > 0 {
		if counter > uint64(len(m.MoveSyncToActiveMock.expectationSeries)) {
			m.t.Fatalf("Unexpected call to NodeKeeperMock.MoveSyncToActive. %v", p)
			return
		}

		input := m.MoveSyncToActiveMock.expectationSeries[counter-1].input
		testify_assert.Equal(m.t, *input, NodeKeeperMockMoveSyncToActiveInput{p}, "NodeKeeper.MoveSyncToActive got unexpected parameters")

		result := m.MoveSyncToActiveMock.expectationSeries[counter-1].result
		if result == nil {
			m.t.Fatal("No results are set for the NodeKeeperMock.MoveSyncToActive")
			return
		}

		r = result.r

		return
	}

	if m.MoveSyncToActiveMock.mainExpectation != nil {

		input := m.MoveSyncToActiveMock.mainExpectation.input
		if input != nil {
			testify_assert.Equal(m.t, *input, NodeKeeperMockMoveSyncToActiveInput{p}, "NodeKeeper.MoveSyncToActive got unexpected parameters")
		}

		result := m.MoveSyncToActiveMock.mainExpectation.result
		if result == nil {
			m.t.Fatal("No results are set for the NodeKeeperMock.MoveSyncToActive")
		}

		r = result.r

		return
	}

	if m.MoveSyncToActiveFunc == nil {
		m.t.Fatalf("Unexpected call to NodeKeeperMock.MoveSyncToActive. %v", p)
		return
	}

	return m.MoveSyncToActiveFunc(p)
}

//MoveSyncToActiveMinimockCounter returns a count of NodeKeeperMock.MoveSyncToActiveFunc invocations
func (m *NodeKeeperMock) MoveSyncToActiveMinimockCounter() uint64 {
	return atomic.LoadUint64(&m.MoveSyncToActiveCounter)
}

//MoveSyncToActiveMinimockPreCounter returns the value of NodeKeeperMock.MoveSyncToActive invocations
func (m *NodeKeeperMock) MoveSyncToActiveMinimockPreCounter() uint64 {
	return atomic.LoadUint64(&m.MoveSyncToActivePreCounter)
}

//MoveSyncToActiveFinished returns true if mock invocations count is ok
func (m *NodeKeeperMock) MoveSyncToActiveFinished() bool {
	// if expectation series were set then invocations count should be equal to expectations count
	if len(m.MoveSyncToActiveMock.expectationSeries) > 0 {
		return atomic.LoadUint64(&m.MoveSyncToActiveCounter) == uint64(len(m.MoveSyncToActiveMock.expectationSeries))
	}

	// if main expectation was set then invocations count should be greater than zero
	if m.MoveSyncToActiveMock.mainExpectation != nil {
		return atomic.LoadUint64(&m.MoveSyncToActiveCounter) > 0
	}

	// if func was set then invocations count should be greater than zero
	if m.MoveSyncToActiveFunc != nil {
		return atomic.LoadUint64(&m.MoveSyncToActiveCounter) > 0
	}

	return true
}

type mNodeKeeperMockSetCloudHash struct {
	mock              *NodeKeeperMock
	mainExpectation   *NodeKeeperMockSetCloudHashExpectation
	expectationSeries []*NodeKeeperMockSetCloudHashExpectation
}

type NodeKeeperMockSetCloudHashExpectation struct {
	input *NodeKeeperMockSetCloudHashInput
}

type NodeKeeperMockSetCloudHashInput struct {
	p []byte
}

//Expect specifies that invocation of NodeKeeper.SetCloudHash is expected from 1 to Infinity times
func (m *mNodeKeeperMockSetCloudHash) Expect(p []byte) *mNodeKeeperMockSetCloudHash {
	m.mock.SetCloudHashFunc = nil
	m.expectationSeries = nil

	if m.mainExpectation == nil {
		m.mainExpectation = &NodeKeeperMockSetCloudHashExpectation{}
	}
	m.mainExpectation.input = &NodeKeeperMockSetCloudHashInput{p}
	return m
}

//Return specifies results of invocation of NodeKeeper.SetCloudHash
func (m *mNodeKeeperMockSetCloudHash) Return() *NodeKeeperMock {
	m.mock.SetCloudHashFunc = nil
	m.expectationSeries = nil

	if m.mainExpectation == nil {
		m.mainExpectation = &NodeKeeperMockSetCloudHashExpectation{}
	}

	return m.mock
}

//ExpectOnce specifies that invocation of NodeKeeper.SetCloudHash is expected once
func (m *mNodeKeeperMockSetCloudHash) ExpectOnce(p []byte) *NodeKeeperMockSetCloudHashExpectation {
	m.mock.SetCloudHashFunc = nil
	m.mainExpectation = nil

	expectation := &NodeKeeperMockSetCloudHashExpectation{}
	expectation.input = &NodeKeeperMockSetCloudHashInput{p}
	m.expectationSeries = append(m.expectationSeries, expectation)
	return expectation
}

//Set uses given function f as a mock of NodeKeeper.SetCloudHash method
func (m *mNodeKeeperMockSetCloudHash) Set(f func(p []byte)) *NodeKeeperMock {
	m.mainExpectation = nil
	m.expectationSeries = nil

	m.mock.SetCloudHashFunc = f
	return m.mock
}

//SetCloudHash implements github.com/insolar/insolar/network.NodeKeeper interface
func (m *NodeKeeperMock) SetCloudHash(p []byte) {
	counter := atomic.AddUint64(&m.SetCloudHashPreCounter, 1)
	defer atomic.AddUint64(&m.SetCloudHashCounter, 1)

	if len(m.SetCloudHashMock.expectationSeries) > 0 {
		if counter > uint64(len(m.SetCloudHashMock.expectationSeries)) {
			m.t.Fatalf("Unexpected call to NodeKeeperMock.SetCloudHash. %v", p)
			return
		}

		input := m.SetCloudHashMock.expectationSeries[counter-1].input
		testify_assert.Equal(m.t, *input, NodeKeeperMockSetCloudHashInput{p}, "NodeKeeper.SetCloudHash got unexpected parameters")

		return
	}

	if m.SetCloudHashMock.mainExpectation != nil {

		input := m.SetCloudHashMock.mainExpectation.input
		if input != nil {
			testify_assert.Equal(m.t, *input, NodeKeeperMockSetCloudHashInput{p}, "NodeKeeper.SetCloudHash got unexpected parameters")
		}

		return
	}

	if m.SetCloudHashFunc == nil {
		m.t.Fatalf("Unexpected call to NodeKeeperMock.SetCloudHash. %v", p)
		return
	}

	m.SetCloudHashFunc(p)
}

//SetCloudHashMinimockCounter returns a count of NodeKeeperMock.SetCloudHashFunc invocations
func (m *NodeKeeperMock) SetCloudHashMinimockCounter() uint64 {
	return atomic.LoadUint64(&m.SetCloudHashCounter)
}

//SetCloudHashMinimockPreCounter returns the value of NodeKeeperMock.SetCloudHash invocations
func (m *NodeKeeperMock) SetCloudHashMinimockPreCounter() uint64 {
	return atomic.LoadUint64(&m.SetCloudHashPreCounter)
}

//SetCloudHashFinished returns true if mock invocations count is ok
func (m *NodeKeeperMock) SetCloudHashFinished() bool {
	// if expectation series were set then invocations count should be equal to expectations count
	if len(m.SetCloudHashMock.expectationSeries) > 0 {
		return atomic.LoadUint64(&m.SetCloudHashCounter) == uint64(len(m.SetCloudHashMock.expectationSeries))
	}

	// if main expectation was set then invocations count should be greater than zero
	if m.SetCloudHashMock.mainExpectation != nil {
		return atomic.LoadUint64(&m.SetCloudHashCounter) > 0
	}

	// if func was set then invocations count should be greater than zero
	if m.SetCloudHashFunc != nil {
		return atomic.LoadUint64(&m.SetCloudHashCounter) > 0
	}

	return true
}

type mNodeKeeperMockSetInitialSnapshot struct {
	mock              *NodeKeeperMock
	mainExpectation   *NodeKeeperMockSetInitialSnapshotExpectation
	expectationSeries []*NodeKeeperMockSetInitialSnapshotExpectation
}

type NodeKeeperMockSetInitialSnapshotExpectation struct {
	input *NodeKeeperMockSetInitialSnapshotInput
}

type NodeKeeperMockSetInitialSnapshotInput struct {
<<<<<<< HEAD
	p []core.NetworkNode
}

//Expect specifies that invocation of NodeKeeper.SetInitialSnapshot is expected from 1 to Infinity times
func (m *mNodeKeeperMockSetInitialSnapshot) Expect(p []core.NetworkNode) *mNodeKeeperMockSetInitialSnapshot {
=======
	p []insolar.NetworkNode
}

//Expect specifies that invocation of NodeKeeper.SetInitialSnapshot is expected from 1 to Infinity times
func (m *mNodeKeeperMockSetInitialSnapshot) Expect(p []insolar.NetworkNode) *mNodeKeeperMockSetInitialSnapshot {
>>>>>>> 2178e481
	m.mock.SetInitialSnapshotFunc = nil
	m.expectationSeries = nil

	if m.mainExpectation == nil {
		m.mainExpectation = &NodeKeeperMockSetInitialSnapshotExpectation{}
	}
	m.mainExpectation.input = &NodeKeeperMockSetInitialSnapshotInput{p}
	return m
}

//Return specifies results of invocation of NodeKeeper.SetInitialSnapshot
func (m *mNodeKeeperMockSetInitialSnapshot) Return() *NodeKeeperMock {
	m.mock.SetInitialSnapshotFunc = nil
	m.expectationSeries = nil

	if m.mainExpectation == nil {
		m.mainExpectation = &NodeKeeperMockSetInitialSnapshotExpectation{}
	}

	return m.mock
}

//ExpectOnce specifies that invocation of NodeKeeper.SetInitialSnapshot is expected once
<<<<<<< HEAD
func (m *mNodeKeeperMockSetInitialSnapshot) ExpectOnce(p []core.NetworkNode) *NodeKeeperMockSetInitialSnapshotExpectation {
=======
func (m *mNodeKeeperMockSetInitialSnapshot) ExpectOnce(p []insolar.NetworkNode) *NodeKeeperMockSetInitialSnapshotExpectation {
>>>>>>> 2178e481
	m.mock.SetInitialSnapshotFunc = nil
	m.mainExpectation = nil

	expectation := &NodeKeeperMockSetInitialSnapshotExpectation{}
	expectation.input = &NodeKeeperMockSetInitialSnapshotInput{p}
	m.expectationSeries = append(m.expectationSeries, expectation)
	return expectation
}

//Set uses given function f as a mock of NodeKeeper.SetInitialSnapshot method
<<<<<<< HEAD
func (m *mNodeKeeperMockSetInitialSnapshot) Set(f func(p []core.NetworkNode)) *NodeKeeperMock {
=======
func (m *mNodeKeeperMockSetInitialSnapshot) Set(f func(p []insolar.NetworkNode)) *NodeKeeperMock {
>>>>>>> 2178e481
	m.mainExpectation = nil
	m.expectationSeries = nil

	m.mock.SetInitialSnapshotFunc = f
	return m.mock
}

//SetInitialSnapshot implements github.com/insolar/insolar/network.NodeKeeper interface
<<<<<<< HEAD
func (m *NodeKeeperMock) SetInitialSnapshot(p []core.NetworkNode) {
=======
func (m *NodeKeeperMock) SetInitialSnapshot(p []insolar.NetworkNode) {
>>>>>>> 2178e481
	counter := atomic.AddUint64(&m.SetInitialSnapshotPreCounter, 1)
	defer atomic.AddUint64(&m.SetInitialSnapshotCounter, 1)

	if len(m.SetInitialSnapshotMock.expectationSeries) > 0 {
		if counter > uint64(len(m.SetInitialSnapshotMock.expectationSeries)) {
			m.t.Fatalf("Unexpected call to NodeKeeperMock.SetInitialSnapshot. %v", p)
			return
		}

		input := m.SetInitialSnapshotMock.expectationSeries[counter-1].input
		testify_assert.Equal(m.t, *input, NodeKeeperMockSetInitialSnapshotInput{p}, "NodeKeeper.SetInitialSnapshot got unexpected parameters")

		return
	}

	if m.SetInitialSnapshotMock.mainExpectation != nil {

		input := m.SetInitialSnapshotMock.mainExpectation.input
		if input != nil {
			testify_assert.Equal(m.t, *input, NodeKeeperMockSetInitialSnapshotInput{p}, "NodeKeeper.SetInitialSnapshot got unexpected parameters")
		}

		return
	}

	if m.SetInitialSnapshotFunc == nil {
		m.t.Fatalf("Unexpected call to NodeKeeperMock.SetInitialSnapshot. %v", p)
		return
	}

	m.SetInitialSnapshotFunc(p)
}

//SetInitialSnapshotMinimockCounter returns a count of NodeKeeperMock.SetInitialSnapshotFunc invocations
func (m *NodeKeeperMock) SetInitialSnapshotMinimockCounter() uint64 {
	return atomic.LoadUint64(&m.SetInitialSnapshotCounter)
}

//SetInitialSnapshotMinimockPreCounter returns the value of NodeKeeperMock.SetInitialSnapshot invocations
func (m *NodeKeeperMock) SetInitialSnapshotMinimockPreCounter() uint64 {
	return atomic.LoadUint64(&m.SetInitialSnapshotPreCounter)
}

//SetInitialSnapshotFinished returns true if mock invocations count is ok
func (m *NodeKeeperMock) SetInitialSnapshotFinished() bool {
	// if expectation series were set then invocations count should be equal to expectations count
	if len(m.SetInitialSnapshotMock.expectationSeries) > 0 {
		return atomic.LoadUint64(&m.SetInitialSnapshotCounter) == uint64(len(m.SetInitialSnapshotMock.expectationSeries))
	}

	// if main expectation was set then invocations count should be greater than zero
	if m.SetInitialSnapshotMock.mainExpectation != nil {
		return atomic.LoadUint64(&m.SetInitialSnapshotCounter) > 0
	}

	// if func was set then invocations count should be greater than zero
	if m.SetInitialSnapshotFunc != nil {
		return atomic.LoadUint64(&m.SetInitialSnapshotCounter) > 0
	}

	return true
}

type mNodeKeeperMockSetIsBootstrapped struct {
	mock              *NodeKeeperMock
	mainExpectation   *NodeKeeperMockSetIsBootstrappedExpectation
	expectationSeries []*NodeKeeperMockSetIsBootstrappedExpectation
}

type NodeKeeperMockSetIsBootstrappedExpectation struct {
	input *NodeKeeperMockSetIsBootstrappedInput
}

type NodeKeeperMockSetIsBootstrappedInput struct {
	p bool
}

//Expect specifies that invocation of NodeKeeper.SetIsBootstrapped is expected from 1 to Infinity times
func (m *mNodeKeeperMockSetIsBootstrapped) Expect(p bool) *mNodeKeeperMockSetIsBootstrapped {
	m.mock.SetIsBootstrappedFunc = nil
	m.expectationSeries = nil

	if m.mainExpectation == nil {
		m.mainExpectation = &NodeKeeperMockSetIsBootstrappedExpectation{}
	}
	m.mainExpectation.input = &NodeKeeperMockSetIsBootstrappedInput{p}
	return m
}

//Return specifies results of invocation of NodeKeeper.SetIsBootstrapped
func (m *mNodeKeeperMockSetIsBootstrapped) Return() *NodeKeeperMock {
	m.mock.SetIsBootstrappedFunc = nil
	m.expectationSeries = nil

	if m.mainExpectation == nil {
		m.mainExpectation = &NodeKeeperMockSetIsBootstrappedExpectation{}
	}

	return m.mock
}

//ExpectOnce specifies that invocation of NodeKeeper.SetIsBootstrapped is expected once
func (m *mNodeKeeperMockSetIsBootstrapped) ExpectOnce(p bool) *NodeKeeperMockSetIsBootstrappedExpectation {
	m.mock.SetIsBootstrappedFunc = nil
	m.mainExpectation = nil

	expectation := &NodeKeeperMockSetIsBootstrappedExpectation{}
	expectation.input = &NodeKeeperMockSetIsBootstrappedInput{p}
	m.expectationSeries = append(m.expectationSeries, expectation)
	return expectation
}

//Set uses given function f as a mock of NodeKeeper.SetIsBootstrapped method
func (m *mNodeKeeperMockSetIsBootstrapped) Set(f func(p bool)) *NodeKeeperMock {
	m.mainExpectation = nil
	m.expectationSeries = nil

	m.mock.SetIsBootstrappedFunc = f
	return m.mock
}

//SetIsBootstrapped implements github.com/insolar/insolar/network.NodeKeeper interface
func (m *NodeKeeperMock) SetIsBootstrapped(p bool) {
	counter := atomic.AddUint64(&m.SetIsBootstrappedPreCounter, 1)
	defer atomic.AddUint64(&m.SetIsBootstrappedCounter, 1)

	if len(m.SetIsBootstrappedMock.expectationSeries) > 0 {
		if counter > uint64(len(m.SetIsBootstrappedMock.expectationSeries)) {
			m.t.Fatalf("Unexpected call to NodeKeeperMock.SetIsBootstrapped. %v", p)
			return
		}

		input := m.SetIsBootstrappedMock.expectationSeries[counter-1].input
		testify_assert.Equal(m.t, *input, NodeKeeperMockSetIsBootstrappedInput{p}, "NodeKeeper.SetIsBootstrapped got unexpected parameters")

		return
	}

	if m.SetIsBootstrappedMock.mainExpectation != nil {

		input := m.SetIsBootstrappedMock.mainExpectation.input
		if input != nil {
			testify_assert.Equal(m.t, *input, NodeKeeperMockSetIsBootstrappedInput{p}, "NodeKeeper.SetIsBootstrapped got unexpected parameters")
		}

		return
	}

	if m.SetIsBootstrappedFunc == nil {
		m.t.Fatalf("Unexpected call to NodeKeeperMock.SetIsBootstrapped. %v", p)
		return
	}

	m.SetIsBootstrappedFunc(p)
}

//SetIsBootstrappedMinimockCounter returns a count of NodeKeeperMock.SetIsBootstrappedFunc invocations
func (m *NodeKeeperMock) SetIsBootstrappedMinimockCounter() uint64 {
	return atomic.LoadUint64(&m.SetIsBootstrappedCounter)
}

//SetIsBootstrappedMinimockPreCounter returns the value of NodeKeeperMock.SetIsBootstrapped invocations
func (m *NodeKeeperMock) SetIsBootstrappedMinimockPreCounter() uint64 {
	return atomic.LoadUint64(&m.SetIsBootstrappedPreCounter)
}

//SetIsBootstrappedFinished returns true if mock invocations count is ok
func (m *NodeKeeperMock) SetIsBootstrappedFinished() bool {
	// if expectation series were set then invocations count should be equal to expectations count
	if len(m.SetIsBootstrappedMock.expectationSeries) > 0 {
		return atomic.LoadUint64(&m.SetIsBootstrappedCounter) == uint64(len(m.SetIsBootstrappedMock.expectationSeries))
	}

	// if main expectation was set then invocations count should be greater than zero
	if m.SetIsBootstrappedMock.mainExpectation != nil {
		return atomic.LoadUint64(&m.SetIsBootstrappedCounter) > 0
	}

	// if func was set then invocations count should be greater than zero
	if m.SetIsBootstrappedFunc != nil {
		return atomic.LoadUint64(&m.SetIsBootstrappedCounter) > 0
	}

	return true
}

type mNodeKeeperMockSync struct {
	mock              *NodeKeeperMock
	mainExpectation   *NodeKeeperMockSyncExpectation
	expectationSeries []*NodeKeeperMockSyncExpectation
}

type NodeKeeperMockSyncExpectation struct {
	input  *NodeKeeperMockSyncInput
	result *NodeKeeperMockSyncResult
}

type NodeKeeperMockSyncInput struct {
	p  context.Context
<<<<<<< HEAD
	p1 []core.NetworkNode
=======
	p1 []insolar.NetworkNode
>>>>>>> 2178e481
	p2 []packets.ReferendumClaim
}

type NodeKeeperMockSyncResult struct {
	r error
}

//Expect specifies that invocation of NodeKeeper.Sync is expected from 1 to Infinity times
<<<<<<< HEAD
func (m *mNodeKeeperMockSync) Expect(p context.Context, p1 []core.NetworkNode, p2 []packets.ReferendumClaim) *mNodeKeeperMockSync {
=======
func (m *mNodeKeeperMockSync) Expect(p context.Context, p1 []insolar.NetworkNode, p2 []packets.ReferendumClaim) *mNodeKeeperMockSync {
>>>>>>> 2178e481
	m.mock.SyncFunc = nil
	m.expectationSeries = nil

	if m.mainExpectation == nil {
		m.mainExpectation = &NodeKeeperMockSyncExpectation{}
	}
	m.mainExpectation.input = &NodeKeeperMockSyncInput{p, p1, p2}
	return m
}

//Return specifies results of invocation of NodeKeeper.Sync
func (m *mNodeKeeperMockSync) Return(r error) *NodeKeeperMock {
	m.mock.SyncFunc = nil
	m.expectationSeries = nil

	if m.mainExpectation == nil {
		m.mainExpectation = &NodeKeeperMockSyncExpectation{}
	}
	m.mainExpectation.result = &NodeKeeperMockSyncResult{r}
	return m.mock
}

//ExpectOnce specifies that invocation of NodeKeeper.Sync is expected once
<<<<<<< HEAD
func (m *mNodeKeeperMockSync) ExpectOnce(p context.Context, p1 []core.NetworkNode, p2 []packets.ReferendumClaim) *NodeKeeperMockSyncExpectation {
=======
func (m *mNodeKeeperMockSync) ExpectOnce(p context.Context, p1 []insolar.NetworkNode, p2 []packets.ReferendumClaim) *NodeKeeperMockSyncExpectation {
>>>>>>> 2178e481
	m.mock.SyncFunc = nil
	m.mainExpectation = nil

	expectation := &NodeKeeperMockSyncExpectation{}
	expectation.input = &NodeKeeperMockSyncInput{p, p1, p2}
	m.expectationSeries = append(m.expectationSeries, expectation)
	return expectation
}

func (e *NodeKeeperMockSyncExpectation) Return(r error) {
	e.result = &NodeKeeperMockSyncResult{r}
}

//Set uses given function f as a mock of NodeKeeper.Sync method
<<<<<<< HEAD
func (m *mNodeKeeperMockSync) Set(f func(p context.Context, p1 []core.NetworkNode, p2 []packets.ReferendumClaim) (r error)) *NodeKeeperMock {
=======
func (m *mNodeKeeperMockSync) Set(f func(p context.Context, p1 []insolar.NetworkNode, p2 []packets.ReferendumClaim) (r error)) *NodeKeeperMock {
>>>>>>> 2178e481
	m.mainExpectation = nil
	m.expectationSeries = nil

	m.mock.SyncFunc = f
	return m.mock
}

//Sync implements github.com/insolar/insolar/network.NodeKeeper interface
<<<<<<< HEAD
func (m *NodeKeeperMock) Sync(p context.Context, p1 []core.NetworkNode, p2 []packets.ReferendumClaim) (r error) {
=======
func (m *NodeKeeperMock) Sync(p context.Context, p1 []insolar.NetworkNode, p2 []packets.ReferendumClaim) (r error) {
>>>>>>> 2178e481
	counter := atomic.AddUint64(&m.SyncPreCounter, 1)
	defer atomic.AddUint64(&m.SyncCounter, 1)

	if len(m.SyncMock.expectationSeries) > 0 {
		if counter > uint64(len(m.SyncMock.expectationSeries)) {
			m.t.Fatalf("Unexpected call to NodeKeeperMock.Sync. %v %v %v", p, p1, p2)
			return
		}

		input := m.SyncMock.expectationSeries[counter-1].input
		testify_assert.Equal(m.t, *input, NodeKeeperMockSyncInput{p, p1, p2}, "NodeKeeper.Sync got unexpected parameters")

		result := m.SyncMock.expectationSeries[counter-1].result
		if result == nil {
			m.t.Fatal("No results are set for the NodeKeeperMock.Sync")
			return
		}

		r = result.r

		return
	}

	if m.SyncMock.mainExpectation != nil {

		input := m.SyncMock.mainExpectation.input
		if input != nil {
			testify_assert.Equal(m.t, *input, NodeKeeperMockSyncInput{p, p1, p2}, "NodeKeeper.Sync got unexpected parameters")
		}

		result := m.SyncMock.mainExpectation.result
		if result == nil {
			m.t.Fatal("No results are set for the NodeKeeperMock.Sync")
		}

		r = result.r

		return
	}

	if m.SyncFunc == nil {
		m.t.Fatalf("Unexpected call to NodeKeeperMock.Sync. %v %v %v", p, p1, p2)
		return
	}

	return m.SyncFunc(p, p1, p2)
}

//SyncMinimockCounter returns a count of NodeKeeperMock.SyncFunc invocations
func (m *NodeKeeperMock) SyncMinimockCounter() uint64 {
	return atomic.LoadUint64(&m.SyncCounter)
}

//SyncMinimockPreCounter returns the value of NodeKeeperMock.Sync invocations
func (m *NodeKeeperMock) SyncMinimockPreCounter() uint64 {
	return atomic.LoadUint64(&m.SyncPreCounter)
}

//SyncFinished returns true if mock invocations count is ok
func (m *NodeKeeperMock) SyncFinished() bool {
	// if expectation series were set then invocations count should be equal to expectations count
	if len(m.SyncMock.expectationSeries) > 0 {
		return atomic.LoadUint64(&m.SyncCounter) == uint64(len(m.SyncMock.expectationSeries))
	}

	// if main expectation was set then invocations count should be greater than zero
	if m.SyncMock.mainExpectation != nil {
		return atomic.LoadUint64(&m.SyncCounter) > 0
	}

	// if func was set then invocations count should be greater than zero
	if m.SyncFunc != nil {
		return atomic.LoadUint64(&m.SyncCounter) > 0
	}

	return true
}

//ValidateCallCounters checks that all mocked methods of the interface have been called at least once
//Deprecated: please use MinimockFinish method or use Finish method of minimock.Controller
func (m *NodeKeeperMock) ValidateCallCounters() {

	if !m.GetAccessorFinished() {
		m.t.Fatal("Expected call to NodeKeeperMock.GetAccessor")
	}

	if !m.GetClaimQueueFinished() {
		m.t.Fatal("Expected call to NodeKeeperMock.GetClaimQueue")
	}

	if !m.GetCloudHashFinished() {
		m.t.Fatal("Expected call to NodeKeeperMock.GetCloudHash")
	}

	if !m.GetConsensusInfoFinished() {
		m.t.Fatal("Expected call to NodeKeeperMock.GetConsensusInfo")
	}

	if !m.GetOriginFinished() {
		m.t.Fatal("Expected call to NodeKeeperMock.GetOrigin")
	}

	if !m.GetOriginAnnounceClaimFinished() {
		m.t.Fatal("Expected call to NodeKeeperMock.GetOriginAnnounceClaim")
	}

	if !m.GetOriginJoinClaimFinished() {
		m.t.Fatal("Expected call to NodeKeeperMock.GetOriginJoinClaim")
	}

	if !m.GetSparseUnsyncListFinished() {
		m.t.Fatal("Expected call to NodeKeeperMock.GetSparseUnsyncList")
	}

	if !m.GetUnsyncListFinished() {
		m.t.Fatal("Expected call to NodeKeeperMock.GetUnsyncList")
	}

	if !m.GetWorkingNodeFinished() {
		m.t.Fatal("Expected call to NodeKeeperMock.GetWorkingNode")
	}

	if !m.GetWorkingNodesFinished() {
		m.t.Fatal("Expected call to NodeKeeperMock.GetWorkingNodes")
	}

	if !m.GetWorkingNodesByRoleFinished() {
		m.t.Fatal("Expected call to NodeKeeperMock.GetWorkingNodesByRole")
	}

	if !m.IsBootstrappedFinished() {
		m.t.Fatal("Expected call to NodeKeeperMock.IsBootstrapped")
	}

	if !m.MoveSyncToActiveFinished() {
		m.t.Fatal("Expected call to NodeKeeperMock.MoveSyncToActive")
	}

	if !m.SetCloudHashFinished() {
		m.t.Fatal("Expected call to NodeKeeperMock.SetCloudHash")
	}

	if !m.SetInitialSnapshotFinished() {
		m.t.Fatal("Expected call to NodeKeeperMock.SetInitialSnapshot")
	}

	if !m.SetIsBootstrappedFinished() {
		m.t.Fatal("Expected call to NodeKeeperMock.SetIsBootstrapped")
	}

	if !m.SyncFinished() {
		m.t.Fatal("Expected call to NodeKeeperMock.Sync")
	}

}

//CheckMocksCalled checks that all mocked methods of the interface have been called at least once
//Deprecated: please use MinimockFinish method or use Finish method of minimock.Controller
func (m *NodeKeeperMock) CheckMocksCalled() {
	m.Finish()
}

//Finish checks that all mocked methods of the interface have been called at least once
//Deprecated: please use MinimockFinish or use Finish method of minimock.Controller
func (m *NodeKeeperMock) Finish() {
	m.MinimockFinish()
}

//MinimockFinish checks that all mocked methods of the interface have been called at least once
func (m *NodeKeeperMock) MinimockFinish() {

	if !m.GetAccessorFinished() {
		m.t.Fatal("Expected call to NodeKeeperMock.GetAccessor")
	}

	if !m.GetClaimQueueFinished() {
		m.t.Fatal("Expected call to NodeKeeperMock.GetClaimQueue")
	}

	if !m.GetCloudHashFinished() {
		m.t.Fatal("Expected call to NodeKeeperMock.GetCloudHash")
	}

	if !m.GetConsensusInfoFinished() {
		m.t.Fatal("Expected call to NodeKeeperMock.GetConsensusInfo")
	}

	if !m.GetOriginFinished() {
		m.t.Fatal("Expected call to NodeKeeperMock.GetOrigin")
	}

	if !m.GetOriginAnnounceClaimFinished() {
		m.t.Fatal("Expected call to NodeKeeperMock.GetOriginAnnounceClaim")
	}

	if !m.GetOriginJoinClaimFinished() {
		m.t.Fatal("Expected call to NodeKeeperMock.GetOriginJoinClaim")
	}

	if !m.GetSparseUnsyncListFinished() {
		m.t.Fatal("Expected call to NodeKeeperMock.GetSparseUnsyncList")
	}

	if !m.GetUnsyncListFinished() {
		m.t.Fatal("Expected call to NodeKeeperMock.GetUnsyncList")
	}

	if !m.GetWorkingNodeFinished() {
		m.t.Fatal("Expected call to NodeKeeperMock.GetWorkingNode")
	}

	if !m.GetWorkingNodesFinished() {
		m.t.Fatal("Expected call to NodeKeeperMock.GetWorkingNodes")
	}

	if !m.GetWorkingNodesByRoleFinished() {
		m.t.Fatal("Expected call to NodeKeeperMock.GetWorkingNodesByRole")
	}

	if !m.IsBootstrappedFinished() {
		m.t.Fatal("Expected call to NodeKeeperMock.IsBootstrapped")
	}

	if !m.MoveSyncToActiveFinished() {
		m.t.Fatal("Expected call to NodeKeeperMock.MoveSyncToActive")
	}

	if !m.SetCloudHashFinished() {
		m.t.Fatal("Expected call to NodeKeeperMock.SetCloudHash")
	}

	if !m.SetInitialSnapshotFinished() {
		m.t.Fatal("Expected call to NodeKeeperMock.SetInitialSnapshot")
	}

	if !m.SetIsBootstrappedFinished() {
		m.t.Fatal("Expected call to NodeKeeperMock.SetIsBootstrapped")
	}

	if !m.SyncFinished() {
		m.t.Fatal("Expected call to NodeKeeperMock.Sync")
	}

}

//Wait waits for all mocked methods to be called at least once
//Deprecated: please use MinimockWait or use Wait method of minimock.Controller
func (m *NodeKeeperMock) Wait(timeout time.Duration) {
	m.MinimockWait(timeout)
}

//MinimockWait waits for all mocked methods to be called at least once
//this method is called by minimock.Controller
func (m *NodeKeeperMock) MinimockWait(timeout time.Duration) {
	timeoutCh := time.After(timeout)
	for {
		ok := true
		ok = ok && m.GetAccessorFinished()
		ok = ok && m.GetClaimQueueFinished()
		ok = ok && m.GetCloudHashFinished()
		ok = ok && m.GetConsensusInfoFinished()
		ok = ok && m.GetOriginFinished()
		ok = ok && m.GetOriginAnnounceClaimFinished()
		ok = ok && m.GetOriginJoinClaimFinished()
		ok = ok && m.GetSparseUnsyncListFinished()
		ok = ok && m.GetUnsyncListFinished()
		ok = ok && m.GetWorkingNodeFinished()
		ok = ok && m.GetWorkingNodesFinished()
		ok = ok && m.GetWorkingNodesByRoleFinished()
		ok = ok && m.IsBootstrappedFinished()
		ok = ok && m.MoveSyncToActiveFinished()
		ok = ok && m.SetCloudHashFinished()
		ok = ok && m.SetInitialSnapshotFinished()
		ok = ok && m.SetIsBootstrappedFinished()
		ok = ok && m.SyncFinished()

		if ok {
			return
		}

		select {
		case <-timeoutCh:

			if !m.GetAccessorFinished() {
				m.t.Error("Expected call to NodeKeeperMock.GetAccessor")
			}

			if !m.GetClaimQueueFinished() {
				m.t.Error("Expected call to NodeKeeperMock.GetClaimQueue")
			}

			if !m.GetCloudHashFinished() {
				m.t.Error("Expected call to NodeKeeperMock.GetCloudHash")
			}

			if !m.GetConsensusInfoFinished() {
				m.t.Error("Expected call to NodeKeeperMock.GetConsensusInfo")
			}

			if !m.GetOriginFinished() {
				m.t.Error("Expected call to NodeKeeperMock.GetOrigin")
			}

			if !m.GetOriginAnnounceClaimFinished() {
				m.t.Error("Expected call to NodeKeeperMock.GetOriginAnnounceClaim")
			}

			if !m.GetOriginJoinClaimFinished() {
				m.t.Error("Expected call to NodeKeeperMock.GetOriginJoinClaim")
			}

			if !m.GetSparseUnsyncListFinished() {
				m.t.Error("Expected call to NodeKeeperMock.GetSparseUnsyncList")
			}

			if !m.GetUnsyncListFinished() {
				m.t.Error("Expected call to NodeKeeperMock.GetUnsyncList")
			}

			if !m.GetWorkingNodeFinished() {
				m.t.Error("Expected call to NodeKeeperMock.GetWorkingNode")
			}

			if !m.GetWorkingNodesFinished() {
				m.t.Error("Expected call to NodeKeeperMock.GetWorkingNodes")
			}

			if !m.GetWorkingNodesByRoleFinished() {
				m.t.Error("Expected call to NodeKeeperMock.GetWorkingNodesByRole")
			}

			if !m.IsBootstrappedFinished() {
				m.t.Error("Expected call to NodeKeeperMock.IsBootstrapped")
			}

			if !m.MoveSyncToActiveFinished() {
				m.t.Error("Expected call to NodeKeeperMock.MoveSyncToActive")
			}

			if !m.SetCloudHashFinished() {
				m.t.Error("Expected call to NodeKeeperMock.SetCloudHash")
			}

			if !m.SetInitialSnapshotFinished() {
				m.t.Error("Expected call to NodeKeeperMock.SetInitialSnapshot")
			}

			if !m.SetIsBootstrappedFinished() {
				m.t.Error("Expected call to NodeKeeperMock.SetIsBootstrapped")
			}

			if !m.SyncFinished() {
				m.t.Error("Expected call to NodeKeeperMock.Sync")
			}

			m.t.Fatalf("Some mocks were not called on time: %s", timeout)
			return
		default:
			time.Sleep(time.Millisecond)
		}
	}
}

//AllMocksCalled returns true if all mocked methods were called before the execution of AllMocksCalled,
//it can be used with assert/require, i.e. assert.True(mock.AllMocksCalled())
func (m *NodeKeeperMock) AllMocksCalled() bool {

	if !m.GetAccessorFinished() {
		return false
	}

	if !m.GetClaimQueueFinished() {
		return false
	}

	if !m.GetCloudHashFinished() {
		return false
	}

	if !m.GetConsensusInfoFinished() {
		return false
	}

	if !m.GetOriginFinished() {
		return false
	}

	if !m.GetOriginAnnounceClaimFinished() {
		return false
	}

	if !m.GetOriginJoinClaimFinished() {
		return false
	}

	if !m.GetSparseUnsyncListFinished() {
		return false
	}

	if !m.GetUnsyncListFinished() {
		return false
	}

	if !m.GetWorkingNodeFinished() {
		return false
	}

	if !m.GetWorkingNodesFinished() {
		return false
	}

	if !m.GetWorkingNodesByRoleFinished() {
		return false
	}

	if !m.IsBootstrappedFinished() {
		return false
	}

	if !m.MoveSyncToActiveFinished() {
		return false
	}

	if !m.SetCloudHashFinished() {
		return false
	}

	if !m.SetInitialSnapshotFinished() {
		return false
	}

	if !m.SetIsBootstrappedFinished() {
		return false
	}

	if !m.SyncFinished() {
		return false
	}

	return true
}<|MERGE_RESOLUTION|>--- conflicted
+++ resolved
@@ -42,11 +42,7 @@
 	GetConsensusInfoPreCounter uint64
 	GetConsensusInfoMock       mNodeKeeperMockGetConsensusInfo
 
-<<<<<<< HEAD
-	GetOriginFunc       func() (r core.NetworkNode)
-=======
 	GetOriginFunc       func() (r insolar.NetworkNode)
->>>>>>> 2178e481
 	GetOriginCounter    uint64
 	GetOriginPreCounter uint64
 	GetOriginMock       mNodeKeeperMockGetOrigin
@@ -71,20 +67,12 @@
 	GetUnsyncListPreCounter uint64
 	GetUnsyncListMock       mNodeKeeperMockGetUnsyncList
 
-<<<<<<< HEAD
-	GetWorkingNodeFunc       func(p core.RecordRef) (r core.NetworkNode)
-=======
 	GetWorkingNodeFunc       func(p insolar.Reference) (r insolar.NetworkNode)
->>>>>>> 2178e481
 	GetWorkingNodeCounter    uint64
 	GetWorkingNodePreCounter uint64
 	GetWorkingNodeMock       mNodeKeeperMockGetWorkingNode
 
-<<<<<<< HEAD
-	GetWorkingNodesFunc       func() (r []core.NetworkNode)
-=======
 	GetWorkingNodesFunc       func() (r []insolar.NetworkNode)
->>>>>>> 2178e481
 	GetWorkingNodesCounter    uint64
 	GetWorkingNodesPreCounter uint64
 	GetWorkingNodesMock       mNodeKeeperMockGetWorkingNodes
@@ -109,11 +97,7 @@
 	SetCloudHashPreCounter uint64
 	SetCloudHashMock       mNodeKeeperMockSetCloudHash
 
-<<<<<<< HEAD
-	SetInitialSnapshotFunc       func(p []core.NetworkNode)
-=======
 	SetInitialSnapshotFunc       func(p []insolar.NetworkNode)
->>>>>>> 2178e481
 	SetInitialSnapshotCounter    uint64
 	SetInitialSnapshotPreCounter uint64
 	SetInitialSnapshotMock       mNodeKeeperMockSetInitialSnapshot
@@ -123,11 +107,7 @@
 	SetIsBootstrappedPreCounter uint64
 	SetIsBootstrappedMock       mNodeKeeperMockSetIsBootstrapped
 
-<<<<<<< HEAD
-	SyncFunc       func(p context.Context, p1 []core.NetworkNode, p2 []packets.ReferendumClaim) (r error)
-=======
 	SyncFunc       func(p context.Context, p1 []insolar.NetworkNode, p2 []packets.ReferendumClaim) (r error)
->>>>>>> 2178e481
 	SyncCounter    uint64
 	SyncPreCounter uint64
 	SyncMock       mNodeKeeperMockSync
@@ -710,11 +690,7 @@
 }
 
 type NodeKeeperMockGetOriginResult struct {
-<<<<<<< HEAD
-	r core.NetworkNode
-=======
 	r insolar.NetworkNode
->>>>>>> 2178e481
 }
 
 //Expect specifies that invocation of NodeKeeper.GetOrigin is expected from 1 to Infinity times
@@ -730,11 +706,7 @@
 }
 
 //Return specifies results of invocation of NodeKeeper.GetOrigin
-<<<<<<< HEAD
-func (m *mNodeKeeperMockGetOrigin) Return(r core.NetworkNode) *NodeKeeperMock {
-=======
 func (m *mNodeKeeperMockGetOrigin) Return(r insolar.NetworkNode) *NodeKeeperMock {
->>>>>>> 2178e481
 	m.mock.GetOriginFunc = nil
 	m.expectationSeries = nil
 
@@ -756,20 +728,12 @@
 	return expectation
 }
 
-<<<<<<< HEAD
-func (e *NodeKeeperMockGetOriginExpectation) Return(r core.NetworkNode) {
-=======
 func (e *NodeKeeperMockGetOriginExpectation) Return(r insolar.NetworkNode) {
->>>>>>> 2178e481
 	e.result = &NodeKeeperMockGetOriginResult{r}
 }
 
 //Set uses given function f as a mock of NodeKeeper.GetOrigin method
-<<<<<<< HEAD
-func (m *mNodeKeeperMockGetOrigin) Set(f func() (r core.NetworkNode)) *NodeKeeperMock {
-=======
 func (m *mNodeKeeperMockGetOrigin) Set(f func() (r insolar.NetworkNode)) *NodeKeeperMock {
->>>>>>> 2178e481
 	m.mainExpectation = nil
 	m.expectationSeries = nil
 
@@ -778,11 +742,7 @@
 }
 
 //GetOrigin implements github.com/insolar/insolar/network.NodeKeeper interface
-<<<<<<< HEAD
-func (m *NodeKeeperMock) GetOrigin() (r core.NetworkNode) {
-=======
 func (m *NodeKeeperMock) GetOrigin() (r insolar.NetworkNode) {
->>>>>>> 2178e481
 	counter := atomic.AddUint64(&m.GetOriginPreCounter, 1)
 	defer atomic.AddUint64(&m.GetOriginCounter, 1)
 
@@ -1437,11 +1397,7 @@
 }
 
 type NodeKeeperMockGetWorkingNodeResult struct {
-<<<<<<< HEAD
-	r core.NetworkNode
-=======
 	r insolar.NetworkNode
->>>>>>> 2178e481
 }
 
 //Expect specifies that invocation of NodeKeeper.GetWorkingNode is expected from 1 to Infinity times
@@ -1457,11 +1413,7 @@
 }
 
 //Return specifies results of invocation of NodeKeeper.GetWorkingNode
-<<<<<<< HEAD
-func (m *mNodeKeeperMockGetWorkingNode) Return(r core.NetworkNode) *NodeKeeperMock {
-=======
 func (m *mNodeKeeperMockGetWorkingNode) Return(r insolar.NetworkNode) *NodeKeeperMock {
->>>>>>> 2178e481
 	m.mock.GetWorkingNodeFunc = nil
 	m.expectationSeries = nil
 
@@ -1483,20 +1435,12 @@
 	return expectation
 }
 
-<<<<<<< HEAD
-func (e *NodeKeeperMockGetWorkingNodeExpectation) Return(r core.NetworkNode) {
-=======
 func (e *NodeKeeperMockGetWorkingNodeExpectation) Return(r insolar.NetworkNode) {
->>>>>>> 2178e481
 	e.result = &NodeKeeperMockGetWorkingNodeResult{r}
 }
 
 //Set uses given function f as a mock of NodeKeeper.GetWorkingNode method
-<<<<<<< HEAD
-func (m *mNodeKeeperMockGetWorkingNode) Set(f func(p core.RecordRef) (r core.NetworkNode)) *NodeKeeperMock {
-=======
 func (m *mNodeKeeperMockGetWorkingNode) Set(f func(p insolar.Reference) (r insolar.NetworkNode)) *NodeKeeperMock {
->>>>>>> 2178e481
 	m.mainExpectation = nil
 	m.expectationSeries = nil
 
@@ -1505,11 +1449,7 @@
 }
 
 //GetWorkingNode implements github.com/insolar/insolar/network.NodeKeeper interface
-<<<<<<< HEAD
-func (m *NodeKeeperMock) GetWorkingNode(p core.RecordRef) (r core.NetworkNode) {
-=======
 func (m *NodeKeeperMock) GetWorkingNode(p insolar.Reference) (r insolar.NetworkNode) {
->>>>>>> 2178e481
 	counter := atomic.AddUint64(&m.GetWorkingNodePreCounter, 1)
 	defer atomic.AddUint64(&m.GetWorkingNodeCounter, 1)
 
@@ -1599,11 +1539,7 @@
 }
 
 type NodeKeeperMockGetWorkingNodesResult struct {
-<<<<<<< HEAD
-	r []core.NetworkNode
-=======
 	r []insolar.NetworkNode
->>>>>>> 2178e481
 }
 
 //Expect specifies that invocation of NodeKeeper.GetWorkingNodes is expected from 1 to Infinity times
@@ -1619,11 +1555,7 @@
 }
 
 //Return specifies results of invocation of NodeKeeper.GetWorkingNodes
-<<<<<<< HEAD
-func (m *mNodeKeeperMockGetWorkingNodes) Return(r []core.NetworkNode) *NodeKeeperMock {
-=======
 func (m *mNodeKeeperMockGetWorkingNodes) Return(r []insolar.NetworkNode) *NodeKeeperMock {
->>>>>>> 2178e481
 	m.mock.GetWorkingNodesFunc = nil
 	m.expectationSeries = nil
 
@@ -1645,20 +1577,12 @@
 	return expectation
 }
 
-<<<<<<< HEAD
-func (e *NodeKeeperMockGetWorkingNodesExpectation) Return(r []core.NetworkNode) {
-=======
 func (e *NodeKeeperMockGetWorkingNodesExpectation) Return(r []insolar.NetworkNode) {
->>>>>>> 2178e481
 	e.result = &NodeKeeperMockGetWorkingNodesResult{r}
 }
 
 //Set uses given function f as a mock of NodeKeeper.GetWorkingNodes method
-<<<<<<< HEAD
-func (m *mNodeKeeperMockGetWorkingNodes) Set(f func() (r []core.NetworkNode)) *NodeKeeperMock {
-=======
 func (m *mNodeKeeperMockGetWorkingNodes) Set(f func() (r []insolar.NetworkNode)) *NodeKeeperMock {
->>>>>>> 2178e481
 	m.mainExpectation = nil
 	m.expectationSeries = nil
 
@@ -1667,11 +1591,7 @@
 }
 
 //GetWorkingNodes implements github.com/insolar/insolar/network.NodeKeeper interface
-<<<<<<< HEAD
-func (m *NodeKeeperMock) GetWorkingNodes() (r []core.NetworkNode) {
-=======
 func (m *NodeKeeperMock) GetWorkingNodes() (r []insolar.NetworkNode) {
->>>>>>> 2178e481
 	counter := atomic.AddUint64(&m.GetWorkingNodesPreCounter, 1)
 	defer atomic.AddUint64(&m.GetWorkingNodesCounter, 1)
 
@@ -2304,19 +2224,11 @@
 }
 
 type NodeKeeperMockSetInitialSnapshotInput struct {
-<<<<<<< HEAD
-	p []core.NetworkNode
-}
-
-//Expect specifies that invocation of NodeKeeper.SetInitialSnapshot is expected from 1 to Infinity times
-func (m *mNodeKeeperMockSetInitialSnapshot) Expect(p []core.NetworkNode) *mNodeKeeperMockSetInitialSnapshot {
-=======
 	p []insolar.NetworkNode
 }
 
 //Expect specifies that invocation of NodeKeeper.SetInitialSnapshot is expected from 1 to Infinity times
 func (m *mNodeKeeperMockSetInitialSnapshot) Expect(p []insolar.NetworkNode) *mNodeKeeperMockSetInitialSnapshot {
->>>>>>> 2178e481
 	m.mock.SetInitialSnapshotFunc = nil
 	m.expectationSeries = nil
 
@@ -2340,11 +2252,7 @@
 }
 
 //ExpectOnce specifies that invocation of NodeKeeper.SetInitialSnapshot is expected once
-<<<<<<< HEAD
-func (m *mNodeKeeperMockSetInitialSnapshot) ExpectOnce(p []core.NetworkNode) *NodeKeeperMockSetInitialSnapshotExpectation {
-=======
 func (m *mNodeKeeperMockSetInitialSnapshot) ExpectOnce(p []insolar.NetworkNode) *NodeKeeperMockSetInitialSnapshotExpectation {
->>>>>>> 2178e481
 	m.mock.SetInitialSnapshotFunc = nil
 	m.mainExpectation = nil
 
@@ -2355,11 +2263,7 @@
 }
 
 //Set uses given function f as a mock of NodeKeeper.SetInitialSnapshot method
-<<<<<<< HEAD
-func (m *mNodeKeeperMockSetInitialSnapshot) Set(f func(p []core.NetworkNode)) *NodeKeeperMock {
-=======
 func (m *mNodeKeeperMockSetInitialSnapshot) Set(f func(p []insolar.NetworkNode)) *NodeKeeperMock {
->>>>>>> 2178e481
 	m.mainExpectation = nil
 	m.expectationSeries = nil
 
@@ -2368,11 +2272,7 @@
 }
 
 //SetInitialSnapshot implements github.com/insolar/insolar/network.NodeKeeper interface
-<<<<<<< HEAD
-func (m *NodeKeeperMock) SetInitialSnapshot(p []core.NetworkNode) {
-=======
 func (m *NodeKeeperMock) SetInitialSnapshot(p []insolar.NetworkNode) {
->>>>>>> 2178e481
 	counter := atomic.AddUint64(&m.SetInitialSnapshotPreCounter, 1)
 	defer atomic.AddUint64(&m.SetInitialSnapshotCounter, 1)
 
@@ -2572,11 +2472,7 @@
 
 type NodeKeeperMockSyncInput struct {
 	p  context.Context
-<<<<<<< HEAD
-	p1 []core.NetworkNode
-=======
 	p1 []insolar.NetworkNode
->>>>>>> 2178e481
 	p2 []packets.ReferendumClaim
 }
 
@@ -2585,11 +2481,7 @@
 }
 
 //Expect specifies that invocation of NodeKeeper.Sync is expected from 1 to Infinity times
-<<<<<<< HEAD
-func (m *mNodeKeeperMockSync) Expect(p context.Context, p1 []core.NetworkNode, p2 []packets.ReferendumClaim) *mNodeKeeperMockSync {
-=======
 func (m *mNodeKeeperMockSync) Expect(p context.Context, p1 []insolar.NetworkNode, p2 []packets.ReferendumClaim) *mNodeKeeperMockSync {
->>>>>>> 2178e481
 	m.mock.SyncFunc = nil
 	m.expectationSeries = nil
 
@@ -2613,11 +2505,7 @@
 }
 
 //ExpectOnce specifies that invocation of NodeKeeper.Sync is expected once
-<<<<<<< HEAD
-func (m *mNodeKeeperMockSync) ExpectOnce(p context.Context, p1 []core.NetworkNode, p2 []packets.ReferendumClaim) *NodeKeeperMockSyncExpectation {
-=======
 func (m *mNodeKeeperMockSync) ExpectOnce(p context.Context, p1 []insolar.NetworkNode, p2 []packets.ReferendumClaim) *NodeKeeperMockSyncExpectation {
->>>>>>> 2178e481
 	m.mock.SyncFunc = nil
 	m.mainExpectation = nil
 
@@ -2632,11 +2520,7 @@
 }
 
 //Set uses given function f as a mock of NodeKeeper.Sync method
-<<<<<<< HEAD
-func (m *mNodeKeeperMockSync) Set(f func(p context.Context, p1 []core.NetworkNode, p2 []packets.ReferendumClaim) (r error)) *NodeKeeperMock {
-=======
 func (m *mNodeKeeperMockSync) Set(f func(p context.Context, p1 []insolar.NetworkNode, p2 []packets.ReferendumClaim) (r error)) *NodeKeeperMock {
->>>>>>> 2178e481
 	m.mainExpectation = nil
 	m.expectationSeries = nil
 
@@ -2645,11 +2529,7 @@
 }
 
 //Sync implements github.com/insolar/insolar/network.NodeKeeper interface
-<<<<<<< HEAD
-func (m *NodeKeeperMock) Sync(p context.Context, p1 []core.NetworkNode, p2 []packets.ReferendumClaim) (r error) {
-=======
 func (m *NodeKeeperMock) Sync(p context.Context, p1 []insolar.NetworkNode, p2 []packets.ReferendumClaim) (r error) {
->>>>>>> 2178e481
 	counter := atomic.AddUint64(&m.SyncPreCounter, 1)
 	defer atomic.AddUint64(&m.SyncCounter, 1)
 
