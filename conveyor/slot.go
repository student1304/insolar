--- conflicted
+++ resolved
@@ -283,11 +283,6 @@
 	element.activationStatus = ActiveElement
 	element.nextElement = nil
 	// TODO:  Set other fields to element, like:
-<<<<<<< HEAD
-	element.payload = event.GetData()
-	// TODO: fix me sweetie, find better way to set input event
-	element.inputEvent = event.GetData()
-=======
 	conveyorMsg, ok := event.GetData().(insolar.ConveyorPendingMessage)
 	if !ok {
 		return nil, errors.Errorf("[ createElement ]Input event must be 'insolar.ConveyorPendingMessage'. Actual: %+v", event.GetData())
@@ -295,7 +290,6 @@
 	element.payload = nil
 	element.inputEvent = conveyorMsg.Msg
 	element.responseFuture = conveyorMsg.Future
->>>>>>> 721361a2
 
 	err := s.pushElement(element)
 	if err != nil {
