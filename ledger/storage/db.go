/*
 *    Copyright 2018 Insolar
 *
 *    Licensed under the Apache License, Version 2.0 (the "License");
 *    you may not use this file except in compliance with the License.
 *    You may obtain a copy of the License at
 *
 *        http://www.apache.org/licenses/LICENSE-2.0
 *
 *    Unless required by applicable law or agreed to in writing, software
 *    distributed under the License is distributed on an "AS IS" BASIS,
 *    WITHOUT WARRANTIES OR CONDITIONS OF ANY KIND, either express or implied.
 *    See the License for the specific language governing permissions and
 *    limitations under the License.
 */

package storage

import (
	"bytes"
	"context"
	"path/filepath"
	"sync"

	"github.com/dgraph-io/badger"
	"github.com/pkg/errors"
	"github.com/ugorji/go/codec"

	"github.com/insolar/insolar/configuration"
	"github.com/insolar/insolar/core"
	"github.com/insolar/insolar/core/message"
	"github.com/insolar/insolar/cryptohelpers/hash"
	"github.com/insolar/insolar/instrumentation/inslogger"
	"github.com/insolar/insolar/ledger/index"
	"github.com/insolar/insolar/ledger/jetdrop"
	"github.com/insolar/insolar/ledger/record"
)

const (
	scopeIDLifeline byte = 1
	scopeIDRecord   byte = 2
	scopeIDJetDrop  byte = 3
	scopeIDPulse    byte = 4
	scopeIDSystem   byte = 5
	scopeIDMessage  byte = 6
	scopeIDBlob     byte = 7
	scopeIDLocal    byte = 8

	sysGenesis     byte = 1
	sysLatestPulse byte = 2
)

// DB represents BadgerDB storage implementation.
type DB struct {
	db         *badger.DB
	genesisRef *core.RecordRef

	// dropWG guards inflight updates before jet drop calculated.
	dropWG sync.WaitGroup

	// for BadgerDB it is normal to have transaction conflicts
	// and these conflicts we should resolve by ourself
	// so txretiries is our knob to tune up retry logic.
	txretiries int

	idlocker *IDLocker
}

// SetTxRetiries sets number of retries on conflict in Update
func (db *DB) SetTxRetiries(n int) {
	db.txretiries = n
}

func setOptions(o *badger.Options) *badger.Options {
	newo := &badger.Options{}
	if o != nil {
		*newo = *o
	} else {
		*newo = badger.DefaultOptions
	}
	return newo
}

// NewDB returns storage.DB with BadgerDB instance initialized by opts.
// Creates database in provided dir or in current directory if dir parameter is empty.
func NewDB(conf configuration.Ledger, opts *badger.Options) (*DB, error) {
	opts = setOptions(opts)
	dir, err := filepath.Abs(conf.Storage.DataDirectory)
	if err != nil {
		return nil, err
	}

	opts.Dir = dir
	opts.ValueDir = dir

	bdb, err := badger.Open(*opts)
	if err != nil {
		return nil, errors.Wrap(err, "local database open failed")
	}

	db := &DB{
		db:         bdb,
		txretiries: conf.Storage.TxRetriesOnConflict,
		idlocker:   NewIDLocker(),
	}
	return db, nil
}

// Bootstrap creates initial records in storage.
func (db *DB) Bootstrap(ctx context.Context) error {
	inslog := inslogger.FromContext(ctx)
	inslog.Debug("start storage bootstrap")
	getGenesisRef := func() (*core.RecordRef, error) {
		buff, err := db.get(ctx, prefixkey(scopeIDSystem, []byte{sysGenesis}))
		if err != nil {
			return nil, err
		}
		var genesisRef core.RecordRef
		copy(genesisRef[:], buff)
		return &genesisRef, nil
	}

	createGenesisRecord := func() (*core.RecordRef, error) {
		err := db.AddPulse(
			ctx,
			core.Pulse{
				PulseNumber: core.GenesisPulse.PulseNumber,
				Entropy:     core.GenesisPulse.Entropy,
			},
		)
		if err != nil {
			return nil, err
		}
		err = db.SetDrop(ctx, &jetdrop.JetDrop{})
		if err != nil {
			return nil, err
		}

		lastPulse, err := db.GetLatestPulseNumber(ctx)
		if err != nil {
			return nil, err
		}
		genesisID, err := db.SetRecord(ctx, lastPulse, &record.GenesisRecord{})
		if err != nil {
			return nil, err
		}
		err = db.SetObjectIndex(
			ctx,
			genesisID,
			&index.ObjectLifeline{LatestState: genesisID, LatestStateApproved: genesisID},
		)
		if err != nil {
			return nil, err
		}

		genesisRef := core.NewRecordRef(*genesisID, *genesisID)
		return genesisRef, db.set(ctx, prefixkey(scopeIDSystem, []byte{sysGenesis}), genesisRef[:])
	}

	var err error
	db.genesisRef, err = getGenesisRef()
	if err == ErrNotFound {
		db.genesisRef, err = createGenesisRecord()
	}
	if err != nil {
		return errors.Wrap(err, "bootstrap failed")
	}

	return nil
}

// GenesisRef returns the genesis record reference.
//
// Genesis record is the parent for all top-level records.
func (db *DB) GenesisRef() *core.RecordRef {
	return db.genesisRef
}

// Close wraps BadgerDB Close method.
//
// From https://godoc.org/github.com/dgraph-io/badger#DB.Close:
// «It's crucial to call it to ensure all the pending updates make their way to disk.
// Calling DB.Close() multiple times is not safe and wouldcause panic.»
func (db *DB) Close() error {
	// TODO: add close flag and mutex guard on Close method
	return db.db.Close()
}

// GetBlob returns binary value stored by record ID.
func (db *DB) GetBlob(ctx context.Context, id *core.RecordID) ([]byte, error) {
	var (
		blob []byte
		err  error
	)

	err = db.View(ctx, func(tx *TransactionManager) error {
		blob, err = tx.GetBlob(ctx, id)
		return err
	})
	if err != nil {
		return nil, err
	}
	return blob, nil
}

// SetBlob saves binary value for provided pulse.
func (db *DB) SetBlob(ctx context.Context, pulseNumber core.PulseNumber, blob []byte) (*core.RecordID, error) {
	var (
		id  *core.RecordID
		err error
	)
	err = db.Update(ctx, func(tx *TransactionManager) error {
		id, err = tx.SetBlob(ctx, pulseNumber, blob)
		return err
	})
	if err != nil {
		return nil, err
	}
	return id, nil
}

// GetRecord wraps matching transaction manager method.
func (db *DB) GetRecord(ctx context.Context, id *core.RecordID) (record.Record, error) {
	var (
		fetchedRecord record.Record
		err           error
	)

	err = db.View(ctx, func(tx *TransactionManager) error {
		fetchedRecord, err = tx.GetRecord(ctx, id)
		return err
	})
	if err != nil {
		return nil, err
	}
	return fetchedRecord, nil
}

// SetRecord wraps matching transaction manager method.
func (db *DB) SetRecord(ctx context.Context, pulseNumber core.PulseNumber, rec record.Record) (*core.RecordID, error) {
	var (
		id  *core.RecordID
		err error
	)
	err = db.Update(ctx, func(tx *TransactionManager) error {
		id, err = tx.SetRecord(ctx, pulseNumber, rec)
		return err
	})
	if err != nil {
		return nil, err
	}
	return id, nil
}

// GetObjectIndex wraps matching transaction manager method.
func (db *DB) GetObjectIndex(
	ctx context.Context,
	id *core.RecordID,
	forupdate bool,
) (*index.ObjectLifeline, error) {
	tx := db.BeginTransaction(false)
	defer tx.Discard()

	idx, err := tx.GetObjectIndex(ctx, id, forupdate)
	if err != nil {
		return nil, err
	}
	return idx, nil
}

// SetObjectIndex wraps matching transaction manager method.
func (db *DB) SetObjectIndex(
	ctx context.Context,
	id *core.RecordID,
	idx *index.ObjectLifeline,
) error {
	return db.Update(ctx, func(tx *TransactionManager) error {
		return tx.SetObjectIndex(ctx, id, idx)
	})
}

// GetDrop returns jet drop for a given pulse number.
func (db *DB) GetDrop(ctx context.Context, pulse core.PulseNumber) (*jetdrop.JetDrop, error) {
	k := prefixkey(scopeIDJetDrop, pulse.Bytes())
	buf, err := db.get(ctx, k)
	if err != nil {
		return nil, err
	}
	drop, err := jetdrop.Decode(buf)
	if err != nil {
		return nil, err
	}
	return drop, nil
}

func (db *DB) waitinflight() {
	db.dropWG.Wait()
}

// CreateDrop creates and stores jet drop for given pulse number.
//
// Previous JetDrop hash should be provided. On success returns saved drop and slot records.
func (db *DB) CreateDrop(ctx context.Context, pulse core.PulseNumber, prevHash []byte) (
	*jetdrop.JetDrop,
	[][]byte,
	error,
) {
	var err error
	db.waitinflight()

	hw := hash.ReferenceHasher()
	_, err = hw.Write(prevHash)
	if err != nil {
		return nil, nil, err
	}

	prefix := make([]byte, core.PulseNumberSize+1)
	prefix[0] = scopeIDMessage
	copy(prefix[1:], pulse.Bytes())

	var messages [][]byte
	err = db.db.View(func(txn *badger.Txn) error {
		it := txn.NewIterator(badger.DefaultIteratorOptions)
		defer it.Close()

		for it.Seek(prefix); it.ValidForPrefix(prefix); it.Next() {
			val, err := it.Item().ValueCopy(nil)
			if err != nil {
				return err
			}
			messages = append(messages, val)
		}
		return nil
	})
	if err != nil {
		return nil, nil, err
	}

	drop := jetdrop.JetDrop{
		Pulse:    pulse,
		PrevHash: prevHash,
		Hash:     hw.Sum(nil),
	}
	return &drop, messages, nil
}

// SetDrop saves provided JetDrop in db.
func (db *DB) SetDrop(ctx context.Context, drop *jetdrop.JetDrop) error {
	k := prefixkey(scopeIDJetDrop, drop.Pulse.Bytes())
	_, err := db.get(ctx, k)
	if err == nil {
		return ErrOverride
	}

	encoded, err := jetdrop.Encode(drop)
	if err != nil {
		return err
	}
	return db.set(ctx, k, encoded)
}

// AddPulse saves new pulse data and updates index.
func (db *DB) AddPulse(ctx context.Context, pulse core.Pulse) error {
	return db.Update(ctx, func(tx *TransactionManager) error {
		var latest core.PulseNumber
		latest, err := tx.GetLatestPulseNumber(ctx)
		if err != nil && err != ErrNotFound {
			return err
		}
		pulseRec := record.PulseRecord{
			PrevPulse:          latest,
			Entropy:            pulse.Entropy,
			PredictedNextPulse: pulse.NextPulseNumber,
		}
		var buf bytes.Buffer
		enc := codec.NewEncoder(&buf, &codec.CborHandle{})
		err = enc.Encode(pulseRec)
		if err != nil {
			return err
		}
		err = tx.set(ctx, prefixkey(scopeIDPulse, pulse.PulseNumber.Bytes()), buf.Bytes())
		if err != nil {
			return err
		}
		return tx.set(ctx, prefixkey(scopeIDSystem, []byte{sysLatestPulse}), pulse.PulseNumber.Bytes())
	})
}

// GetPulse returns pulse for provided pulse number.
func (db *DB) GetPulse(ctx context.Context, num core.PulseNumber) (*record.PulseRecord, error) {
	buf, err := db.get(ctx, prefixkey(scopeIDPulse, num.Bytes()))
	if err != nil {
		return nil, err
	}

	dec := codec.NewDecoder(bytes.NewReader(buf), &codec.CborHandle{})
	var rec record.PulseRecord
	err = dec.Decode(&rec)
	if err != nil {
		return nil, err
	}
	return &rec, nil
}

// GetLatestPulseNumber returns current pulse number.
func (db *DB) GetLatestPulseNumber(ctx context.Context) (core.PulseNumber, error) {
	tx := db.BeginTransaction(false)
	defer tx.Discard()

	return tx.GetLatestPulseNumber(ctx)
}

// BeginTransaction opens a new transaction.
// All methods called on returned transaction manager will persist changes
// only after success on "Commit" call.
func (db *DB) BeginTransaction(update bool) *TransactionManager {
	if update {
		db.dropWG.Add(1)
	}
	return &TransactionManager{
		db:        db,
		update:    update,
		txupdates: make(map[string]keyval),
	}
}

// View accepts transaction function. All calls to received transaction manager will be consistent.
func (db *DB) View(ctx context.Context, fn func(*TransactionManager) error) error {
	tx := db.BeginTransaction(false)
	defer tx.Discard()
	return fn(tx)
}

// Update accepts transaction function and commits changes. All calls to received transaction manager will be
// consistent and written tp disk or an error will be returned.
func (db *DB) Update(ctx context.Context, fn func(*TransactionManager) error) error {
	tries := db.txretiries
	var tx *TransactionManager
	var err error
	for {
		tx = db.BeginTransaction(true)
		err = fn(tx)
		if err != nil {
			break
		}
		err = tx.Commit()
		if err == nil {
			break
		}
		if err != badger.ErrConflict {
			break
		}
		if tries < 1 {
			if db.txretiries > 0 {
				err = ErrConflictRetriesOver
			} else {
				err = ErrConflict
			}
			break
		}
		tries--
		tx.Discard()
	}
	tx.Discard()

	if err != nil {
		inslogger.FromContext(ctx).Errorln("DB Update error:", err)
	}
	return err
}

// GetBadgerDB return badger.DB instance (for internal usage, like tests)
func (db *DB) GetBadgerDB() *badger.DB {
	return db.db
}

// SetMessage persists message to the database
func (db *DB) SetMessage(ctx context.Context, pulseNumber core.PulseNumber, genericMessage core.Message) error {
<<<<<<< HEAD
	messageBytes, err := message.ToBytes(genericMessage)
	if err != nil {
		return err
	}

	hw := hash.ReferenceHasher()
	_, err = hw.Write(messageBytes)
=======
	messageBytes := message.ToBytes(genericMessage)
	hw := hash.NewIDHash()
	_, err := hw.Write(messageBytes)
>>>>>>> b0596c77
	if err != nil {
		return err
	}
	hw.Sum(nil)

	return db.set(
		ctx,
		prefixkey(scopeIDMessage, bytes.Join([][]byte{pulseNumber.Bytes(), hw.Sum(nil)}, nil)),
		messageBytes,
	)
}

// SetLocalData saves provided data to storage.
func (db *DB) SetLocalData(ctx context.Context, pulse core.PulseNumber, key []byte, data []byte) error {
	return db.set(
		ctx,
		bytes.Join([][]byte{{scopeIDLocal}, pulse.Bytes(), key}, nil),
		data,
	)
}

// GetLocalData retrieves data from storage.
func (db *DB) GetLocalData(ctx context.Context, pulse core.PulseNumber, key []byte) ([]byte, error) {
	return db.get(
		ctx,
		bytes.Join([][]byte{{scopeIDLocal}, pulse.Bytes(), key}, nil),
	)
}

// IterateLocalData iterates over all record with specified prefix and calls handler with key and value of that record.
//
// The key will be returned without prefix (e.g. the remaining slice) and value will be returned as it was saved.
func (db *DB) IterateLocalData(ctx context.Context, pulse core.PulseNumber, prefix []byte, handler func(k, v []byte) error) error {
	fullPrefix := bytes.Join([][]byte{{scopeIDLocal}, pulse.Bytes(), prefix}, nil)

	return db.db.View(func(txn *badger.Txn) error {
		it := txn.NewIterator(badger.DefaultIteratorOptions)
		defer it.Close()

		for it.Seek(fullPrefix); it.ValidForPrefix(fullPrefix); it.Next() {
			key := it.Item().KeyCopy(nil)[len(fullPrefix):]
			value, err := it.Item().ValueCopy(nil)
			if err != nil {
				return err
			}
			err = handler(key, value)
			if err != nil {
				return err
			}
		}
		return nil
	})
}

// get wraps matching transaction manager method.
func (db *DB) get(ctx context.Context, key []byte) ([]byte, error) {
	tx := db.BeginTransaction(false)
	defer tx.Discard()
	return tx.get(ctx, key)
}

// set wraps matching transaction manager method.
func (db *DB) set(ctx context.Context, key, value []byte) error {
	return db.Update(ctx, func(tx *TransactionManager) error {
		return tx.set(ctx, key, value)
	})
}<|MERGE_RESOLUTION|>--- conflicted
+++ resolved
@@ -476,19 +476,9 @@
 
 // SetMessage persists message to the database
 func (db *DB) SetMessage(ctx context.Context, pulseNumber core.PulseNumber, genericMessage core.Message) error {
-<<<<<<< HEAD
-	messageBytes, err := message.ToBytes(genericMessage)
-	if err != nil {
-		return err
-	}
-
+	messageBytes := message.ToBytes(genericMessage)
 	hw := hash.ReferenceHasher()
-	_, err = hw.Write(messageBytes)
-=======
-	messageBytes := message.ToBytes(genericMessage)
-	hw := hash.NewIDHash()
 	_, err := hw.Write(messageBytes)
->>>>>>> b0596c77
 	if err != nil {
 		return err
 	}
