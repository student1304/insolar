/*
 *    Copyright 2018 Insolar
 *
 *    Licensed under the Apache License, Version 2.0 (the "License");
 *    you may not use this file except in compliance with the License.
 *    You may obtain a copy of the License at
 *
 *        http://www.apache.org/licenses/LICENSE-2.0
 *
 *    Unless required by applicable law or agreed to in writing, software
 *    distributed under the License is distributed on an "AS IS" BASIS,
 *    WITHOUT WARRANTIES OR CONDITIONS OF ANY KIND, either express or implied.
 *    See the License for the specific language governing permissions and
 *    limitations under the License.
 */

package storage

import (
	"bytes"
	"context"
	"path/filepath"
	"sync"

	"github.com/dgraph-io/badger"
	"github.com/pkg/errors"
	"github.com/ugorji/go/codec"

	"github.com/insolar/insolar/configuration"
	"github.com/insolar/insolar/core"
	"github.com/insolar/insolar/core/message"
	"github.com/insolar/insolar/cryptohelpers/hash"
	"github.com/insolar/insolar/instrumentation/inslogger"
	"github.com/insolar/insolar/ledger/index"
	"github.com/insolar/insolar/ledger/jetdrop"
	"github.com/insolar/insolar/ledger/record"
	"github.com/insolar/insolar/log"
)

const (
	scopeIDLifeline byte = 1
	scopeIDRecord   byte = 2
	scopeIDJetDrop  byte = 3
	scopeIDPulse    byte = 4
	scopeIDSystem   byte = 5
	scopeIDMessage  byte = 6
	scopeIDBlob     byte = 7

	sysGenesis     byte = 1
	sysLatestPulse byte = 2
)

// DB represents BadgerDB storage implementation.
type DB struct {
	db         *badger.DB
	genesisRef *core.RecordRef

	// dropWG guards inflight updates before jet drop calculated.
	dropWG sync.WaitGroup

	// for BadgerDB it is normal to have transaction conflicts
	// and these conflicts we should resolve by ourself
	// so txretiries is our knob to tune up retry logic.
	txretiries int

	idlocker *IDLocker
}

// SetTxRetiries sets number of retries on conflict in Update
func (db *DB) SetTxRetiries(n int) {
	db.txretiries = n
}

func setOptions(o *badger.Options) *badger.Options {
	newo := &badger.Options{}
	if o != nil {
		*newo = *o
	} else {
		*newo = badger.DefaultOptions
	}
	return newo
}

// NewDB returns storage.DB with BadgerDB instance initialized by opts.
// Creates database in provided dir or in current directory if dir parameter is empty.
func NewDB(conf configuration.Ledger, opts *badger.Options) (*DB, error) {
	opts = setOptions(opts)
	dir, err := filepath.Abs(conf.Storage.DataDirectory)
	if err != nil {
		return nil, err
	}

	opts.Dir = dir
	opts.ValueDir = dir

	bdb, err := badger.Open(*opts)
	if err != nil {
		return nil, errors.Wrap(err, "local database open failed")
	}

	db := &DB{
		db:         bdb,
		txretiries: conf.Storage.TxRetriesOnConflict,
		idlocker:   NewIDLocker(),
	}
	return db, nil
}

// Bootstrap creates initial records in storage.
func (db *DB) Bootstrap(ctx context.Context) error {
	inslog := inslogger.FromContext(ctx)
	inslog.Debug("start storage bootstrap")
	getGenesisRef := func() (*core.RecordRef, error) {
		buff, err := db.get(prefixkey(scopeIDSystem, []byte{sysGenesis}))
		if err != nil {
			return nil, err
		}
		var genesisRef core.RecordRef
		copy(genesisRef[:], buff)
		return &genesisRef, nil
	}

	createGenesisRecord := func() (*core.RecordRef, error) {
		err := db.AddPulse(
			ctx,
			core.Pulse{
				PulseNumber: core.GenesisPulse.PulseNumber,
				Entropy:     core.GenesisPulse.Entropy,
			},
		)
		if err != nil {
			return nil, err
		}
		err = db.SetDrop(ctx, &jetdrop.JetDrop{})
		if err != nil {
			return nil, err
		}

		lastPulse, err := db.GetLatestPulseNumber(ctx)
		if err != nil {
			return nil, err
		}
		genesisID, err := db.SetRecord(ctx, lastPulse, &record.GenesisRecord{})
		if err != nil {
			return nil, err
		}
		err = db.SetObjectIndex(
			ctx,
			genesisID,
			&index.ObjectLifeline{LatestState: genesisID, LatestStateApproved: genesisID},
		)
		if err != nil {
			return nil, err
		}

		genesisRef := core.NewRecordRef(*genesisID, *genesisID)
		return genesisRef, db.set(prefixkey(scopeIDSystem, []byte{sysGenesis}), genesisRef[:])
	}

	var err error
	db.genesisRef, err = getGenesisRef()
	if err == ErrNotFound {
		db.genesisRef, err = createGenesisRecord()
	}
	if err != nil {
		return errors.Wrap(err, "bootstrap failed")
	}

	return nil
}

// GenesisRef returns the genesis record reference.
//
// Genesis record is the parent for all top-level records.
func (db *DB) GenesisRef() *core.RecordRef {
	return db.genesisRef
}

// Close wraps BadgerDB Close method.
//
// From https://godoc.org/github.com/dgraph-io/badger#DB.Close:
// «It's crucial to call it to ensure all the pending updates make their way to disk.
// Calling DB.Close() multiple times is not safe and wouldcause panic.»
func (db *DB) Close() error {
	// TODO: add close flag and mutex guard on Close method
	return db.db.Close()
}

// GetBlob returns binary value stored by record ID.
func (db *DB) GetBlob(ctx context.Context, id *core.RecordID) ([]byte, error) {
	var (
		blob []byte
		err  error
	)

	err = db.View(func(tx *TransactionManager) error {
		blob, err = tx.GetBlob(ctx, id)
		return err
	})
	if err != nil {
		return nil, err
	}
	return blob, nil
}

// SetBlob saves binary value for provided pulse.
func (db *DB) SetBlob(ctx context.Context, pulseNumber core.PulseNumber, blob []byte) (*core.RecordID, error) {
	var (
		id  *core.RecordID
		err error
	)
	err = db.Update(func(tx *TransactionManager) error {
		id, err = tx.SetBlob(ctx, pulseNumber, blob)
		return err
	})
	if err != nil {
		return nil, err
	}
	return id, nil
}

// GetRecord wraps matching transaction manager method.
func (db *DB) GetRecord(ctx context.Context, id *core.RecordID) (record.Record, error) {
	var (
		fetchedRecord record.Record
		err           error
	)

	err = db.View(func(tx *TransactionManager) error {
		fetchedRecord, err = tx.GetRecord(ctx, id)
		return err
	})
	if err != nil {
		return nil, err
	}
	return fetchedRecord, nil
}

// SetRecord wraps matching transaction manager method.
func (db *DB) SetRecord(ctx context.Context, pulseNumber core.PulseNumber, rec record.Record) (*core.RecordID, error) {
	var (
		id  *core.RecordID
		err error
	)
	err = db.Update(func(tx *TransactionManager) error {
		id, err = tx.SetRecord(ctx, pulseNumber, rec)
		return err
	})
	if err != nil {
		return nil, err
	}
	return id, nil
}

// GetObjectIndex wraps matching transaction manager method.
func (db *DB) GetObjectIndex(
	ctx context.Context,
	id *core.RecordID,
	forupdate bool,
) (*index.ObjectLifeline, error) {
	tx := db.BeginTransaction(false)
	defer tx.Discard()

	idx, err := tx.GetObjectIndex(ctx, id, forupdate)
	if err != nil {
		return nil, err
	}
	return idx, nil
}

// SetObjectIndex wraps matching transaction manager method.
func (db *DB) SetObjectIndex(
	ctx context.Context,
	id *core.RecordID,
	idx *index.ObjectLifeline,
) error {
	return db.Update(func(tx *TransactionManager) error {
		return tx.SetObjectIndex(ctx, id, idx)
	})
}

// GetDrop returns jet drop for a given pulse number.
func (db *DB) GetDrop(ctx context.Context, pulse core.PulseNumber) (*jetdrop.JetDrop, error) {
	k := prefixkey(scopeIDJetDrop, pulse.Bytes())
	buf, err := db.get(k)
	if err != nil {
		return nil, err
	}
	drop, err := jetdrop.Decode(buf)
	if err != nil {
		return nil, err
	}
	return drop, nil
}

func (db *DB) waitinflight() {
	db.dropWG.Wait()
}

// CreateDrop creates and stores jet drop for given pulse number.
//
// Previous JetDrop hash should be provided. On success returns saved drop and slot records.
func (db *DB) CreateDrop(ctx context.Context, pulse core.PulseNumber, prevHash []byte) (
	*jetdrop.JetDrop,
	[][]byte,
	error,
) {
	var err error
	db.waitinflight()

	hw := hash.NewIDHash()
	_, err = hw.Write(prevHash)
	if err != nil {
		return nil, nil, err
	}

	prefix := make([]byte, core.PulseNumberSize+1)
	prefix[0] = scopeIDMessage
	copy(prefix[1:], pulse.Bytes())

	var messages [][]byte
	err = db.db.View(func(txn *badger.Txn) error {
		it := txn.NewIterator(badger.DefaultIteratorOptions)
		defer it.Close()

		for it.Seek(prefix); it.ValidForPrefix(prefix); it.Next() {
			val, err := it.Item().ValueCopy(nil)
			if err != nil {
				return err
			}
			messages = append(messages, val)
		}
		return nil
	})
	if err != nil {
		return nil, nil, err
	}

	drop := jetdrop.JetDrop{
		Pulse:    pulse,
		PrevHash: prevHash,
		Hash:     hw.Sum(nil),
	}
	return &drop, messages, nil
}

// SetDrop saves provided JetDrop in db.
func (db *DB) SetDrop(ctx context.Context, drop *jetdrop.JetDrop) error {
	k := prefixkey(scopeIDJetDrop, drop.Pulse.Bytes())
	_, err := db.get(k)
	if err == nil {
		return ErrOverride
	}

	encoded, err := jetdrop.Encode(drop)
	if err != nil {
		return err
	}
<<<<<<< HEAD

	return db.set(k, encoded)
=======
	return db.Set(k, encoded)
>>>>>>> bb65027c
}

// AddPulse saves new pulse data and updates index.
func (db *DB) AddPulse(ctx context.Context, pulse core.Pulse) error {
	return db.Update(func(tx *TransactionManager) error {
		var latest core.PulseNumber
		latest, err := tx.GetLatestPulseNumber(ctx)
		if err != nil && err != ErrNotFound {
			return err
		}
		pulseRec := record.PulseRecord{
			PrevPulse:          latest,
			Entropy:            pulse.Entropy,
			PredictedNextPulse: pulse.NextPulseNumber,
		}
		var buf bytes.Buffer
		enc := codec.NewEncoder(&buf, &codec.CborHandle{})
		err = enc.Encode(pulseRec)
		if err != nil {
			return err
		}
		err = tx.set(prefixkey(scopeIDPulse, pulse.PulseNumber.Bytes()), buf.Bytes())
		if err != nil {
			return err
		}
		return tx.set(prefixkey(scopeIDSystem, []byte{sysLatestPulse}), pulse.PulseNumber.Bytes())
	})
}

// GetPulse returns pulse for provided pulse number.
func (db *DB) GetPulse(ctx context.Context, num core.PulseNumber) (*record.PulseRecord, error) {
	buf, err := db.get(prefixkey(scopeIDPulse, num.Bytes()))
	if err != nil {
		return nil, err
	}

	dec := codec.NewDecoder(bytes.NewReader(buf), &codec.CborHandle{})
	var rec record.PulseRecord
	err = dec.Decode(&rec)
	if err != nil {
		return nil, err
	}
	return &rec, nil
}

// GetLatestPulseNumber returns current pulse number.
func (db *DB) GetLatestPulseNumber(ctx context.Context) (core.PulseNumber, error) {
	tx := db.BeginTransaction(false)
	defer tx.Discard()

	return tx.GetLatestPulseNumber(ctx)
}

// BeginTransaction opens a new transaction.
// All methods called on returned transaction manager will persist changes
// only after success on "Commit" call.
func (db *DB) BeginTransaction(update bool) *TransactionManager {
	if update {
		db.dropWG.Add(1)
	}
	return &TransactionManager{
		db:        db,
		update:    update,
		txupdates: make(map[string]keyval),
	}
}

// View accepts transaction function. All calls to received transaction manager will be consistent.
func (db *DB) View(fn func(*TransactionManager) error) error {
	tx := db.BeginTransaction(false)
	defer tx.Discard()
	return fn(tx)
}

// Update accepts transaction function and commits changes. All calls to received transaction manager will be
// consistent and written tp disk or an error will be returned.
func (db *DB) Update(fn func(*TransactionManager) error) error {
	tries := db.txretiries
	var tx *TransactionManager
	var err error
	for {
		tx = db.BeginTransaction(true)
		err = fn(tx)
		if err != nil {
			break
		}
		err = tx.Commit()
		if err == nil {
			break
		}
		if err != badger.ErrConflict {
			break
		}
		if tries < 1 {
			if db.txretiries > 0 {
				err = ErrConflictRetriesOver
			} else {
				log.Info("local storage transaction conflict")
				err = ErrConflict
			}
			break
		}
		tries--
		tx.Discard()
	}
	tx.Discard()
	return err
}

// GetBadgerDB return badger.DB instance (for internal usage, like tests)
func (db *DB) GetBadgerDB() *badger.DB {
	return db.db
}

// SetMessage persists message to the database
func (db *DB) SetMessage(pulseNumber core.PulseNumber, genericMessage core.Message) error {
	messageBytes, err := message.ToBytes(genericMessage)
	if err != nil {
		return err
	}

	hw := hash.NewIDHash()
	_, err = hw.Write(messageBytes)
	if err != nil {
		return err
	}
	hw.Sum(nil)

	return db.set(
		prefixkey(scopeIDMessage, bytes.Join([][]byte{pulseNumber.Bytes(), hw.Sum(nil)}, nil)),
		messageBytes,
	)
}

// get wraps matching transaction manager method.
func (db *DB) get(key []byte) ([]byte, error) {
	tx := db.BeginTransaction(false)
	defer tx.Discard()
	return tx.get(key)
}

// set wraps matching transaction manager method.
func (db *DB) set(key, value []byte) error {
	return db.Update(func(tx *TransactionManager) error {
		return tx.set(key, value)
	})
}<|MERGE_RESOLUTION|>--- conflicted
+++ resolved
@@ -356,12 +356,7 @@
 	if err != nil {
 		return err
 	}
-<<<<<<< HEAD
-
 	return db.set(k, encoded)
-=======
-	return db.Set(k, encoded)
->>>>>>> bb65027c
 }
 
 // AddPulse saves new pulse data and updates index.
