--- conflicted
+++ resolved
@@ -21,15 +21,12 @@
 	"testing"
 
 	"github.com/google/gofuzz"
+	"github.com/stretchr/testify/require"
+
 	"github.com/insolar/insolar/core"
 	"github.com/insolar/insolar/gen"
 	"github.com/insolar/insolar/instrumentation/inslogger"
-<<<<<<< HEAD
-=======
 	"github.com/insolar/insolar/ledger/storage/db"
-	"github.com/insolar/insolar/ledger/storage/jet"
->>>>>>> b86b7e42
-	"github.com/stretchr/testify/require"
 )
 
 func TestNewStorageDB(t *testing.T) {
@@ -40,7 +37,7 @@
 
 type setInput struct {
 	jetID core.JetID
-	dr    jet.Drop
+	dr    Drop
 }
 
 func TestDropStorageDB_Set(t *testing.T) {
@@ -48,13 +45,13 @@
 	var inputs []setInput
 	encodedDrops := map[string]struct{}{}
 	f := fuzz.New().Funcs(func(inp *setInput, c fuzz.Continue) {
-		inp.dr = jet.Drop{
+		inp.dr = Drop{
 			Size:  rand.Uint64(),
 			Pulse: gen.PulseNumber(),
 			JetID: gen.JetID(),
 		}
 
-		encoded, _ := jet.Encode(&inp.dr)
+		encoded, _ := Encode(&inp.dr)
 		encodedDrops[string(encoded)] = struct{}{}
 	}).NumElements(5, 5000).NilChance(0)
 	f.Fuzz(&inputs)
@@ -67,18 +64,8 @@
 	}
 	dbMock.GetMock.Return(nil, ErrNotFound)
 
-<<<<<<< HEAD
-	var drops []Drop
-	dropsIndex := 0
-	f := fuzz.New().Funcs(func(jd *Drop, c fuzz.Continue) {
-		dropsIndex++
-		jd.Pulse = core.PulseNumber(dropsIndex)
-	}).NumElements(5, 10)
-	f.Fuzz(&drops)
-=======
 	dropStor := NewStorageDB()
 	dropStor.DB = dbMock
->>>>>>> b86b7e42
 
 	for _, inp := range inputs {
 		err := dropStor.Set(ctx, inp.dr)
@@ -88,7 +75,7 @@
 
 func TestDropStorageDB_Set_ErrOverride(t *testing.T) {
 	ctx := inslogger.TestContext(t)
-	dr := jet.Drop{
+	dr := Drop{
 		Size:  rand.Uint64(),
 		Pulse: gen.PulseNumber(),
 		JetID: gen.JetID(),
@@ -109,11 +96,11 @@
 	ctx := inslogger.TestContext(t)
 	jetID := gen.JetID()
 	pn := gen.PulseNumber()
-	dr := jet.Drop{
+	dr := Drop{
 		Size:  rand.Uint64(),
 		Pulse: gen.PulseNumber(),
 	}
-	buf, _ := jet.Encode(&dr)
+	buf, _ := Encode(&dr)
 
 	dbMock := db.NewDBMock(t)
 	dbMock.GetMock.Return(buf, nil)
@@ -123,12 +110,6 @@
 
 	resDr, err := dropStor.ForPulse(ctx, jetID, pn)
 
-<<<<<<< HEAD
-	err := ms.Set(ctx, core.ZeroJetID, Drop{Pulse: 123})
-	require.NoError(t, err)
-	err = ms.Set(ctx, *core.NewJetID(1, nil), Drop{Pulse: 2})
-=======
->>>>>>> b86b7e42
 	require.NoError(t, err)
 	require.Equal(t, dr, resDr)
 }
@@ -154,18 +135,11 @@
 	jetID := gen.JetID()
 	pn := gen.PulseNumber()
 
-<<<<<<< HEAD
-	err := ms.Set(ctx, core.ZeroJetID, Drop{Pulse: 123, Size: 123})
-	require.NoError(t, err)
-	err = ms.Set(ctx, core.ZeroJetID, Drop{Pulse: 123, Size: 999})
-	require.NoError(t, err)
-=======
 	dbMock := db.NewDBMock(t)
 	dbMock.GetMock.Return([]byte{1, 2, 3}, nil)
 
 	dropStor := NewStorageDB()
 	dropStor.DB = dbMock
->>>>>>> b86b7e42
 
 	_, err := dropStor.ForPulse(ctx, jetID, pn)
 
