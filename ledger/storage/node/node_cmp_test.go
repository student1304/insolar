/*
 *    Copyright 2019 Insolar
 *
 *    Licensed under the Apache License, Version 2.0 (the "License");
 *    you may not use this file except in compliance with the License.
 *    You may obtain a copy of the License at
 *
 *        http://www.apache.org/licenses/LICENSE-2.0
 *
 *    Unless required by applicable law or agreed to in writing, software
 *    distributed under the License is distributed on an "AS IS" BASIS,
 *    WITHOUT WARRANTIES OR CONDITIONS OF ANY KIND, either express or implied.
 *    See the License for the specific language governing permissions and
 *    limitations under the License.
 */

package node_test

import (
	"testing"

	"github.com/google/gofuzz"
	"github.com/insolar/insolar"
	"github.com/insolar/insolar/core"
	"github.com/insolar/insolar/gen"
	"github.com/insolar/insolar/ledger/storage/node"
	"github.com/stretchr/testify/assert"
)

<<<<<<< HEAD
func TestNode(t *testing.T) {
	storage := node.NewStorage()

=======
func TestNodes(t *testing.T) {
>>>>>>> 69c76f05
	var (
		virtuals  []insolar.Node
		materials []insolar.Node
		all       []insolar.Node
	)
	{
		f := fuzz.New().Funcs(func(e *insolar.Node, c fuzz.Continue) {
			e.ID = gen.Reference()
			e.Role = core.StaticRoleVirtual
		})
		f.NumElements(5, 10).NilChance(0).Fuzz(&virtuals)
	}
	{
		f := fuzz.New().Funcs(func(e *insolar.Node, c fuzz.Continue) {
			e.ID = gen.Reference()
			e.Role = core.StaticRoleLightMaterial
		})
		f.NumElements(5, 10).NilChance(0).Fuzz(&materials)
	}
	all = append(virtuals, materials...)
	pulse := gen.PulseNumber()
	storage := node.NewStorage()

	// Saves nodes.
	{
		err := storage.Set(pulse, all)
		assert.NoError(t, err)
	}
	// Returns all nodes.
	{
		result, err := storage.All(pulse)
		assert.NoError(t, err)
		assert.Equal(t, all, result)
	}
	// Returns in role nodes.
	{
		result, err := storage.InRole(pulse, core.StaticRoleVirtual)
		assert.NoError(t, err)
		assert.Equal(t, virtuals, result)
	}
	// Deletes nodes.
	{
		storage.Delete(pulse)
		result, err := storage.All(pulse)
		assert.Equal(t, node.ErrNoNodes, err)
		assert.Nil(t, result)
	}
}<|MERGE_RESOLUTION|>--- conflicted
+++ resolved
@@ -27,13 +27,7 @@
 	"github.com/stretchr/testify/assert"
 )
 
-<<<<<<< HEAD
 func TestNode(t *testing.T) {
-	storage := node.NewStorage()
-
-=======
-func TestNodes(t *testing.T) {
->>>>>>> 69c76f05
 	var (
 		virtuals  []insolar.Node
 		materials []insolar.Node
