--- conflicted
+++ resolved
@@ -185,10 +185,6 @@
 	return &tree, nil
 }
 
-<<<<<<< HEAD
-// SaveJet stores a list of jets of the current node
-func (db *DB) SaveJet(ctx context.Context, id core.RecordID) error {
-=======
 // SplitJetTree performs jet split and returns resulting jet ids.
 func (db *DB) SplitJetTree(
 	ctx context.Context, from, to core.PulseNumber, jetID core.RecordID,
@@ -216,7 +212,6 @@
 
 // AddJets stores a list of jets of the current node.
 func (db *DB) AddJets(ctx context.Context, jetIDs ...core.RecordID) error {
->>>>>>> 5f68c0ba
 	db.addJetLock.Lock()
 	defer db.addJetLock.Unlock()
 
@@ -296,28 +291,18 @@
 	return db.set(ctx, k, dropSizes.Bytes())
 }
 
-<<<<<<< HEAD
 // SetDropSizeHistory saves drop sizes history.
-func (db *DB) SetDropSizeHistory(ctx context.Context, dropSizeHistory jet.DropSizeHistory) error {
-	inslogger.FromContext(ctx).Debug("DB.SetDropSizeHistory starts ...")
-	db.addBlockSizeLock.Lock()
-	defer db.addBlockSizeLock.Unlock()
-
-	k := dropSizesPrefixKey()
-	err := db.set(ctx, k, dropSizeHistory.Bytes())
-	return errors.Wrap(err, "[ SetDropSizeHistory ] Can't db.set")
-=======
-func (db *DB) ResetDropSizeHistory(ctx context.Context, jetID core.RecordID, dropSizeHistory jet.DropSizeHistory) error {
+func (db *DB) SetDropSizeHistory(ctx context.Context, jetID core.RecordID, dropSizeHistory jet.DropSizeHistory) error {
 	inslogger.FromContext(ctx).Debug("DB.ResetDropSizeHistory starts ...")
 	db.addBlockSizeLock.Lock()
 	defer db.addBlockSizeLock.Unlock()
 
 	k := dropSizesPrefixKey(jetID)
-	err := db.set(ctx, k, dropSizeHistory.Bytes(ctx))
+	err := db.set(ctx, k, dropSizeHistory.Bytes())
 	return errors.Wrap(err, "[ ResetDropSizeHistory ] Can't db.set")
->>>>>>> 5f68c0ba
-}
-
+}
+
+// GetDropSizeHistory returns last drops sizes.
 func (db *DB) GetDropSizeHistory(ctx context.Context, jetID core.RecordID) (jet.DropSizeHistory, error) {
 	inslogger.FromContext(ctx).Debug("DB.GetDropSizeHistory starts ...")
 	db.addBlockSizeLock.RLock()
