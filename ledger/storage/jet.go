/*
 *    Copyright 2018 Insolar
 *
 *    Licensed under the Apache License, Version 2.0 (the "License");
 *    you may not use this file except in compliance with the License.
 *    You may obtain a copy of the License at
 *
 *        http://www.apache.org/licenses/LICENSE-2.0
 *
 *    Unless required by applicable law or agreed to in writing, software
 *    distributed under the License is distributed on an "AS IS" BASIS,
 *    WITHOUT WARRANTIES OR CONDITIONS OF ANY KIND, either express or implied.
 *    See the License for the specific language governing permissions and
 *    limitations under the License.
 */

package storage

import (
	"bytes"
	"context"
	"sync"

	"github.com/dgraph-io/badger"
	"github.com/insolar/insolar/core"
	"github.com/insolar/insolar/instrumentation/inslogger"
	"github.com/insolar/insolar/ledger/storage/jet"
	"github.com/pkg/errors"
	"github.com/ugorji/go/codec"
)

// GetDrop returns jet drop for a given pulse number and jet id.
func (db *DB) GetDrop(ctx context.Context, jetID core.RecordID, pulse core.PulseNumber) (*jet.JetDrop, error) {
	k := prefixkeyany(scopeIDJetDrop, jetID[:], pulse.Bytes())

	buf, err := db.get(ctx, k)
	if err != nil {
		return nil, err
	}
	drop, err := jet.Decode(buf)
	if err != nil {
		return nil, err
	}
	return drop, nil
}

// CreateDrop creates and stores jet drop for given pulse number.
//
// Previous JetDrop hash should be provided. On success returns saved drop and slot records.
func (db *DB) CreateDrop(ctx context.Context, jetID core.RecordID, pulse core.PulseNumber, prevHash []byte) (
	*jet.JetDrop,
	[][]byte,
	uint64,
	error,
) {
	var err error
	db.waitinflight()

	hw := db.PlatformCryptographyScheme.ReferenceHasher()
	_, err = hw.Write(prevHash)
	if err != nil {
		return nil, nil, 0, err
	}

	wg := sync.WaitGroup{}
	wg.Add(2)

	var messages [][]byte
	var messagesError error

	go func() {
		messagesPrefix := prefixkeyany(scopeIDMessage, jetID[:], pulse.Bytes())

		messagesError = db.db.View(func(txn *badger.Txn) error {
			it := txn.NewIterator(badger.DefaultIteratorOptions)
			defer it.Close()

			for it.Seek(messagesPrefix); it.ValidForPrefix(messagesPrefix); it.Next() {
				val, err := it.Item().ValueCopy(nil)
				if err != nil {
					return err
				}
				messages = append(messages, val)
			}
			return nil
		})

		wg.Done()
	}()

	var jetDropHashError error
	var dropSize uint64 = 0
	go func() {
		recordPrefix := prefixkeyany(scopeIDRecord, jetID[:], pulse.Bytes())

		jetDropHashError = db.db.View(func(txn *badger.Txn) error {
			it := txn.NewIterator(badger.DefaultIteratorOptions)
			defer it.Close()

			for it.Seek(recordPrefix); it.ValidForPrefix(recordPrefix); it.Next() {
				val, err := it.Item().ValueCopy(nil)
				if err != nil {
					return err
				}
				_, err = hw.Write(val)
				if err != nil {
					return err
				}
				dropSize += uint64(len(val))
			}
			return nil
		})

		wg.Done()
	}()

	wg.Wait()

	if messagesError != nil {
		return nil, nil, 0, messagesError
	}
	if jetDropHashError != nil {
		return nil, nil, 0, jetDropHashError
	}

	drop := jet.JetDrop{
		Pulse:    pulse,
		PrevHash: prevHash,
		Hash:     hw.Sum(nil),
	}
	return &drop, messages, dropSize, nil
}

// SetDrop saves provided JetDrop in db.
func (db *DB) SetDrop(ctx context.Context, jetID core.RecordID, drop *jet.JetDrop) error {
	k := prefixkeyany(scopeIDJetDrop, jetID[:], drop.Pulse.Bytes())

	_, err := db.get(ctx, k)
	if err == nil {
		return ErrOverride
	}

	encoded, err := jet.Encode(drop)
	if err != nil {
		return err
	}
	return db.set(ctx, k, encoded)
}

// UpdateJetTree updates jet tree for specified pulse.
func (db *DB) UpdateJetTree(ctx context.Context, pulse core.PulseNumber, id core.RecordID) error {
	db.jetTreeLock.Lock()
	defer db.jetTreeLock.Unlock()

	k := prefixkey(scopeIDSystem, append([]byte{sysJetTree}, pulse.Bytes()...))
	tree, err := db.GetJetTree(ctx, pulse)
	if err != nil {
		return err
	}
	tree.Update(id)

	return db.set(ctx, k, tree.Bytes())
}

// GetJetTree fetches tree for specified pulse.
func (db *DB) GetJetTree(ctx context.Context, pulse core.PulseNumber) (*jet.Tree, error) {
	k := prefixkey(scopeIDSystem, append([]byte{sysJetTree}, pulse.Bytes()...))
	buff, err := db.get(ctx, k)
	if err == ErrNotFound {
		return jet.NewTree(), nil
	}
	if err != nil {
		return nil, err
	}

	dec := codec.NewDecoder(bytes.NewReader(buff), &codec.CborHandle{})
	var tree jet.Tree
	err = dec.Decode(&tree)
	if err != nil {
		return nil, err
	}

	return &tree, nil
}

// SaveJets stores a list of jets of the current node
func (db *DB) SaveJet(ctx context.Context, id core.RecordID) error {
	db.addJetLock.Lock()
	defer db.addJetLock.Unlock()

	k := prefixkey(scopeIDSystem, []byte{sysJetList})

<<<<<<< HEAD
	buff, err := db.get(ctx, k)
	if err != nil && err != ErrNotFound {
		return err
	}

	var jets = jet.IDSet{}
	if err != ErrNotFound {
=======
	var jets jet.IDSet
	buff, err := db.get(ctx, k)
	if err == nil {
>>>>>>> acd52929
		dec := codec.NewDecoder(bytes.NewReader(buff), &codec.CborHandle{})
		err = dec.Decode(&jets)
		if err != nil {
			return err
		}
	} else if err == ErrNotFound {
		jets = jet.IDSet{}
	} else {
		return err
	}

	jets[id] = struct{}{}
	return db.set(ctx, k, jets.Bytes())
}

// GetJets returns jets of the current node
func (db *DB) GetJets(ctx context.Context) (jet.IDSet, error) {
	db.addJetLock.RLock()
	defer db.addJetLock.RUnlock()

	k := prefixkey(scopeIDSystem, []byte{sysJetList})
	buff, err := db.get(ctx, k)
	if err != nil {
		return nil, err
	}

	dec := codec.NewDecoder(bytes.NewReader(buff), &codec.CborHandle{})
	var jets jet.IDSet
	err = dec.Decode(&jets)
	if err != nil {
		return nil, err
	}

	return jets, nil
}

func dropSizesPrefixKey() []byte {
	return prefixkey(scopeIDSystem, []byte{sysDropSizeList})
}

func (db *DB) AddDropSize(ctx context.Context, dropSize *jet.JetDropSize) error {
	inslogger.FromContext(ctx).Debug("DB.AddDropSize starts ...")
	db.addBlockSizeLock.Lock()
	defer db.addBlockSizeLock.Unlock()

	k := dropSizesPrefixKey()
	buff, err := db.get(ctx, k)
	if err != nil && err != ErrNotFound {
		return errors.Wrapf(err, "[ AddDropSize ] Can't get object: %s", string(k))
	}

	var dropSizes = jet.JetDropSizeList{}
	if err != ErrNotFound {
		dropSizes, err = jet.DeserializeJetDropSizeList(ctx, buff)
		if err != nil {
			return errors.Wrapf(err, "[ AddDropSize ] Can't decode dropSizes")
		}

		if len([]jet.JetDropSize(dropSizes)) >= jet.MaxLenJetDropSizeList {
			dropSizes = dropSizes[1:]
		}
	}

	dropSizes = append(dropSizes, *dropSize)

	return db.set(ctx, k, dropSizes.Bytes(ctx))

}

func (db *DB) ResetDropSizeList(ctx context.Context, dropSizeList jet.JetDropSizeList) error {
	inslogger.FromContext(ctx).Debug("DB.ResetDropSizeList starts ...")
	db.addBlockSizeLock.Lock()
	defer db.addBlockSizeLock.Unlock()

	k := dropSizesPrefixKey()
	err := db.set(ctx, k, dropSizeList.Bytes(ctx))
	return errors.Wrap(err, "[ ResetDropSizeList ] Can't db.set")
}

func (db *DB) GetDropSizeList(ctx context.Context) (jet.JetDropSizeList, error) {
	inslogger.FromContext(ctx).Debug("DB.GetDropSizeList starts ...")
	db.addBlockSizeLock.RLock()
	defer db.addBlockSizeLock.RUnlock()

	k := dropSizesPrefixKey()
	buff, err := db.get(ctx, k)
	if err != nil {
		return nil, errors.Wrap(err, "[ GetDropSizeList ] Can't db.set")
	}

	dropSizes, err := jet.DeserializeJetDropSizeList(ctx, buff)
	if err != nil {
		return nil, errors.Wrapf(err, "[ GetDropSizeList ] Can't decode dropSizes")
	}

	return dropSizes, nil
}<|MERGE_RESOLUTION|>--- conflicted
+++ resolved
@@ -190,19 +190,9 @@
 
 	k := prefixkey(scopeIDSystem, []byte{sysJetList})
 
-<<<<<<< HEAD
-	buff, err := db.get(ctx, k)
-	if err != nil && err != ErrNotFound {
-		return err
-	}
-
-	var jets = jet.IDSet{}
-	if err != ErrNotFound {
-=======
 	var jets jet.IDSet
 	buff, err := db.get(ctx, k)
 	if err == nil {
->>>>>>> acd52929
 		dec := codec.NewDecoder(bytes.NewReader(buff), &codec.CborHandle{})
 		err = dec.Decode(&jets)
 		if err != nil {
