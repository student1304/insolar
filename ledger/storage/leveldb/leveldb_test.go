--- conflicted
+++ resolved
@@ -41,7 +41,6 @@
 	os.Exit(m.Run())
 }
 
-<<<<<<< HEAD
 func TestGetRecordNotFound(t *testing.T) {
 	ledger, err := InitDB()
 	assert.Nil(t, err)
@@ -118,7 +117,7 @@
 	assert.NotEqual(t, idPulse1Hex, idPulse0Hex, "got hash")
 
 }
-=======
+
 // TODO: uncomment when record storage is functional
 // func TestCreatesRootRecord(t *testing.T) {
 // 	ledger, err := InitDB()
@@ -131,7 +130,6 @@
 // 	assert.True(t, ok)
 // 	assert.Equal(t, ledger.zeroRef, zeroRef)
 // }
->>>>>>> ec06d565
 
 func TestGetIndexOnEmptyDataReturnsNotFound(t *testing.T) {
 	ledger, err := InitDB()
