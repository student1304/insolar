//
// Copyright 2019 Insolar Technologies GmbH
//
// Licensed under the Apache License, Version 2.0 (the "License");
// you may not use this file except in compliance with the License.
// You may obtain a copy of the License at
//
//     http://www.apache.org/licenses/LICENSE-2.0
//
// Unless required by applicable law or agreed to in writing, software
// distributed under the License is distributed on an "AS IS" BASIS,
// WITHOUT WARRANTIES OR CONDITIONS OF ANY KIND, either express or implied.
// See the License for the specific language governing permissions and
// limitations under the License.
//

package storage_test

import (
	"context"
	"testing"

<<<<<<< HEAD
	"github.com/insolar/insolar/ledger/storage/pulse"
=======
	"github.com/insolar/insolar/insolar/gen"
>>>>>>> 8ce29867
	"github.com/stretchr/testify/assert"
	"github.com/stretchr/testify/suite"

	"github.com/insolar/insolar/component"
	"github.com/insolar/insolar/insolar"
	"github.com/insolar/insolar/instrumentation/inslogger"
	"github.com/insolar/insolar/internal/ledger/store"
	"github.com/insolar/insolar/ledger/storage"
	"github.com/insolar/insolar/ledger/storage/drop"
	"github.com/insolar/insolar/ledger/storage/object"
	"github.com/insolar/insolar/ledger/storage/storagetest"
	"github.com/insolar/insolar/platformpolicy"
	"github.com/insolar/insolar/testutils"
)

type storageSuite struct {
	suite.Suite

	cm      *component.Manager
	ctx     context.Context
	cleaner func()
	db      storage.DBContext

	objectStorage storage.ObjectStorage
	dropModifier  drop.Modifier
	dropAccessor  drop.Accessor

	jetID insolar.ID
}

func NewStorageSuite() *storageSuite {
	return &storageSuite{
		Suite: suite.Suite{},
	}
}

// Init and run suite
func TestStorage(t *testing.T) {
	suite.Run(t, NewStorageSuite())
}

func (s *storageSuite) BeforeTest(suiteName, testName string) {
	s.cm = &component.Manager{}
	s.ctx = inslogger.TestContext(s.T())

	tmpDB, cleaner := storagetest.TmpDB(s.ctx, s.T())
	s.db = tmpDB
	s.cleaner = cleaner

	s.objectStorage = storage.NewObjectStorage()

	storageDB := store.NewMemoryMockDB()
	dropStorage := drop.NewStorageDB(storageDB)
	s.dropAccessor = dropStorage
	s.dropModifier = dropStorage
<<<<<<< HEAD
=======

	s.pulseTracker = storage.NewPulseTracker()
>>>>>>> 8ce29867
	s.jetID = testutils.RandomJet()

	s.cm.Inject(
		platformpolicy.NewPlatformCryptographyScheme(),
		s.db,
		store.NewMemoryMockDB(),
		s.objectStorage,
		s.dropModifier,
		s.dropAccessor,
		pulse.NewStorageMem(),
	)

	err := s.cm.Init(s.ctx)
	if err != nil {
		s.T().Error("ComponentManager init failed", err)
	}
	err = s.cm.Start(s.ctx)
	if err != nil {
		s.T().Error("ComponentManager start failed", err)
	}
}

func (s *storageSuite) AfterTest(suiteName, testName string) {
	err := s.cm.Stop(s.ctx)
	if err != nil {
		s.T().Error("ComponentManager stop failed", err)
	}
	s.cleaner()
}

func (s *storageSuite) TestDB_GetRecordNotFound() {
	rec, err := s.objectStorage.GetRecord(s.ctx, s.jetID, &insolar.ID{})
	assert.Equal(s.T(), err, insolar.ErrNotFound)
	assert.Nil(s.T(), rec)
}

func (s *storageSuite) TestDB_SetRecord() {
	rec := &object.RequestRecord{}
	gotRef, err := s.objectStorage.SetRecord(s.ctx, s.jetID, insolar.GenesisPulse.PulseNumber, rec)
	assert.Nil(s.T(), err)

	gotRec, err := s.objectStorage.GetRecord(s.ctx, s.jetID, gotRef)
	assert.Nil(s.T(), err)
	assert.Equal(s.T(), rec, gotRec)

	_, err = s.objectStorage.SetRecord(s.ctx, s.jetID, insolar.GenesisPulse.PulseNumber, rec)
	assert.Equalf(s.T(), err, storage.ErrOverride, "records override should be forbidden")
}

func (s *storageSuite) TestDB_SetObjectIndex_ReturnsNotFoundIfNoIndex() {
	idx, err := s.objectStorage.GetObjectIndex(s.ctx, s.jetID, insolar.NewID(0, hexhash("5000")))
	assert.Equal(s.T(), insolar.ErrNotFound, err)
	assert.Nil(s.T(), idx)
}

func (s *storageSuite) TestDB_SetObjectIndex_StoresCorrectDataInStorage() {
	idx := object.Lifeline{
		LatestState: insolar.NewID(0, hexhash("20")),
	}
	zeroid := insolar.NewID(0, hexhash(""))
	err := s.objectStorage.SetObjectIndex(s.ctx, s.jetID, zeroid, &idx)
	assert.Nil(s.T(), err)

	storedIndex, err := s.objectStorage.GetObjectIndex(s.ctx, s.jetID, zeroid)
	assert.NoError(s.T(), err)
	assert.Equal(s.T(), *storedIndex, idx)
}

func (s *storageSuite) TestDB_SetObjectIndex_SaveLastUpdate() {
	// Arrange
	jetID := testutils.RandomJet()

	idx := object.Lifeline{
		LatestState:  insolar.NewID(0, hexhash("20")),
		LatestUpdate: 1239,
	}
	zeroid := insolar.NewID(0, hexhash(""))

	// Act
	err := s.objectStorage.SetObjectIndex(s.ctx, jetID, zeroid, &idx)
	assert.Nil(s.T(), err)

	// Assert
	storedIndex, err := s.objectStorage.GetObjectIndex(s.ctx, jetID, zeroid)
	assert.NoError(s.T(), err)
	assert.Equal(s.T(), *storedIndex, idx)
	assert.Equal(s.T(), 1239, int(idx.LatestUpdate))
}

func (s *storageSuite) TestDB_GetDrop_ReturnsNotFoundIfNoDrop() {
	d, err := s.dropAccessor.ForPulse(s.ctx, insolar.JetID(testutils.RandomJet()), 1)
	assert.Equal(s.T(), err, store.ErrNotFound)
	assert.Equal(s.T(), drop.Drop{}, d)
}

func (s *storageSuite) TestDB_SetDrop() {
	jetID := gen.JetID()
	drop42 := drop.Drop{
		Pulse: 42,
		Hash:  []byte{0xFF},
		JetID: jetID,
	}
	err := s.dropModifier.Set(s.ctx, drop42)
	assert.NoError(s.T(), err)

	got, err := s.dropAccessor.ForPulse(s.ctx, jetID, 42)
	assert.NoError(s.T(), err)
	assert.Equal(s.T(), got, drop42)
}

func TestDB_Close(t *testing.T) {
	ctx := inslogger.TestContext(t)
	tmpDB, cleaner := storagetest.TmpDB(ctx, t)

	jetID := testutils.RandomJet()

	os := storage.NewObjectStorage()
	storageDB := store.NewMemoryMockDB()
	ds := drop.NewStorageDB(storageDB)

	cm := &component.Manager{}
	cm.Inject(
		platformpolicy.NewPlatformCryptographyScheme(),
		tmpDB,
		store.NewMemoryMockDB(),
		os,
		ds,
	)
	err := cm.Init(ctx)
	if err != nil {
		t.Error("ComponentManager init failed", err)
	}
	err = cm.Start(ctx)
	if err != nil {
		t.Error("ComponentManager start failed", err)
	}

	err = cm.Stop(ctx)
	if err != nil {
		t.Error("ComponentManager stop failed", err)
	}

	cleaner()

	rec, err := os.GetRecord(ctx, jetID, &insolar.ID{})
	assert.Nil(t, rec)
	assert.Equal(t, err, storage.ErrClosed)

	rec = &object.RequestRecord{}
	gotRef, err := os.SetRecord(ctx, jetID, insolar.GenesisPulse.PulseNumber, rec)
	assert.Nil(t, gotRef)
	assert.Equal(t, err, storage.ErrClosed)
}<|MERGE_RESOLUTION|>--- conflicted
+++ resolved
@@ -20,11 +20,8 @@
 	"context"
 	"testing"
 
-<<<<<<< HEAD
 	"github.com/insolar/insolar/ledger/storage/pulse"
-=======
 	"github.com/insolar/insolar/insolar/gen"
->>>>>>> 8ce29867
 	"github.com/stretchr/testify/assert"
 	"github.com/stretchr/testify/suite"
 
@@ -80,11 +77,6 @@
 	dropStorage := drop.NewStorageDB(storageDB)
 	s.dropAccessor = dropStorage
 	s.dropModifier = dropStorage
-<<<<<<< HEAD
-=======
-
-	s.pulseTracker = storage.NewPulseTracker()
->>>>>>> 8ce29867
 	s.jetID = testutils.RandomJet()
 
 	s.cm.Inject(
