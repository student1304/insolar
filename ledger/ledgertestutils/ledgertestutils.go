//
// Copyright 2019 Insolar Technologies GmbH
//
// Licensed under the Apache License, Version 2.0 (the "License");
// you may not use this file except in compliance with the License.
// You may obtain a copy of the License at
//
//     http://www.apache.org/licenses/LICENSE-2.0
//
// Unless required by applicable law or agreed to in writing, software
// distributed under the License is distributed on an "AS IS" BASIS,
// WITHOUT WARRANTIES OR CONDITIONS OF ANY KIND, either express or implied.
// See the License for the specific language governing permissions and
// limitations under the License.
//

package ledgertestutils

import (
	"context"
	networknode "github.com/insolar/insolar/network/node"
	"testing"

	"github.com/gojuno/minimock"
	"github.com/insolar/insolar/component"
	"github.com/insolar/insolar/configuration"
	"github.com/insolar/insolar/insolar"
	"github.com/insolar/insolar/instrumentation/inslogger"
	"github.com/insolar/insolar/ledger"
	"github.com/insolar/insolar/ledger/artifactmanager"
	"github.com/insolar/insolar/ledger/internal/jet"
	"github.com/insolar/insolar/ledger/pulsemanager"
	"github.com/insolar/insolar/ledger/recentstorage"
	"github.com/insolar/insolar/ledger/storage"
	"github.com/insolar/insolar/ledger/storage/db"
	"github.com/insolar/insolar/ledger/storage/drop"
	"github.com/insolar/insolar/ledger/storage/genesis"
	"github.com/insolar/insolar/ledger/storage/node"
	"github.com/insolar/insolar/ledger/storage/storagetest"
	"github.com/insolar/insolar/log"
	"github.com/insolar/insolar/messagebus"
	"github.com/insolar/insolar/network/nodenetwork"
	"github.com/insolar/insolar/platformpolicy"
	"github.com/insolar/insolar/testutils"
	"github.com/insolar/insolar/testutils/testmessagebus"
	"github.com/stretchr/testify/require"
)

// TmpLedger crteates ledger on top of temporary database.
// Returns *ledger.Ledger and cleanup function.
// FIXME: THIS METHOD IS DEPRECATED. USE MOCKS.
func TmpLedger(t *testing.T, dir string, handlersRole insolar.StaticRole, c insolar.Components, closeJets bool) (*ledger.Ledger, storage.DBContext, func()) {
	log.Warn("TmpLedger is deprecated. Use mocks.")

	pcs := platformpolicy.NewPlatformCryptographyScheme()
	mc := minimock.NewController(t)

	// Init subcomponents.
	ctx := inslogger.TestContext(t)
	conf := configuration.NewLedger()
	tmpDB, dbcancel := storagetest.TmpDB(ctx, t, storagetest.Dir(dir))

	cm := &component.Manager{}
	gi := genesis.NewGenesisInitializer()
	pt := storage.NewPulseTracker()
	ps := storage.NewPulseStorage()
	js := jet.NewStore()
	os := storage.NewObjectStorage()
	ns := node.NewStorage()
	ds := drop.NewStorageDB()
	rs := storage.NewReplicaStorage()
	cl := storage.NewCleaner()

	am := artifactmanager.NewArtifactManger()
	am.PlatformCryptographyScheme = pcs

	conf.PulseManager.HeavySyncEnabled = false
	pm := pulsemanager.NewPulseManager(conf)
	jc := testutils.NewJetCoordinatorMock(mc)
	jc.IsAuthorizedMock.Return(true, nil)
	jc.LightExecutorForJetMock.Return(&insolar.Reference{}, nil)
	jc.HeavyMock.Return(&insolar.Reference{}, nil)
	jc.MeMock.Return(insolar.Reference{})
	jc.IsBeyondLimitMock.Return(false, nil)

	// Init components.
	if c.MessageBus == nil {
		mb := testmessagebus.NewTestMessageBus(t)
		mb.PulseStorage = ps
		c.MessageBus = mb
	} else {
		switch mb := c.MessageBus.(type) {
		case *messagebus.MessageBus:
			mb.PulseStorage = ps
		case *testmessagebus.TestMessageBus:
			mb.PulseStorage = ps
		default:
			panic("unknown message bus")
		}
	}
	if c.NodeNetwork == nil {
<<<<<<< HEAD
		c.NodeNetwork = nodenetwork.NewNodeKeeper(networknode.NewNode(core.RecordRef{}, core.StaticRoleLightMaterial, nil, "127.0.0.1:5432", ""))
=======
		c.NodeNetwork = nodenetwork.NewNodeKeeper(nodenetwork.NewNode(insolar.Reference{}, insolar.StaticRoleLightMaterial, nil, "127.0.0.1:5432", ""))
>>>>>>> 2178e481
	}

	certificate := testutils.NewCertificateMock(t)
	certificate.GetRoleMock.Return(handlersRole)

	handler := artifactmanager.NewMessageHandler(&conf, certificate)
	handler.PulseTracker = pt
	handler.JetStorage = js
	handler.Nodes = ns
	handler.DBContext = tmpDB
	handler.ObjectStorage = os
	handler.DropModifier = ds

	handler.PlatformCryptographyScheme = pcs
	handler.JetCoordinator = jc

	am.DefaultBus = c.MessageBus
	am.JetCoordinator = jc

	cm.Inject(
		platformpolicy.NewPlatformCryptographyScheme(),
		tmpDB,
		db.NewMemoryMockDB(),
		js,
		os,
		ns,
		pt,
		ps,
		ds,
		gi,
		am,
		rs,
		cl,
	)

	err := cm.Init(ctx)
	if err != nil {
		t.Error("ComponentManager init failed", err)
	}
	err = cm.Start(ctx)
	if err != nil {
		t.Error("ComponentManager start failed", err)
	}

	pulse, err := pt.GetLatestPulse(ctx)
	require.NoError(t, err)
	ps.Set(&pulse.Pulse)

	gilMock := testutils.NewGlobalInsolarLockMock(t)
	gilMock.AcquireFunc = func(context.Context) {}
	gilMock.ReleaseFunc = func(context.Context) {}

	alsMock := testutils.NewActiveListSwapperMock(t)
	alsMock.MoveSyncToActiveFunc = func(context.Context) error { return nil }

	handler.Bus = c.MessageBus

	pm.NodeNet = c.NodeNetwork
	pm.GIL = gilMock
	pm.Bus = c.MessageBus
	pm.LR = c.LogicRunner
	pm.ActiveListSwapper = alsMock
	pm.PulseStorage = ps
	pm.JetAccessor = js
	pm.JetModifier = js
	pm.DropModifier = ds
	pm.DropAccessor = ds
	pm.DropCleaner = ds
	pm.ObjectStorage = os
	pm.Nodes = ns
	pm.NodeSetter = ns
	pm.PulseTracker = pt
	pm.ReplicaStorage = rs
	pm.StorageCleaner = cl

	hdw := artifactmanager.NewHotDataWaiterConcrete()

	pm.HotDataWaiter = hdw
	handler.HotDataWaiter = hdw

	indexMock := recentstorage.NewRecentIndexStorageMock(t)
	pendingMock := recentstorage.NewPendingStorageMock(t)

	indexMock.AddObjectMock.Return()
	pendingMock.GetRequestsForObjectMock.Return(nil)
	pendingMock.AddPendingRequestMock.Return()
	pendingMock.RemovePendingRequestMock.Return()

	provideMock := recentstorage.NewProviderMock(t)
	provideMock.GetIndexStorageMock.Return(indexMock)
	provideMock.GetPendingStorageMock.Return(pendingMock)
	provideMock.CountMock.Return(0)

	handler.RecentStorageProvider = provideMock

	err = handler.Init(ctx)
	if err != nil {
		panic(err)
	}

	if closeJets {
		err := pm.HotDataWaiter.Unlock(ctx, insolar.ID(*insolar.NewJetID(0, nil)))
		require.NoError(t, err)
	}

	// Create ledger.
	l := ledger.NewTestLedger(tmpDB, am, pm, jc)

	return l, tmpDB, dbcancel
}<|MERGE_RESOLUTION|>--- conflicted
+++ resolved
@@ -18,7 +18,6 @@
 
 import (
 	"context"
-	networknode "github.com/insolar/insolar/network/node"
 	"testing"
 
 	"github.com/gojuno/minimock"
@@ -99,11 +98,7 @@
 		}
 	}
 	if c.NodeNetwork == nil {
-<<<<<<< HEAD
-		c.NodeNetwork = nodenetwork.NewNodeKeeper(networknode.NewNode(core.RecordRef{}, core.StaticRoleLightMaterial, nil, "127.0.0.1:5432", ""))
-=======
 		c.NodeNetwork = nodenetwork.NewNodeKeeper(nodenetwork.NewNode(insolar.Reference{}, insolar.StaticRoleLightMaterial, nil, "127.0.0.1:5432", ""))
->>>>>>> 2178e481
 	}
 
 	certificate := testutils.NewCertificateMock(t)
