--- conflicted
+++ resolved
@@ -78,13 +78,7 @@
 	gilMock.ReleaseFunc = func(context.Context) {}
 
 	alsMock := testutils.NewActiveListSwapperMock(t)
-<<<<<<< HEAD
-	alsMock.MoveSyncToActiveFunc = func() error {
-		return nil
-	}
-=======
 	alsMock.MoveSyncToActiveFunc = func() error { return nil }
->>>>>>> dc5fcb48
 
 	handler.Bus = c.MessageBus
 	am.DefaultBus = c.MessageBus
