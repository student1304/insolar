--- conflicted
+++ resolved
@@ -77,23 +77,12 @@
 	recData, _ := rec.Marshal()
 
 	expectedMsg := &message.HeavyPayload{
-<<<<<<< HEAD
 		JetID:        jetID,
 		PulseNum:     pn,
 		IndexBuckets: convertIndexBuckets(ctx, bucks),
 		Drop:         drop.MustEncode(&d),
 		Blobs:        [][]byte{blob.MustEncode(&b)},
-		Records:      [][]byte{object.EncodeMaterial(rec)},
-=======
-		JetID:    jetID,
-		PulseNum: pn,
-		Indexes: map[insolar.ID][]byte{
-			idxID: object.EncodeIndex(idx),
-		},
-		Drop:    drop.MustEncode(&d),
-		Blobs:   [][]byte{blob.MustEncode(&b)},
-		Records: [][]byte{recData},
->>>>>>> 24f1dbc8
+		Records:      [][]byte{recData},
 	}
 
 	dataGatherer := NewDataGatherer(da, ba, ra, ia)
