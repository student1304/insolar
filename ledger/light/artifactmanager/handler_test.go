//
// Copyright 2019 Insolar Technologies GmbH
//
// Licensed under the Apache License, Version 2.0 (the "License");
// you may not use this file except in compliance with the License.
// You may obtain a copy of the License at
//
//     http://www.apache.org/licenses/LICENSE-2.0
//
// Unless required by applicable law or agreed to in writing, software
// distributed under the License is distributed on an "AS IS" BASIS,
// WITHOUT WARRANTIES OR CONDITIONS OF ANY KIND, either express or implied.
// See the License for the specific language governing permissions and
// limitations under the License.
//

package artifactmanager

import (
	"bytes"
	"context"
	"crypto/rand"
	"testing"

	"github.com/gojuno/minimock"
	"github.com/insolar/insolar/insolar/flow/bus"
	"github.com/insolar/insolar/insolar/record"
	"github.com/insolar/insolar/ledger/light/proc"
	"github.com/stretchr/testify/assert"
	"github.com/stretchr/testify/require"
	"github.com/stretchr/testify/suite"

	"github.com/insolar/insolar/component"
	"github.com/insolar/insolar/configuration"
	"github.com/insolar/insolar/insolar"
	"github.com/insolar/insolar/insolar/delegationtoken"
	"github.com/insolar/insolar/insolar/gen"
	"github.com/insolar/insolar/insolar/jet"
	"github.com/insolar/insolar/insolar/message"
	"github.com/insolar/insolar/insolar/node"
	"github.com/insolar/insolar/insolar/reply"
	"github.com/insolar/insolar/instrumentation/inslogger"
	"github.com/insolar/insolar/internal/ledger/store"
	"github.com/insolar/insolar/ledger/blob"
	"github.com/insolar/insolar/ledger/drop"
	"github.com/insolar/insolar/ledger/light/recentstorage"
	"github.com/insolar/insolar/ledger/object"
	"github.com/insolar/insolar/testutils"
)

type handlerSuite struct {
	suite.Suite

	cm  *component.Manager
	ctx context.Context

	scheme      insolar.PlatformCryptographyScheme
	nodeStorage node.Accessor
	jetStorage  jet.Storage

	dropModifier drop.Modifier
	dropAccessor drop.Accessor

	blobModifier blob.Modifier
	blobAccessor blob.Accessor

	recordModifier object.RecordModifier
	recordAccessor object.RecordAccessor

	indexMemoryStor *object.IndexMemory
}

var (
	domainID = *genRandomID(0)
)

func genRandomID(pulse insolar.PulseNumber) *insolar.ID {
	buff := [insolar.RecordIDSize - insolar.PulseNumberSize]byte{}
	_, err := rand.Read(buff[:])
	if err != nil {
		panic(err)
	}
	return insolar.NewID(pulse, buff[:])
}

func genRefWithID(id *insolar.ID) *insolar.Reference {
	return insolar.NewReference(domainID, *id)
}

func genRandomRef(pulse insolar.PulseNumber) *insolar.Reference {
	return genRefWithID(genRandomID(pulse))
}

func NewHandlerSuite() *handlerSuite {
	return &handlerSuite{
		Suite: suite.Suite{},
	}
}

// Init and run suite
func TestHandlerSuite(t *testing.T) {
	suite.Run(t, NewHandlerSuite())
}

func (s *handlerSuite) BeforeTest(suiteName, testName string) {
	s.cm = &component.Manager{}
	s.ctx = inslogger.TestContext(s.T())

	s.scheme = testutils.NewPlatformCryptographyScheme()
	s.jetStorage = jet.NewStore()
	s.nodeStorage = node.NewStorage()

	storageDB := store.NewMemoryMockDB()
	dropStorage := drop.NewDB(storageDB)
	s.dropAccessor = dropStorage
	s.dropModifier = dropStorage

	blobStorage := blob.NewStorageMemory()
	s.blobAccessor = blobStorage
	s.blobModifier = blobStorage

	recordStorage := object.NewRecordMemory()
	s.recordModifier = recordStorage
	s.recordAccessor = recordStorage

	s.indexMemoryStor = object.NewIndexMemory()

	s.cm.Inject(
		s.scheme,
		s.indexMemoryStor,
		store.NewMemoryMockDB(),
		s.jetStorage,
		s.nodeStorage,
		s.dropAccessor,
		s.dropModifier,
		s.recordAccessor,
		s.recordModifier,
	)

	err := s.cm.Init(s.ctx)
	if err != nil {
		s.T().Error("ComponentManager init failed", err)
	}
	err = s.cm.Start(s.ctx)
	if err != nil {
		s.T().Error("ComponentManager start failed", err)
	}
}

func (s *handlerSuite) AfterTest(suiteName, testName string) {
	err := s.cm.Stop(s.ctx)
	if err != nil {
		s.T().Error("ComponentManager stop failed", err)
	}
}

func (s *handlerSuite) TestMessageHandler_HandleGetChildren_Redirects() {
	mc := minimock.NewController(s.T())
	defer mc.Finish()
	jetID := insolar.ID(*insolar.NewJetID(0, nil))

	tf := testutils.NewDelegationTokenFactoryMock(mc)
	tf.IssueGetChildrenRedirectMock.Return(&delegationtoken.GetChildrenRedirectToken{Signature: []byte{1, 2, 3}}, nil)
	mb := testutils.NewMessageBusMock(mc)
	mb.MustRegisterMock.Return()
	jc := jet.NewCoordinatorMock(mc)

	pendingMock := recentstorage.NewPendingStorageMock(s.T())

	pendingMock.GetRequestsForObjectMock.Return(nil)
	pendingMock.AddPendingRequestMock.Return()
	pendingMock.RemovePendingRequestMock.Return()

	provideMock := recentstorage.NewProviderMock(s.T())
	provideMock.GetPendingStorageMock.Return(pendingMock)

	msg := message.GetChildren{
		Parent: *genRandomRef(0),
	}
	h := NewMessageHandler(s.indexMemoryStor, s.indexMemoryStor, &configuration.Ledger{
		LightChainLimit: 2,
	})
	h.JetCoordinator = jc
	h.DelegationTokenFactory = tf
	h.Bus = mb
	h.JetStorage = s.jetStorage
	h.Nodes = s.nodeStorage
	h.RecordAccessor = s.recordAccessor

	locker := object.NewIDLockerMock(s.T())
	locker.LockMock.Return()
	locker.UnlockMock.Return()
	h.IDLocker = locker

	err := h.Init(s.ctx)
	require.NoError(s.T(), err)

	h.RecentStorageProvider = provideMock

	s.T().Run("redirects to heavy when no index", func(t *testing.T) {
		objIndex := object.Lifeline{
			LatestState:  genRandomID(insolar.FirstPulseNumber),
			ChildPointer: genRandomID(insolar.FirstPulseNumber),
		}
		mb.SendFunc = func(c context.Context, gm insolar.Message, o *insolar.MessageSendOptions) (r insolar.Reply, r1 error) {
			if m, ok := gm.(*message.GetObjectIndex); ok {
				assert.Equal(t, msg.Parent, m.Object)
				buf := object.EncodeIndex(objIndex)
				require.NoError(t, err)
				return &reply.ObjectIndex{Index: buf}, nil
			}

			panic("unexpected call")
		}
		heavyRef := genRandomRef(0)

		jc.HeavyMock.Return(heavyRef, nil)
		jc.IsBeyondLimitMock.Return(true, nil)
		rep, err := h.handleGetChildren(contextWithJet(s.ctx, jetID), &message.Parcel{
			Msg:         &msg,
			PulseNumber: insolar.FirstPulseNumber + 1,
		})
		require.NoError(t, err)
		redirect, ok := rep.(*reply.GetChildrenRedirectReply)
		require.True(t, ok)
		token, ok := redirect.Token.(*delegationtoken.GetChildrenRedirectToken)
		assert.Equal(t, []byte{1, 2, 3}, token.Signature)
		assert.Equal(t, heavyRef, redirect.GetReceiver())

		idx, err := s.indexMemoryStor.ForID(s.ctx, *msg.Parent.Record())
		require.NoError(t, err)
		assert.Equal(t, objIndex.LatestState, idx.LatestState)
	})

	s.T().Run("redirect to light when has index and child later than limit", func(t *testing.T) {
		lightRef := genRandomRef(0)
		jc.IsBeyondLimitMock.Return(false, nil)
		jc.NodeForJetMock.Return(lightRef, nil)
		err = s.indexMemoryStor.Set(s.ctx, *msg.Parent.Record(), object.Lifeline{
			ChildPointer: genRandomID(insolar.FirstPulseNumber),
			JetID:        insolar.JetID(jetID),
		})
		require.NoError(t, err)
		rep, err := h.handleGetChildren(contextWithJet(s.ctx, jetID), &message.Parcel{
			Msg:         &msg,
			PulseNumber: insolar.FirstPulseNumber + 1,
		})
		require.NoError(t, err)
		redirect, ok := rep.(*reply.GetChildrenRedirectReply)
		require.True(t, ok)
		token, ok := redirect.Token.(*delegationtoken.GetChildrenRedirectToken)
		assert.Equal(t, []byte{1, 2, 3}, token.Signature)
		assert.Equal(t, lightRef, redirect.GetReceiver())
	})

	s.T().Run("redirect to heavy when has index and child earlier than limit", func(t *testing.T) {
		heavyRef := genRandomRef(0)
		jc.IsBeyondLimitMock.Return(false, nil)
		jc.NodeForJetMock.Return(heavyRef, nil)
		err = s.indexMemoryStor.Set(s.ctx, *msg.Parent.Record(), object.Lifeline{
			ChildPointer: genRandomID(insolar.FirstPulseNumber),
			JetID:        insolar.JetID(jetID),
		})
		require.NoError(t, err)
		rep, err := h.handleGetChildren(contextWithJet(s.ctx, jetID), &message.Parcel{
			Msg:         &msg,
			PulseNumber: insolar.FirstPulseNumber + 2,
		})
		require.NoError(t, err)
		redirect, ok := rep.(*reply.GetChildrenRedirectReply)
		require.True(t, ok)
		token, ok := redirect.Token.(*delegationtoken.GetChildrenRedirectToken)
		assert.Equal(t, []byte{1, 2, 3}, token.Signature)
		assert.Equal(t, heavyRef, redirect.GetReceiver())
	})
}

func (s *handlerSuite) TestMessageHandler_HandleGetDelegate_FetchesIndexFromHeavy() {
	mc := minimock.NewController(s.T())
	defer mc.Finish()
	jetID := insolar.ID(*insolar.NewJetID(0, nil))

	pendingMock := recentstorage.NewPendingStorageMock(s.T())
	pendingMock.GetRequestsForObjectMock.Return(nil)
	pendingMock.AddPendingRequestMock.Return()
	pendingMock.RemovePendingRequestMock.Return()

	provideMock := recentstorage.NewProviderMock(s.T())
	provideMock.GetPendingStorageMock.Return(pendingMock)

	mb := testutils.NewMessageBusMock(mc)
	mb.MustRegisterMock.Return()
	jc := jet.NewCoordinatorMock(mc)

	h := NewMessageHandler(s.indexMemoryStor, s.indexMemoryStor, &configuration.Ledger{
		LightChainLimit: 3,
	})
	h.JetStorage = s.jetStorage
	h.Nodes = s.nodeStorage

	h.RecentStorageProvider = provideMock
	idLock := object.NewIDLockerMock(s.T())
	idLock.LockMock.Return()
	idLock.UnlockMock.Return()
	h.IDLocker = idLock

	delegateType := *genRandomRef(0)
	delegate := *genRandomRef(0)
	objIndex := object.Lifeline{Delegates: map[insolar.Reference]insolar.Reference{delegateType: delegate}}
	msg := message.GetDelegate{
		Head:   *genRandomRef(0),
		AsType: delegateType,
	}

	mb.SendFunc = func(c context.Context, gm insolar.Message, o *insolar.MessageSendOptions) (r insolar.Reply, r1 error) {
		if m, ok := gm.(*message.GetObjectIndex); ok {
			assert.Equal(s.T(), msg.Head, m.Object)
			buf := object.EncodeIndex(objIndex)
			return &reply.ObjectIndex{Index: buf}, nil
		}

		panic("unexpected call")
	}

	h.JetCoordinator = jc
	h.Bus = mb
	err := h.Init(s.ctx)
	require.NoError(s.T(), err)

	heavyRef := genRandomRef(0)
	jc.HeavyMock.Return(heavyRef, nil)
	rep, err := h.handleGetDelegate(contextWithJet(s.ctx, jetID), &message.Parcel{
		Msg: &msg,
	})
	require.NoError(s.T(), err)
	delegateRep, ok := rep.(*reply.Delegate)
	require.True(s.T(), ok)
	assert.Equal(s.T(), delegate, delegateRep.Head)

	idx, err := s.indexMemoryStor.ForID(s.ctx, *msg.Head.Record())
	require.NoError(s.T(), err)
	assert.Equal(s.T(), objIndex.Delegates, idx.Delegates)
}

<<<<<<< HEAD
func (s *handlerSuite) TestMessageHandler_HandleUpdateObject_FetchesIndexFromHeavy() {
	mc := minimock.NewController(s.T())
	defer mc.Finish()
	jetID := insolar.ID(*insolar.NewJetID(0, nil))

	pendingMock := recentstorage.NewPendingStorageMock(s.T())

	pendingMock.GetRequestsForObjectMock.Return(nil)
	pendingMock.AddPendingRequestMock.Return()
	pendingMock.RemovePendingRequestMock.Return()

	provideMock := recentstorage.NewProviderMock(s.T())
	provideMock.GetPendingStorageMock.Return(pendingMock)

	mb := testutils.NewMessageBusMock(mc)
	mb.MustRegisterMock.Return()
	jc := jet.NewCoordinatorMock(mc)

	h := NewMessageHandler(s.indexMemoryStor, s.indexMemoryStor, &configuration.Ledger{
		LightChainLimit: 3,
	})
	h.JetStorage = s.jetStorage
	h.Nodes = s.nodeStorage
	h.PCS = s.scheme
	h.RecentStorageProvider = provideMock
	h.RecordModifier = s.recordModifier

	blobStorage := blob.NewStorageMemory()
	h.BlobModifier = blobStorage
	h.BlobAccessor = blobStorage

	idLockMock := object.NewIDLockerMock(s.T())
	idLockMock.LockMock.Return()
	idLockMock.UnlockMock.Return()
	h.IDLocker = idLockMock

	objIndex := object.Lifeline{LatestState: genRandomID(0), State: record.StateActivation}
	amendRecord := record.Amend{
		PrevState: *objIndex.LatestState,
	}
	virtAmend := record.Wrap(amendRecord)
	data, err := virtAmend.Marshal()
	require.NoError(s.T(), err)

	msg := message.UpdateObject{
		Record: data,
		Object: *genRandomRef(0),
	}

	mb.SendFunc = func(c context.Context, gm insolar.Message, o *insolar.MessageSendOptions) (r insolar.Reply, r1 error) {
		if m, ok := gm.(*message.GetObjectIndex); ok {
			assert.Equal(s.T(), msg.Object, m.Object)
			buf := object.EncodeIndex(objIndex)
			require.NoError(s.T(), err)
			return &reply.ObjectIndex{Index: buf}, nil
		}

		panic("unexpected call")
	}

	h.JetCoordinator = jc
	h.Bus = mb
	err = h.Init(s.ctx)
	require.NoError(s.T(), err)
	heavyRef := genRandomRef(0)
	jc.HeavyMock.Return(heavyRef, nil)
	rep, err := h.handleUpdateObject(contextWithJet(s.ctx, jetID), &message.Parcel{
		Msg:         &msg,
		PulseNumber: insolar.FirstPulseNumber,
	})
	require.NoError(s.T(), err)
	objRep, ok := rep.(*reply.Object)
	require.True(s.T(), ok)

	idx, err := s.indexMemoryStor.ForID(s.ctx, *msg.Object.Record())
	require.NoError(s.T(), err)
	assert.Equal(s.T(), objRep.State, *idx.LatestState)
}

func (s *handlerSuite) TestMessageHandler_HandleUpdateObject_UpdateIndexState() {
	// Arrange
	mc := minimock.NewController(s.T())
	defer mc.Finish()
	jetID := insolar.ID(*insolar.NewJetID(0, nil))

	pendingMock := recentstorage.NewPendingStorageMock(s.T())

	pendingMock.GetRequestsForObjectMock.Return(nil)
	pendingMock.AddPendingRequestMock.Return()
	pendingMock.RemovePendingRequestMock.Return()

	provideMock := recentstorage.NewProviderMock(s.T())
	provideMock.GetPendingStorageMock.Return(pendingMock)

	h := NewMessageHandler(s.indexMemoryStor, s.indexMemoryStor, &configuration.Ledger{
		LightChainLimit: 3,
	})
	h.JetStorage = s.jetStorage
	h.Nodes = s.nodeStorage
	h.RecentStorageProvider = provideMock
	h.PCS = s.scheme
	h.RecordModifier = s.recordModifier

	blobStorage := blob.NewStorageMemory()
	h.BlobModifier = blobStorage
	h.BlobAccessor = blobStorage

	idLockMock := object.NewIDLockerMock(s.T())
	idLockMock.LockMock.Return()
	idLockMock.UnlockMock.Return()
	h.IDLocker = idLockMock

	objIndex := object.Lifeline{
		LatestState:  genRandomID(0),
		State:        record.StateActivation,
		LatestUpdate: 0,
		JetID:        insolar.JetID(jetID),
	}
	amendRecord := record.Amend{
		PrevState: *objIndex.LatestState,
	}
	virtAmend := record.Wrap(amendRecord)
	data, err := virtAmend.Marshal()
	require.NoError(s.T(), err)

	msg := message.UpdateObject{
		Record: data,
		Object: *genRandomRef(0),
	}
	err = s.indexMemoryStor.Set(s.ctx, *msg.Object.Record(), objIndex)
	require.NoError(s.T(), err)

	// Act
	rep, err := h.handleUpdateObject(contextWithJet(s.ctx, jetID), &message.Parcel{
		Msg:         &msg,
		PulseNumber: insolar.FirstPulseNumber,
	})
	require.NoError(s.T(), err)
	_, ok := rep.(*reply.Object)
	require.True(s.T(), ok)

	// Arrange
	idx, err := s.indexMemoryStor.ForID(s.ctx, *msg.Object.Record())
	require.NoError(s.T(), err)
	require.Equal(s.T(), insolar.FirstPulseNumber, int(idx.LatestUpdate))
}

func (s *handlerSuite) TestMessageHandler_HandleGetObjectIndex() {
	mc := minimock.NewController(s.T())
	defer mc.Finish()
	jetID := insolar.ID(*insolar.NewJetID(0, nil))
	msg := message.GetObjectIndex{
		Object: *genRandomRef(0),
	}
	pendingMock := recentstorage.NewPendingStorageMock(s.T())

	pendingMock.GetRequestsForObjectMock.Return(nil)
	pendingMock.AddPendingRequestMock.Return()
	pendingMock.RemovePendingRequestMock.Return()

	provideMock := recentstorage.NewProviderMock(s.T())
	provideMock.GetPendingStorageMock.Return(pendingMock)

	jc := jet.NewCoordinatorMock(mc)

	mb := testutils.NewMessageBusMock(mc)
	mb.MustRegisterMock.Return()

	h := NewMessageHandler(s.indexMemoryStor, s.indexMemoryStor, &configuration.Ledger{
		LightChainLimit: 3,
	})
	h.JetCoordinator = jc
	h.Bus = mb
	h.JetStorage = s.jetStorage
	h.Nodes = s.nodeStorage

	idLock := object.NewIDLockerMock(s.T())
	idLock.LockMock.Return()
	idLock.UnlockMock.Return()
	h.IDLocker = idLock

	err := h.Init(s.ctx)
	require.NoError(s.T(), err)

	h.RecentStorageProvider = provideMock

	objectIndex := object.Lifeline{LatestState: genRandomID(0), JetID: insolar.JetID(jetID), Delegates: map[insolar.Reference]insolar.Reference{}}
	err = s.indexMemoryStor.Set(s.ctx, *msg.Object.Record(), objectIndex)
	require.NoError(s.T(), err)

	rep, err := h.handleGetObjectIndex(contextWithJet(s.ctx, jetID), &message.Parcel{
		Msg: &msg,
	})
	require.NoError(s.T(), err)
	indexRep, ok := rep.(*reply.ObjectIndex)
	require.True(s.T(), ok)
	decodedIndex := object.MustDecodeIndex(indexRep.Index)
	assert.Equal(s.T(), objectIndex, decodedIndex)
}

=======
>>>>>>> 0aa9b372
func (s *handlerSuite) TestMessageHandler_HandleHasPendingRequests() {
	mc := minimock.NewController(s.T())
	defer mc.Finish()
	msg := message.GetPendingRequests{
		Object: *genRandomRef(0),
	}
	pendingRequests := []insolar.ID{
		*genRandomID(insolar.FirstPulseNumber),
		*genRandomID(insolar.FirstPulseNumber),
	}

	recentStorageMock := recentstorage.NewPendingStorageMock(s.T())
	recentStorageMock.GetRequestsForObjectMock.Return(pendingRequests)

	jetID := insolar.ID(*insolar.NewJetID(0, nil))
	jc := jet.NewCoordinatorMock(mc)
	mb := testutils.NewMessageBusMock(mc)
	mb.MustRegisterMock.Return()

	h := NewMessageHandler(s.indexMemoryStor, s.indexMemoryStor, &configuration.Ledger{})
	h.JetCoordinator = jc
	h.Bus = mb
	h.JetStorage = s.jetStorage
	h.Nodes = s.nodeStorage

	err := h.Init(s.ctx)
	require.NoError(s.T(), err)

	provideMock := recentstorage.NewProviderMock(s.T())
	provideMock.GetPendingStorageMock.Return(recentStorageMock)

	h.RecentStorageProvider = provideMock

	rep, err := h.handleHasPendingRequests(contextWithJet(s.ctx, jetID), &message.Parcel{
		Msg:         &msg,
		PulseNumber: insolar.FirstPulseNumber + 1,
	})
	require.NoError(s.T(), err)
	has, ok := rep.(*reply.HasPendingRequests)
	require.True(s.T(), ok)
	assert.True(s.T(), has.Has)
}

func (s *handlerSuite) TestMessageHandler_HandleRegisterChild_FetchesIndexFromHeavy() {
	mc := minimock.NewController(s.T())
	defer mc.Finish()
	jetID := insolar.ID(*insolar.NewJetID(0, nil))

	pendingMock := recentstorage.NewPendingStorageMock(s.T())

	pendingMock.GetRequestsForObjectMock.Return(nil)
	pendingMock.AddPendingRequestMock.Return()
	pendingMock.RemovePendingRequestMock.Return()

	provideMock := recentstorage.NewProviderMock(s.T())
	provideMock.GetPendingStorageMock.Return(pendingMock)

	mb := testutils.NewMessageBusMock(mc)
	mb.MustRegisterMock.Return()
	jc := jet.NewCoordinatorMock(mc)
	h := NewMessageHandler(s.indexMemoryStor, s.indexMemoryStor, &configuration.Ledger{
		LightChainLimit: 2,
	})
	h.JetStorage = s.jetStorage
	h.Nodes = s.nodeStorage
	h.RecentStorageProvider = provideMock
	h.PCS = s.scheme
	h.RecordModifier = s.recordModifier

	idLockMock := object.NewIDLockerMock(s.T())
	idLockMock.LockMock.Return()
	idLockMock.UnlockMock.Return()
	h.IDLocker = idLockMock

	objIndex := object.Lifeline{LatestState: genRandomID(0), State: record.StateActivation}
	childRecord := record.Child{
		Ref: *genRandomRef(0),
	}

	virtChild := record.Wrap(childRecord)
	data, err := virtChild.Marshal()
	require.NoError(s.T(), err)
	hash := record.HashVirtual(s.scheme.ReferenceHasher(), virtChild)
	childID := insolar.NewID(0, hash)

	msg := message.RegisterChild{
		Record: data,
		Parent: *genRandomRef(0),
	}

	mb.SendFunc = func(c context.Context, gm insolar.Message, o *insolar.MessageSendOptions) (r insolar.Reply, r1 error) {
		if m, ok := gm.(*message.GetObjectIndex); ok {
			assert.Equal(s.T(), msg.Parent, m.Object)
			buf := object.EncodeIndex(objIndex)
			require.NoError(s.T(), err)
			return &reply.ObjectIndex{Index: buf}, nil
		}

		panic("unexpected call")
	}

	h.JetCoordinator = jc
	h.Bus = mb
	err = h.Init(s.ctx)
	require.NoError(s.T(), err)
	heavyRef := genRandomRef(0)
	jc.HeavyMock.Return(heavyRef, nil)
	rep, err := h.handleRegisterChild(contextWithJet(s.ctx, jetID), &message.Parcel{
		Msg: &msg,
	})
	require.NoError(s.T(), err)
	objRep, ok := rep.(*reply.ID)
	require.True(s.T(), ok)
	assert.Equal(s.T(), *childID, objRep.ID)

	idx, err := s.indexMemoryStor.ForID(s.ctx, *msg.Parent.Record())
	require.NoError(s.T(), err)
	assert.Equal(s.T(), childID, idx.ChildPointer)
}

func (s *handlerSuite) TestMessageHandler_HandleRegisterChild_IndexStateUpdated() {
	// Arrange
	mc := minimock.NewController(s.T())
	defer mc.Finish()
	jetID := insolar.ID(*insolar.NewJetID(0, nil))

	pendingMock := recentstorage.NewPendingStorageMock(s.T())

	pendingMock.GetRequestsForObjectMock.Return(nil)
	pendingMock.AddPendingRequestMock.Return()
	pendingMock.RemovePendingRequestMock.Return()

	provideMock := recentstorage.NewProviderMock(s.T())
	provideMock.GetPendingStorageMock.Return(pendingMock)

	h := NewMessageHandler(s.indexMemoryStor, s.indexMemoryStor, &configuration.Ledger{
		LightChainLimit: 2,
	})
	h.JetStorage = s.jetStorage
	h.Nodes = s.nodeStorage
	h.IndexStorage = s.indexMemoryStor
	h.IndexStateModifier = s.indexMemoryStor
	h.RecentStorageProvider = provideMock
	h.PCS = s.scheme
	h.RecordModifier = s.recordModifier

	idLockMock := object.NewIDLockerMock(s.T())
	idLockMock.LockMock.Return()
	idLockMock.UnlockMock.Return()
	h.IDLocker = idLockMock

	objIndex := object.Lifeline{
		LatestState:  genRandomID(0),
		State:        record.StateActivation,
		LatestUpdate: insolar.FirstPulseNumber,
		JetID:        insolar.JetID(jetID),
	}
	childRecord := record.Child{
		Ref: *genRandomRef(0),
	}

	virtRec := record.Wrap(childRecord)
	data, err := virtRec.Marshal()
	require.NoError(s.T(), err)

	msg := message.RegisterChild{
		Record: data,
		Parent: *genRandomRef(0),
	}

	err = s.indexMemoryStor.Set(s.ctx, *msg.Parent.Record(), objIndex)
	require.NoError(s.T(), err)

	// Act
	_, err = h.handleRegisterChild(contextWithJet(s.ctx, jetID), &message.Parcel{
		Msg:         &msg,
		PulseNumber: insolar.FirstPulseNumber + 100,
	})
	require.NoError(s.T(), err)

	// Assert
	idx, err := s.indexMemoryStor.ForID(s.ctx, *msg.Parent.Record())
	require.NoError(s.T(), err)
	require.Equal(s.T(), int(idx.LatestUpdate), insolar.FirstPulseNumber+100)
}

func (s *handlerSuite) TestMessageHandler_HandleHotRecords() {
	mc := minimock.NewController(s.T())
	jetID := gen.JetID()

	jc := jet.NewCoordinatorMock(mc)

	firstID := insolar.NewID(insolar.FirstPulseNumber, []byte{1, 2, 3})

	codeRec := record.Code{}
	virtCodeRec := record.Wrap(codeRec)
	hash := record.HashVirtual(s.scheme.ReferenceHasher(), virtCodeRec)

	secondID := insolar.NewID(insolar.FirstPulseNumber, hash)

	codeRec = record.Code{}
	virtCodeRec = record.Wrap(codeRec)
	hash = record.HashVirtual(s.scheme.ReferenceHasher(), virtCodeRec)

	thirdID := insolar.NewID(insolar.FirstPulseNumber-1, hash)

	mb := testutils.NewMessageBusMock(mc)
	mb.MustRegisterMock.Return()
	mb.SendFunc = func(p context.Context, p1 insolar.Message, p2 *insolar.MessageSendOptions) (r insolar.Reply, r1 error) {
		parsedMsg, ok := p1.(*message.AbandonedRequestsNotification)
		require.Equal(s.T(), true, ok)
		require.Equal(s.T(), *secondID, parsedMsg.Object)
		return &reply.OK{}, nil
	}

	firstIndex := object.EncodeIndex(object.Lifeline{
		LatestState: firstID,
	})
	err := s.indexMemoryStor.Set(s.ctx, *firstID, object.Lifeline{
		LatestState: firstID,
		JetID:       insolar.JetID(jetID),
	})

	hotIndexes := &message.HotData{
		Jet:         *insolar.NewReference(insolar.DomainID, insolar.ID(jetID)),
		PulseNumber: insolar.FirstPulseNumber,
		HotIndexes: map[insolar.ID]message.HotIndex{
			*firstID: {
				Index:    firstIndex,
				LastUsed: insolar.PulseNumber(234),
			},
		},
		PendingRequests: map[insolar.ID]recentstorage.PendingObjectContext{
			*secondID: {},
			*thirdID:  {Active: true},
		},
		Drop: drop.Drop{Pulse: insolar.FirstPulseNumber, Hash: []byte{88}, JetID: jetID},
	}

	pendingMock := recentstorage.NewPendingStorageMock(s.T())

	pendingMock.SetContextToObjectFunc = func(p context.Context, p1 insolar.ID, p2 recentstorage.PendingObjectContext) {

		if bytes.Equal(p1.Bytes(), secondID.Bytes()) {
			require.Equal(s.T(), false, p2.Active)
			return
		}
		if bytes.Equal(p1.Bytes(), thirdID.Bytes()) {
			require.Equal(s.T(), false, p2.Active)
			return
		}
		s.T().Fail()
	}

	extendedModifierMock := object.NewExtendedIndexModifierMock(s.T())
	extendedModifierMock.SetWithMetaFunc = func(p context.Context, p1 insolar.ID, p2 insolar.PulseNumber, p3 object.Lifeline) (r error) {
		require.Equal(s.T(), *firstID, p1)
		require.Equal(s.T(), insolar.PulseNumber(234), p2)
		require.Equal(s.T(), object.Lifeline{
			LatestState: firstID,
		}, p3)

		return nil
	}
	idxStor := object.NewIndexStorageMock(s.T())

	provideMock := recentstorage.NewProviderMock(s.T())
	provideMock.GetPendingStorageMock.Return(pendingMock)

	h := NewMessageHandler(idxStor, extendedModifierMock, &configuration.Ledger{})
	h.JetCoordinator = jc
	h.RecentStorageProvider = provideMock
	h.Bus = mb
	h.JetStorage = s.jetStorage
	h.Nodes = s.nodeStorage
	h.DropModifier = s.dropModifier

	err = h.Init(s.ctx)
	require.NoError(s.T(), err)

	res, err := h.handleHotRecords(s.ctx, &message.Parcel{Msg: hotIndexes})

	require.NoError(s.T(), err)
	require.Equal(s.T(), res, &reply.OK{})

	savedDrop, err := s.dropAccessor.ForPulse(s.ctx, jetID, insolar.FirstPulseNumber)
	require.NoError(s.T(), err)
	require.Equal(s.T(), drop.Drop{Pulse: insolar.FirstPulseNumber, Hash: []byte{88}, JetID: jetID}, savedDrop)

	pendingMock.MinimockFinish()
}

func (s *handlerSuite) TestMessageHandler_HandleGetRequest() {
	mc := minimock.NewController(s.T())
	defer mc.Finish()

	jetID := insolar.ID(*insolar.NewJetID(0, nil))

	req := record.Request{
		MessageHash: []byte{1, 2, 3},
		Object:      *genRandomID(0),
	}

	virtRec := record.Wrap(req)
	hash := record.HashVirtual(s.scheme.ReferenceHasher(), virtRec)
	reqID := insolar.NewID(insolar.FirstPulseNumber, hash)
	rec := record.Material{
		Virtual: &virtRec,
		JetID:   insolar.JetID(jetID),
	}
	err := s.recordModifier.Set(s.ctx, *reqID, rec)
	require.NoError(s.T(), err)

	h := NewMessageHandler(s.indexMemoryStor, s.indexMemoryStor, &configuration.Ledger{})
	h.RecordAccessor = s.recordAccessor

	replyTo := make(chan bus.Reply, 1)
	procGetRequest := proc.NewGetRequest(*reqID, replyTo)
	procGetRequest.Dep.RecordAccessor = s.recordAccessor

	err = procGetRequest.Proceed(contextWithJet(s.ctx, jetID))

	require.NoError(s.T(), err)
	res := <-replyTo
	reqReply, ok := (res.Reply).(*reply.Request)
	require.True(s.T(), ok)
	vRec := record.Virtual{}
	err = vRec.Unmarshal(reqReply.Record)
	require.NoError(s.T(), err)
	assert.Equal(s.T(), &req, record.Unwrap(&vRec))
}<|MERGE_RESOLUTION|>--- conflicted
+++ resolved
@@ -342,209 +342,6 @@
 	assert.Equal(s.T(), objIndex.Delegates, idx.Delegates)
 }
 
-<<<<<<< HEAD
-func (s *handlerSuite) TestMessageHandler_HandleUpdateObject_FetchesIndexFromHeavy() {
-	mc := minimock.NewController(s.T())
-	defer mc.Finish()
-	jetID := insolar.ID(*insolar.NewJetID(0, nil))
-
-	pendingMock := recentstorage.NewPendingStorageMock(s.T())
-
-	pendingMock.GetRequestsForObjectMock.Return(nil)
-	pendingMock.AddPendingRequestMock.Return()
-	pendingMock.RemovePendingRequestMock.Return()
-
-	provideMock := recentstorage.NewProviderMock(s.T())
-	provideMock.GetPendingStorageMock.Return(pendingMock)
-
-	mb := testutils.NewMessageBusMock(mc)
-	mb.MustRegisterMock.Return()
-	jc := jet.NewCoordinatorMock(mc)
-
-	h := NewMessageHandler(s.indexMemoryStor, s.indexMemoryStor, &configuration.Ledger{
-		LightChainLimit: 3,
-	})
-	h.JetStorage = s.jetStorage
-	h.Nodes = s.nodeStorage
-	h.PCS = s.scheme
-	h.RecentStorageProvider = provideMock
-	h.RecordModifier = s.recordModifier
-
-	blobStorage := blob.NewStorageMemory()
-	h.BlobModifier = blobStorage
-	h.BlobAccessor = blobStorage
-
-	idLockMock := object.NewIDLockerMock(s.T())
-	idLockMock.LockMock.Return()
-	idLockMock.UnlockMock.Return()
-	h.IDLocker = idLockMock
-
-	objIndex := object.Lifeline{LatestState: genRandomID(0), State: record.StateActivation}
-	amendRecord := record.Amend{
-		PrevState: *objIndex.LatestState,
-	}
-	virtAmend := record.Wrap(amendRecord)
-	data, err := virtAmend.Marshal()
-	require.NoError(s.T(), err)
-
-	msg := message.UpdateObject{
-		Record: data,
-		Object: *genRandomRef(0),
-	}
-
-	mb.SendFunc = func(c context.Context, gm insolar.Message, o *insolar.MessageSendOptions) (r insolar.Reply, r1 error) {
-		if m, ok := gm.(*message.GetObjectIndex); ok {
-			assert.Equal(s.T(), msg.Object, m.Object)
-			buf := object.EncodeIndex(objIndex)
-			require.NoError(s.T(), err)
-			return &reply.ObjectIndex{Index: buf}, nil
-		}
-
-		panic("unexpected call")
-	}
-
-	h.JetCoordinator = jc
-	h.Bus = mb
-	err = h.Init(s.ctx)
-	require.NoError(s.T(), err)
-	heavyRef := genRandomRef(0)
-	jc.HeavyMock.Return(heavyRef, nil)
-	rep, err := h.handleUpdateObject(contextWithJet(s.ctx, jetID), &message.Parcel{
-		Msg:         &msg,
-		PulseNumber: insolar.FirstPulseNumber,
-	})
-	require.NoError(s.T(), err)
-	objRep, ok := rep.(*reply.Object)
-	require.True(s.T(), ok)
-
-	idx, err := s.indexMemoryStor.ForID(s.ctx, *msg.Object.Record())
-	require.NoError(s.T(), err)
-	assert.Equal(s.T(), objRep.State, *idx.LatestState)
-}
-
-func (s *handlerSuite) TestMessageHandler_HandleUpdateObject_UpdateIndexState() {
-	// Arrange
-	mc := minimock.NewController(s.T())
-	defer mc.Finish()
-	jetID := insolar.ID(*insolar.NewJetID(0, nil))
-
-	pendingMock := recentstorage.NewPendingStorageMock(s.T())
-
-	pendingMock.GetRequestsForObjectMock.Return(nil)
-	pendingMock.AddPendingRequestMock.Return()
-	pendingMock.RemovePendingRequestMock.Return()
-
-	provideMock := recentstorage.NewProviderMock(s.T())
-	provideMock.GetPendingStorageMock.Return(pendingMock)
-
-	h := NewMessageHandler(s.indexMemoryStor, s.indexMemoryStor, &configuration.Ledger{
-		LightChainLimit: 3,
-	})
-	h.JetStorage = s.jetStorage
-	h.Nodes = s.nodeStorage
-	h.RecentStorageProvider = provideMock
-	h.PCS = s.scheme
-	h.RecordModifier = s.recordModifier
-
-	blobStorage := blob.NewStorageMemory()
-	h.BlobModifier = blobStorage
-	h.BlobAccessor = blobStorage
-
-	idLockMock := object.NewIDLockerMock(s.T())
-	idLockMock.LockMock.Return()
-	idLockMock.UnlockMock.Return()
-	h.IDLocker = idLockMock
-
-	objIndex := object.Lifeline{
-		LatestState:  genRandomID(0),
-		State:        record.StateActivation,
-		LatestUpdate: 0,
-		JetID:        insolar.JetID(jetID),
-	}
-	amendRecord := record.Amend{
-		PrevState: *objIndex.LatestState,
-	}
-	virtAmend := record.Wrap(amendRecord)
-	data, err := virtAmend.Marshal()
-	require.NoError(s.T(), err)
-
-	msg := message.UpdateObject{
-		Record: data,
-		Object: *genRandomRef(0),
-	}
-	err = s.indexMemoryStor.Set(s.ctx, *msg.Object.Record(), objIndex)
-	require.NoError(s.T(), err)
-
-	// Act
-	rep, err := h.handleUpdateObject(contextWithJet(s.ctx, jetID), &message.Parcel{
-		Msg:         &msg,
-		PulseNumber: insolar.FirstPulseNumber,
-	})
-	require.NoError(s.T(), err)
-	_, ok := rep.(*reply.Object)
-	require.True(s.T(), ok)
-
-	// Arrange
-	idx, err := s.indexMemoryStor.ForID(s.ctx, *msg.Object.Record())
-	require.NoError(s.T(), err)
-	require.Equal(s.T(), insolar.FirstPulseNumber, int(idx.LatestUpdate))
-}
-
-func (s *handlerSuite) TestMessageHandler_HandleGetObjectIndex() {
-	mc := minimock.NewController(s.T())
-	defer mc.Finish()
-	jetID := insolar.ID(*insolar.NewJetID(0, nil))
-	msg := message.GetObjectIndex{
-		Object: *genRandomRef(0),
-	}
-	pendingMock := recentstorage.NewPendingStorageMock(s.T())
-
-	pendingMock.GetRequestsForObjectMock.Return(nil)
-	pendingMock.AddPendingRequestMock.Return()
-	pendingMock.RemovePendingRequestMock.Return()
-
-	provideMock := recentstorage.NewProviderMock(s.T())
-	provideMock.GetPendingStorageMock.Return(pendingMock)
-
-	jc := jet.NewCoordinatorMock(mc)
-
-	mb := testutils.NewMessageBusMock(mc)
-	mb.MustRegisterMock.Return()
-
-	h := NewMessageHandler(s.indexMemoryStor, s.indexMemoryStor, &configuration.Ledger{
-		LightChainLimit: 3,
-	})
-	h.JetCoordinator = jc
-	h.Bus = mb
-	h.JetStorage = s.jetStorage
-	h.Nodes = s.nodeStorage
-
-	idLock := object.NewIDLockerMock(s.T())
-	idLock.LockMock.Return()
-	idLock.UnlockMock.Return()
-	h.IDLocker = idLock
-
-	err := h.Init(s.ctx)
-	require.NoError(s.T(), err)
-
-	h.RecentStorageProvider = provideMock
-
-	objectIndex := object.Lifeline{LatestState: genRandomID(0), JetID: insolar.JetID(jetID), Delegates: map[insolar.Reference]insolar.Reference{}}
-	err = s.indexMemoryStor.Set(s.ctx, *msg.Object.Record(), objectIndex)
-	require.NoError(s.T(), err)
-
-	rep, err := h.handleGetObjectIndex(contextWithJet(s.ctx, jetID), &message.Parcel{
-		Msg: &msg,
-	})
-	require.NoError(s.T(), err)
-	indexRep, ok := rep.(*reply.ObjectIndex)
-	require.True(s.T(), ok)
-	decodedIndex := object.MustDecodeIndex(indexRep.Index)
-	assert.Equal(s.T(), objectIndex, decodedIndex)
-}
-
-=======
->>>>>>> 0aa9b372
 func (s *handlerSuite) TestMessageHandler_HandleHasPendingRequests() {
 	mc := minimock.NewController(s.T())
 	defer mc.Finish()
