--- conflicted
+++ resolved
@@ -152,130 +152,6 @@
 	}
 }
 
-<<<<<<< HEAD
-func (s *handlerSuite) TestMessageHandler_HandleGetChildren_Redirects() {
-	mc := minimock.NewController(s.T())
-	defer mc.Finish()
-	jetID := insolar.ID(*insolar.NewJetID(0, nil))
-
-	tf := testutils.NewDelegationTokenFactoryMock(mc)
-	tf.IssueGetChildrenRedirectMock.Return(&delegationtoken.GetChildrenRedirectToken{Signature: []byte{1, 2, 3}}, nil)
-	mb := testutils.NewMessageBusMock(mc)
-	mb.MustRegisterMock.Return()
-	jc := jet.NewCoordinatorMock(mc)
-
-	pendingMock := recentstorage.NewPendingStorageMock(s.T())
-
-	pendingMock.GetRequestsForObjectMock.Return(nil)
-	pendingMock.AddPendingRequestMock.Return()
-	pendingMock.RemovePendingRequestMock.Return()
-
-	provideMock := recentstorage.NewProviderMock(s.T())
-	provideMock.GetPendingStorageMock.Return(pendingMock)
-
-	msg := message.GetChildren{
-		Parent: *genRandomRef(0),
-	}
-	h := NewMessageHandler(s.indexMemoryStor, s.indexMemoryStor, s.indexMemoryStor, s.indexMemoryStor, &configuration.Ledger{
-		LightChainLimit: 2,
-	})
-	h.JetCoordinator = jc
-	h.DelegationTokenFactory = tf
-	h.Bus = mb
-	h.JetStorage = s.jetStorage
-	h.Nodes = s.nodeStorage
-	h.RecordAccessor = s.recordAccessor
-
-	locker := object.NewIDLockerMock(s.T())
-	locker.LockMock.Return()
-	locker.UnlockMock.Return()
-	h.IDLocker = locker
-
-	err := h.Init(s.ctx)
-	require.NoError(s.T(), err)
-
-	h.RecentStorageProvider = provideMock
-
-	s.T().Run("redirects to heavy when no index", func(t *testing.T) {
-		objIndex := object.Lifeline{
-			LatestState:  genRandomID(insolar.FirstPulseNumber),
-			ChildPointer: genRandomID(insolar.FirstPulseNumber),
-		}
-		mb.SendFunc = func(c context.Context, gm insolar.Message, o *insolar.MessageSendOptions) (r insolar.Reply, r1 error) {
-			if m, ok := gm.(*message.GetObjectIndex); ok {
-				assert.Equal(t, msg.Parent, m.Object)
-				buf := object.EncodeIndex(objIndex)
-				require.NoError(t, err)
-				return &reply.ObjectIndex{Index: buf}, nil
-			}
-
-			panic("unexpected call")
-		}
-		heavyRef := genRandomRef(0)
-
-		jc.HeavyMock.Return(heavyRef, nil)
-		jc.IsBeyondLimitMock.Return(true, nil)
-		rep, err := h.handleGetChildren(contextWithJet(s.ctx, jetID), &message.Parcel{
-			Msg:         &msg,
-			PulseNumber: insolar.FirstPulseNumber + 1,
-		})
-		require.NoError(t, err)
-		redirect, ok := rep.(*reply.GetChildrenRedirectReply)
-		require.True(t, ok)
-		token, ok := redirect.Token.(*delegationtoken.GetChildrenRedirectToken)
-		assert.Equal(t, []byte{1, 2, 3}, token.Signature)
-		assert.Equal(t, heavyRef, redirect.GetReceiver())
-
-		idx, err := s.indexMemoryStor.ForID(s.ctx, insolar.FirstPulseNumber+1, *msg.Parent.Record())
-		require.NoError(t, err)
-		assert.Equal(t, objIndex.LatestState, idx.LatestState)
-	})
-
-	s.T().Run("redirect to light when has index and child later than limit", func(t *testing.T) {
-		lightRef := genRandomRef(0)
-		jc.IsBeyondLimitMock.Return(false, nil)
-		jc.NodeForJetMock.Return(lightRef, nil)
-		err = s.indexMemoryStor.Set(s.ctx, insolar.FirstPulseNumber+1, *msg.Parent.Record(), object.Lifeline{
-			ChildPointer: genRandomID(insolar.FirstPulseNumber),
-			JetID:        insolar.JetID(jetID),
-		})
-		require.NoError(t, err)
-		rep, err := h.handleGetChildren(contextWithJet(s.ctx, jetID), &message.Parcel{
-			Msg:         &msg,
-			PulseNumber: insolar.FirstPulseNumber + 1,
-		})
-		require.NoError(t, err)
-		redirect, ok := rep.(*reply.GetChildrenRedirectReply)
-		require.True(t, ok)
-		token, ok := redirect.Token.(*delegationtoken.GetChildrenRedirectToken)
-		assert.Equal(t, []byte{1, 2, 3}, token.Signature)
-		assert.Equal(t, lightRef, redirect.GetReceiver())
-	})
-
-	s.T().Run("redirect to heavy when has index and child earlier than limit", func(t *testing.T) {
-		heavyRef := genRandomRef(0)
-		jc.IsBeyondLimitMock.Return(false, nil)
-		jc.NodeForJetMock.Return(heavyRef, nil)
-		err = s.indexMemoryStor.Set(s.ctx, insolar.FirstPulseNumber+2, *msg.Parent.Record(), object.Lifeline{
-			ChildPointer: genRandomID(insolar.FirstPulseNumber),
-			JetID:        insolar.JetID(jetID),
-		})
-		require.NoError(t, err)
-		rep, err := h.handleGetChildren(contextWithJet(s.ctx, jetID), &message.Parcel{
-			Msg:         &msg,
-			PulseNumber: insolar.FirstPulseNumber + 2,
-		})
-		require.NoError(t, err)
-		redirect, ok := rep.(*reply.GetChildrenRedirectReply)
-		require.True(t, ok)
-		token, ok := redirect.Token.(*delegationtoken.GetChildrenRedirectToken)
-		assert.Equal(t, []byte{1, 2, 3}, token.Signature)
-		assert.Equal(t, heavyRef, redirect.GetReceiver())
-	})
-}
-
-=======
->>>>>>> 375f2b94
 func (s *handlerSuite) TestMessageHandler_HandleGetDelegate_FetchesIndexFromHeavy() {
 	mc := minimock.NewController(s.T())
 	defer mc.Finish()
