//
// Copyright 2019 Insolar Technologies GmbH
//
// Licensed under the Apache License, Version 2.0 (the "License");
// you may not use this file except in compliance with the License.
// You may obtain a copy of the License at
//
//     http://www.apache.org/licenses/LICENSE-2.0
//
// Unless required by applicable law or agreed to in writing, software
// distributed under the License is distributed on an "AS IS" BASIS,
// WITHOUT WARRANTIES OR CONDITIONS OF ANY KIND, either express or implied.
// See the License for the specific language governing permissions and
// limitations under the License.
//

package artifactmanager

import (
	"context"
	"fmt"
	"time"

	"github.com/insolar/insolar/insolar/flow/dispatcher"
	"github.com/insolar/insolar/ledger/light/handle"
	"github.com/pkg/errors"
	"go.opencensus.io/stats"
	"go.opencensus.io/tag"

	"github.com/insolar/insolar/configuration"
	"github.com/insolar/insolar/insolar"
	"github.com/insolar/insolar/insolar/flow"
	"github.com/insolar/insolar/insolar/flow/bus"
	"github.com/insolar/insolar/insolar/jet"
	"github.com/insolar/insolar/insolar/message"
	"github.com/insolar/insolar/insolar/node"
	"github.com/insolar/insolar/insolar/pulse"
	"github.com/insolar/insolar/insolar/reply"
	"github.com/insolar/insolar/instrumentation/inslogger"
	"github.com/insolar/insolar/instrumentation/insmetrics"
	"github.com/insolar/insolar/ledger/blob"
	"github.com/insolar/insolar/ledger/drop"
	"github.com/insolar/insolar/ledger/light/hot"
	"github.com/insolar/insolar/ledger/light/proc"
	"github.com/insolar/insolar/ledger/light/recentstorage"
	"github.com/insolar/insolar/ledger/object"
)

// MessageHandler processes messages for local storage interaction.
type MessageHandler struct {
	RecentStorageProvider  recentstorage.Provider             `inject:""`
	Bus                    insolar.MessageBus                 `inject:""`
	PCS                    insolar.PlatformCryptographyScheme `inject:""`
	JetCoordinator         jet.Coordinator                    `inject:""`
	CryptographyService    insolar.CryptographyService        `inject:""`
	DelegationTokenFactory insolar.DelegationTokenFactory     `inject:""`
	JetStorage             jet.Storage                        `inject:""`

	DropModifier drop.Modifier `inject:""`

	BlobModifier blob.Modifier `inject:""`
	BlobAccessor blob.Accessor `inject:""`
	Blobs        blob.Storage  `inject:""`

	IDLocker object.IDLocker `inject:""`

	RecordModifier object.RecordModifier `inject:""`
	RecordAccessor object.RecordAccessor `inject:""`
	Nodes          node.Accessor         `inject:""`

	HotDataWaiter hot.JetWaiter   `inject:""`
	JetReleaser   hot.JetReleaser `inject:""`

	IndexStorage       object.IndexStorage
	IndexStateModifier object.ExtendedIndexModifier

	conf           *configuration.Ledger
	middleware     *middleware
	jetTreeUpdater jet.Fetcher

	FlowDispatcher *dispatcher.Dispatcher
	handlers       map[insolar.MessageType]insolar.MessageHandler
}

// NewMessageHandler creates new handler.
func NewMessageHandler(
	indexStorage object.IndexStorage,
	indexStateModifier object.ExtendedIndexModifier,
	conf *configuration.Ledger,
) *MessageHandler {

	h := &MessageHandler{
		handlers:           map[insolar.MessageType]insolar.MessageHandler{},
		conf:               conf,
		IndexStorage:       indexStorage,
		IndexStateModifier: indexStateModifier,
	}

	dep := &proc.Dependencies{
		FetchJet: func(p *proc.FetchJet) {
			p.Dep.JetAccessor = h.JetStorage
			p.Dep.Coordinator = h.JetCoordinator
			p.Dep.JetUpdater = h.jetTreeUpdater
			p.Dep.JetFetcher = h.jetTreeUpdater
		},
		WaitHot: func(p *proc.WaitHot) {
			p.Dep.Waiter = h.HotDataWaiter
		},
		GetIndex: func(p *proc.GetIndex) {
			p.Dep.IndexState = h.IndexStateModifier
			p.Dep.Locker = h.IDLocker
			p.Dep.Storage = h.IndexStorage
			p.Dep.Coordinator = h.JetCoordinator
			p.Dep.Bus = h.Bus
		},
		SetRecord: func(p *proc.SetRecord) {
			p.Dep.RecentStorageProvider = h.RecentStorageProvider
			p.Dep.RecordModifier = h.RecordModifier
			p.Dep.PCS = h.PCS
			p.Dep.PendingRequestsLimit = h.conf.PendingRequestsLimit
		},
		SetBlob: func(p *proc.SetBlob) {
			p.Dep.BlobAccessor = h.BlobAccessor
			p.Dep.BlobModifier = h.BlobModifier
			p.Dep.PlatformCryptographyScheme = h.PCS
		},
		SendObject: func(p *proc.SendObject) {
			p.Dep.Jets = h.JetStorage
			p.Dep.Blobs = h.Blobs
			p.Dep.Coordinator = h.JetCoordinator
			p.Dep.JetUpdater = h.jetTreeUpdater
			p.Dep.Bus = h.Bus
			p.Dep.RecordAccessor = h.RecordAccessor
		},
		GetCode: func(p *proc.GetCode) {
			p.Dep.Bus = h.Bus
			p.Dep.RecordAccessor = h.RecordAccessor
			p.Dep.Coordinator = h.JetCoordinator
			p.Dep.BlobAccessor = h.BlobAccessor
		},
		GetRequest: func(p *proc.GetRequest) {
			p.Dep.RecordAccessor = h.RecordAccessor
		},
		UpdateObject: func(p *proc.UpdateObject) {
			p.Dep.RecordModifier = h.RecordModifier
			p.Dep.Bus = h.Bus
			p.Dep.Coordinator = h.JetCoordinator
			p.Dep.BlobModifier = h.BlobModifier
			p.Dep.RecentStorageProvider = h.RecentStorageProvider
			p.Dep.PCS = h.PCS
			p.Dep.IDLocker = h.IDLocker
			p.Dep.IndexStateModifier = h.IndexStateModifier
			p.Dep.IndexStorage = h.IndexStorage
		},
		RegisterChild: func(p *proc.RegisterChild) {
			p.Dep.IDLocker = h.IDLocker
			p.Dep.IndexStorage = h.IndexStorage
			p.Dep.JetCoordinator = h.JetCoordinator
			p.Dep.RecordModifier = h.RecordModifier
			p.Dep.IndexStateModifier = h.IndexStateModifier
			p.Dep.PlatformCryptographyScheme = h.PlatformCryptographyScheme
		},
		GetPendingRequests: func(p *proc.GetPendingRequests) {
			p.Dep.RecentStorageProvider = h.RecentStorageProvider
		},
		GetJet: func(p *proc.GetJet) {
			p.Dep.Jets = h.JetStorage
		},
	}

	initHandle := func(msg bus.Message) *handle.Init {
		return &handle.Init{
			Dep:     dep,
			Message: msg,
		}
	}

	h.FlowDispatcher = dispatcher.NewDispatcher(func(msg bus.Message) flow.Handle {
		return initHandle(msg).Present
	}, func(msg bus.Message) flow.Handle {
		return initHandle(msg).Future
	})
	return h
}

func instrumentHandler(name string) Handler {
	return func(handler insolar.MessageHandler) insolar.MessageHandler {
		return func(ctx context.Context, p insolar.Parcel) (insolar.Reply, error) {
			inslog := inslogger.FromContext(ctx)
			start := time.Now()
			code := "2xx"
			ctx = insmetrics.InsertTag(ctx, tagMethod, name)

			repl, err := handler(ctx, p)

			latency := time.Since(start)
			if err != nil {
				code = "5xx"
				inslog.Errorf("AM's handler %v returns error: %v", name, err)
			}
			inslog.Debugf("measured time of AM method %v is %v", name, latency)

			ctx = insmetrics.ChangeTags(
				ctx,
				tag.Insert(tagMethod, name),
				tag.Insert(tagResult, code),
			)
			stats.Record(ctx, statCalls.M(1), statLatency.M(latency.Nanoseconds()/1e6))

			return repl, err
		}
	}
}

// Init initializes handlers and middleware.
func (h *MessageHandler) Init(ctx context.Context) error {
	m := newMiddleware(h)
	h.middleware = m

	h.jetTreeUpdater = jet.NewFetcher(h.Nodes, h.JetStorage, h.Bus, h.JetCoordinator)

	h.setHandlersForLight(m)

	return nil
}

func (h *MessageHandler) OnPulse(ctx context.Context, pn insolar.Pulse) {
	h.FlowDispatcher.ChangePulse(ctx, pn)
}

func (h *MessageHandler) setHandlersForLight(m *middleware) {
	// Generic.

	h.Bus.MustRegister(insolar.TypeGetCode, h.FlowDispatcher.WrapBusHandle)
	h.Bus.MustRegister(insolar.TypeGetObject, h.FlowDispatcher.WrapBusHandle)
	h.Bus.MustRegister(insolar.TypeUpdateObject, h.FlowDispatcher.WrapBusHandle)

	h.Bus.MustRegister(insolar.TypeGetDelegate,
		BuildMiddleware(h.handleGetDelegate,
			instrumentHandler("handleGetDelegate"),
			m.addFieldsToLogger,
			m.checkJet,
			m.waitForHotData))

	h.Bus.MustRegister(insolar.TypeGetChildren,
		BuildMiddleware(h.handleGetChildren,
			instrumentHandler("handleGetChildren"),
			m.addFieldsToLogger,
			m.checkJet,
			m.waitForHotData))

	h.Bus.MustRegister(insolar.TypeSetRecord, h.FlowDispatcher.WrapBusHandle)
	h.Bus.MustRegister(insolar.TypeRegisterChild, h.FlowDispatcher.WrapBusHandle)
	h.Bus.MustRegister(insolar.TypeSetBlob, h.FlowDispatcher.WrapBusHandle)
	h.Bus.MustRegister(insolar.TypeGetPendingRequests, h.FlowDispatcher.WrapBusHandle)
	h.Bus.MustRegister(insolar.TypeGetJet, h.FlowDispatcher.WrapBusHandle)

	h.Bus.MustRegister(insolar.TypeHotRecords,
		BuildMiddleware(h.handleHotRecords,
			instrumentHandler("handleHotRecords"),
			m.releaseHotDataWaiters))

	h.Bus.MustRegister(insolar.TypeGetRequest, h.FlowDispatcher.WrapBusHandle)

	h.Bus.MustRegister(
		insolar.TypeGetPendingRequestID,
		BuildMiddleware(
			h.handleGetPendingRequestID,
			instrumentHandler("handleGetPendingRequestID"),
			m.checkJet,
		),
	)

	h.Bus.MustRegister(insolar.TypeValidateRecord, h.handleValidateRecord)
}

func (h *MessageHandler) handleGetDelegate(ctx context.Context, parcel insolar.Parcel) (insolar.Reply, error) {
	msg := parcel.Message().(*message.GetDelegate)
	jetID := jetFromContext(ctx)

	h.IndexStateModifier.SetUsageForPulse(ctx, *msg.Head.Record(), parcel.Pulse())

	h.IDLocker.Lock(msg.Head.Record())
	defer h.IDLocker.Unlock(msg.Head.Record())

	idx, err := h.IndexStorage.ForID(ctx, *msg.Head.Record())
	if err == object.ErrIndexNotFound {
		heavy, err := h.JetCoordinator.Heavy(ctx, parcel.Pulse())
		if err != nil {
			return nil, err
		}
		idx, err = h.saveIndexFromHeavy(ctx, jetID, msg.Head, heavy)
		if err != nil {
			return nil, errors.Wrap(err, "failed to fetch index from heavy")
		}
	} else if err != nil {
		return nil, errors.Wrap(err, "failed to fetch object index")
	}
	h.IndexStateModifier.SetUsageForPulse(ctx, *msg.Head.Record(), parcel.Pulse())

	delegateRef, ok := idx.Delegates[msg.AsType]
	if !ok {
		return nil, errors.New("the object has no delegate for this type")
	}

	rep := reply.Delegate{
		Head: delegateRef,
	}

	return &rep, nil
}

func (h *MessageHandler) handleGetChildren(
	ctx context.Context, parcel insolar.Parcel,
) (insolar.Reply, error) {
	msg := parcel.Message().(*message.GetChildren)
	jetID := jetFromContext(ctx)

	h.IDLocker.Lock(msg.Parent.Record())
	defer h.IDLocker.Unlock(msg.Parent.Record())

	idx, err := h.IndexStorage.ForID(ctx, *msg.Parent.Record())
	if err == object.ErrIndexNotFound {
		heavy, err := h.JetCoordinator.Heavy(ctx, parcel.Pulse())
		if err != nil {
			return nil, err
		}
		idx, err = h.saveIndexFromHeavy(ctx, jetID, msg.Parent, heavy)
		if err != nil {
			return nil, errors.Wrap(err, "failed to fetch index from heavy")
		}
		if idx.ChildPointer == nil {
			return &reply.Children{Refs: nil, NextFrom: nil}, nil
		}
	} else if err != nil {
		return nil, errors.Wrap(err, "failed to fetch object index")
	}
	h.IndexStateModifier.SetUsageForPulse(ctx, *msg.Parent.Record(), parcel.Pulse())

	var (
		refs         []insolar.Reference
		currentChild *insolar.ID
	)

	// Counting from specified child or the latest.
	if msg.FromChild != nil {
		currentChild = msg.FromChild
	} else {
		currentChild = idx.ChildPointer
	}

	// The object has no children.
	if currentChild == nil {
		return &reply.Children{Refs: nil, NextFrom: nil}, nil
	}

	var childJet *insolar.ID
	onHeavy, err := h.JetCoordinator.IsBeyondLimit(ctx, parcel.Pulse(), currentChild.Pulse())
	if err != nil && err != pulse.ErrNotFound {
		return nil, err
	}
	if onHeavy {
		node, err := h.JetCoordinator.Heavy(ctx, parcel.Pulse())
		if err != nil {
			return nil, err
		}
		return reply.NewGetChildrenRedirect(h.DelegationTokenFactory, parcel, node, *currentChild)
	}

	childJetID, actual := h.JetStorage.ForID(ctx, currentChild.Pulse(), *msg.Parent.Record())
	childJet = (*insolar.ID)(&childJetID)

	if !actual {
		actualJet, err := h.jetTreeUpdater.Fetch(ctx, *msg.Parent.Record(), currentChild.Pulse())
		if err != nil {
			return nil, err
		}
		childJet = actualJet
	}

	// Try to fetch the first child.
	_, err = h.RecordAccessor.ForID(ctx, *currentChild)

	if err == object.ErrNotFound {
		node, err := h.JetCoordinator.NodeForJet(ctx, *childJet, parcel.Pulse(), currentChild.Pulse())
		if err != nil {
			return nil, err
		}
		return reply.NewGetChildrenRedirect(h.DelegationTokenFactory, parcel, node, *currentChild)
	}

	if err != nil {
		return nil, errors.Wrap(err, "failed to fetch child")
	}

	counter := 0
	for currentChild != nil {
		// We have enough results.
		if counter >= msg.Amount {
			return &reply.Children{Refs: refs, NextFrom: currentChild}, nil
		}
		counter++

		rec, err := h.RecordAccessor.ForID(ctx, *currentChild)

		// We don't have this child reference. Return what was collected.
		if err == object.ErrNotFound {
			return &reply.Children{Refs: refs, NextFrom: currentChild}, nil
		}
		if err != nil {
			return nil, errors.New("failed to retrieve children")
		}

		virtRec := rec.Virtual
		concrete := record.Unwrap(virtRec)
		childRec, ok := concrete.(*record.Child)
		if !ok {
			return nil, errors.New("failed to retrieve children")
		}
		currentChild = &childRec.PrevChild

		// Skip records later than specified pulse.
		recPulse := childRec.Ref.Record().Pulse()
		if msg.FromPulse != nil && recPulse > *msg.FromPulse {
			continue
		}
		refs = append(refs, childRec.Ref)
	}

	return &reply.Children{Refs: refs, NextFrom: nil}, nil
}

func (h *MessageHandler) handleGetPendingRequestID(ctx context.Context, parcel insolar.Parcel) (insolar.Reply, error) {
	jetID := jetFromContext(ctx)
	msg := parcel.Message().(*message.GetPendingRequestID)

	requests := h.RecentStorageProvider.GetPendingStorage(ctx, jetID).GetRequestsForObject(msg.ObjectID)
	if len(requests) == 0 {
		return &reply.Error{ErrType: reply.ErrNoPendingRequests}, nil
	}

	rep := reply.ID{
		ID: requests[0],
	}

	return &rep, nil
}

<<<<<<< HEAD
func (h *MessageHandler) handleRegisterChild(ctx context.Context, parcel insolar.Parcel) (insolar.Reply, error) {
	logger := inslogger.FromContext(ctx)

	msg := parcel.Message().(*message.RegisterChild)
	jetID := jetFromContext(ctx)

	virtRec := record.Virtual{}
	err := virtRec.Unmarshal(msg.Record)
	if err != nil {
		return nil, errors.Wrap(err, "can't deserialize record")
	}
	concreteRec := record.Unwrap(&virtRec)
	childRec, ok := concreteRec.(*record.Child)
	if !ok {
		return nil, errors.New("wrong child record")
	}

	h.IDLocker.Lock(msg.Parent.Record())
	defer h.IDLocker.Unlock(msg.Parent.Record())

	var child *insolar.ID
	idx, err := h.IndexStorage.ForID(ctx, *msg.Parent.Record())
	if err == object.ErrIndexNotFound {
		heavy, err := h.JetCoordinator.Heavy(ctx, parcel.Pulse())
		if err != nil {
			return nil, err
		}
		idx, err = h.saveIndexFromHeavy(ctx, jetID, msg.Parent, heavy)
		if err != nil {
			return nil, errors.Wrap(err, "failed to fetch index from heavy")
		}
	} else if err != nil {
		return nil, err
	}
	h.IndexStateModifier.SetUsageForPulse(ctx, *msg.Parent.Record(), parcel.Pulse())

	hash := record.HashVirtual(h.PCS.ReferenceHasher(), virtRec)
	recID := insolar.NewID(parcel.Pulse(), hash)

	// Children exist and pointer does not match (preserving chain consistency).
	// For the case when vm can't save or send result to another vm and it tries to update the same record again
	if idx.ChildPointer != nil && !childRec.PrevChild.Equal(*idx.ChildPointer) && idx.ChildPointer != recID {
		return nil, errors.New("invalid child record")
	}

	hash = record.HashVirtual(h.PCS.ReferenceHasher(), virtRec)
	child = insolar.NewID(parcel.Pulse(), hash)
	rec := record.Material{
		Virtual: &virtRec,
		JetID:   insolar.JetID(jetID),
	}

	err = h.RecordModifier.Set(ctx, *child, rec)

	if err == object.ErrOverride {
		logger.WithField("type", fmt.Sprintf("%T", virtRec)).Warn("set record override (#2)")
		child = recID
	} else if err != nil {
		return nil, errors.Wrap(err, "can't save record into storage")
	}

	idx.ChildPointer = child
	if msg.AsType != nil {
		idx.Delegates[*msg.AsType] = msg.Child
	}
	idx.LatestUpdate = parcel.Pulse()
	idx.JetID = insolar.JetID(jetID)
	err = h.IndexStorage.Set(ctx, *msg.Parent.Record(), idx)
	if err != nil {
		return nil, err
	}

	return &reply.ID{ID: *child}, nil
}

=======
>>>>>>> c450a3c2
func (h *MessageHandler) handleValidateRecord(ctx context.Context, parcel insolar.Parcel) (insolar.Reply, error) {
	return &reply.OK{}, nil
}

func (h *MessageHandler) saveIndexFromHeavy(
	ctx context.Context, jetID insolar.ID, obj insolar.Reference, heavy *insolar.Reference,
) (object.Lifeline, error) {
	genericReply, err := h.Bus.Send(ctx, &message.GetObjectIndex{
		Object: obj,
	}, &insolar.MessageSendOptions{
		Receiver: heavy,
	})
	if err != nil {
		return object.Lifeline{}, errors.Wrap(err, "failed to send")
	}
	rep, ok := genericReply.(*reply.ObjectIndex)
	if !ok {
		return object.Lifeline{}, fmt.Errorf("failed to fetch object index: unexpected reply type %T (reply=%+v)", genericReply, genericReply)
	}
	idx, err := object.DecodeIndex(rep.Index)
	if err != nil {
		return object.Lifeline{}, errors.Wrap(err, "failed to decode")
	}

	idx.JetID = insolar.JetID(jetID)
	err = h.IndexStorage.Set(ctx, *obj.Record(), idx)
	if err != nil {
		return object.Lifeline{}, errors.Wrap(err, "failed to save")
	}
	return idx, nil
}

func (h *MessageHandler) handleHotRecords(ctx context.Context, parcel insolar.Parcel) (insolar.Reply, error) {
	logger := inslogger.FromContext(ctx)

	msg := parcel.Message().(*message.HotData)
	jetID := insolar.JetID(*msg.Jet.Record())

	logger.WithFields(map[string]interface{}{
		"jet": jetID.DebugString(),
	}).Info("received hot data")

	err := h.DropModifier.Set(ctx, msg.Drop)
	if err == drop.ErrOverride {
		err = nil
	}
	if err != nil {
		return nil, errors.Wrapf(err, "[jet]: drop error (pulse: %v)", msg.Drop.Pulse)
	}

	pendingStorage := h.RecentStorageProvider.GetPendingStorage(ctx, insolar.ID(jetID))
	logger.Debugf("received %d pending requests", len(msg.PendingRequests))

	var notificationList []insolar.ID
	for objID, objContext := range msg.PendingRequests {
		if !objContext.Active {
			notificationList = append(notificationList, objID)
		}

		objContext.Active = false
		pendingStorage.SetContextToObject(ctx, objID, objContext)
	}

	go func() {
		for _, objID := range notificationList {
			go func(objID insolar.ID) {
				rep, err := h.Bus.Send(ctx, &message.AbandonedRequestsNotification{
					Object: objID,
				}, nil)

				if err != nil {
					logger.Error("failed to notify about pending requests")
					return
				}
				if _, ok := rep.(*reply.OK); !ok {
					logger.Error("received unexpected reply on pending notification")
				}
			}(objID)
		}
	}()

	for id, meta := range msg.HotIndexes {
		decodedIndex, err := object.DecodeIndex(meta.Index)
		if err != nil {
			logger.Error(err)
			continue
		}

		err = h.IndexStateModifier.SetWithMeta(ctx, id, meta.LastUsed, decodedIndex)
		if err != nil {
			logger.Error(err)
			continue
		}
	}

	h.JetStorage.Update(
		ctx, msg.PulseNumber, true, insolar.JetID(jetID),
	)

	h.jetTreeUpdater.Release(ctx, jetID, msg.PulseNumber)

	return &reply.OK{}, nil
}<|MERGE_RESOLUTION|>--- conflicted
+++ resolved
@@ -35,6 +35,7 @@
 	"github.com/insolar/insolar/insolar/message"
 	"github.com/insolar/insolar/insolar/node"
 	"github.com/insolar/insolar/insolar/pulse"
+	"github.com/insolar/insolar/insolar/record"
 	"github.com/insolar/insolar/insolar/reply"
 	"github.com/insolar/insolar/instrumentation/inslogger"
 	"github.com/insolar/insolar/instrumentation/insmetrics"
@@ -446,84 +447,6 @@
 	return &rep, nil
 }
 
-<<<<<<< HEAD
-func (h *MessageHandler) handleRegisterChild(ctx context.Context, parcel insolar.Parcel) (insolar.Reply, error) {
-	logger := inslogger.FromContext(ctx)
-
-	msg := parcel.Message().(*message.RegisterChild)
-	jetID := jetFromContext(ctx)
-
-	virtRec := record.Virtual{}
-	err := virtRec.Unmarshal(msg.Record)
-	if err != nil {
-		return nil, errors.Wrap(err, "can't deserialize record")
-	}
-	concreteRec := record.Unwrap(&virtRec)
-	childRec, ok := concreteRec.(*record.Child)
-	if !ok {
-		return nil, errors.New("wrong child record")
-	}
-
-	h.IDLocker.Lock(msg.Parent.Record())
-	defer h.IDLocker.Unlock(msg.Parent.Record())
-
-	var child *insolar.ID
-	idx, err := h.IndexStorage.ForID(ctx, *msg.Parent.Record())
-	if err == object.ErrIndexNotFound {
-		heavy, err := h.JetCoordinator.Heavy(ctx, parcel.Pulse())
-		if err != nil {
-			return nil, err
-		}
-		idx, err = h.saveIndexFromHeavy(ctx, jetID, msg.Parent, heavy)
-		if err != nil {
-			return nil, errors.Wrap(err, "failed to fetch index from heavy")
-		}
-	} else if err != nil {
-		return nil, err
-	}
-	h.IndexStateModifier.SetUsageForPulse(ctx, *msg.Parent.Record(), parcel.Pulse())
-
-	hash := record.HashVirtual(h.PCS.ReferenceHasher(), virtRec)
-	recID := insolar.NewID(parcel.Pulse(), hash)
-
-	// Children exist and pointer does not match (preserving chain consistency).
-	// For the case when vm can't save or send result to another vm and it tries to update the same record again
-	if idx.ChildPointer != nil && !childRec.PrevChild.Equal(*idx.ChildPointer) && idx.ChildPointer != recID {
-		return nil, errors.New("invalid child record")
-	}
-
-	hash = record.HashVirtual(h.PCS.ReferenceHasher(), virtRec)
-	child = insolar.NewID(parcel.Pulse(), hash)
-	rec := record.Material{
-		Virtual: &virtRec,
-		JetID:   insolar.JetID(jetID),
-	}
-
-	err = h.RecordModifier.Set(ctx, *child, rec)
-
-	if err == object.ErrOverride {
-		logger.WithField("type", fmt.Sprintf("%T", virtRec)).Warn("set record override (#2)")
-		child = recID
-	} else if err != nil {
-		return nil, errors.Wrap(err, "can't save record into storage")
-	}
-
-	idx.ChildPointer = child
-	if msg.AsType != nil {
-		idx.Delegates[*msg.AsType] = msg.Child
-	}
-	idx.LatestUpdate = parcel.Pulse()
-	idx.JetID = insolar.JetID(jetID)
-	err = h.IndexStorage.Set(ctx, *msg.Parent.Record(), idx)
-	if err != nil {
-		return nil, err
-	}
-
-	return &reply.ID{ID: *child}, nil
-}
-
-=======
->>>>>>> c450a3c2
 func (h *MessageHandler) handleValidateRecord(ctx context.Context, parcel insolar.Parcel) (insolar.Reply, error) {
 	return &reply.OK{}, nil
 }
