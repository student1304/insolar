--- conflicted
+++ resolved
@@ -128,10 +128,9 @@
 			p.Dep.Coordinator = h.JetCoordinator
 			p.Dep.BlobAccessor = h.BlobAccessor
 		},
-<<<<<<< HEAD
 		GetRequest: func(p *proc.GetRequest) {
 			p.Dep.RecordAccessor = h.RecordAccessor
-=======
+		},
 		UpdateObject: func(p *proc.UpdateObject) {
 			p.Dep.RecordModifier = h.RecordModifier
 			p.Dep.Bus = h.Bus
@@ -142,7 +141,6 @@
 			p.Dep.IDLocker = h.IDLocker
 			p.Dep.IndexStateModifier = h.IndexStateModifier
 			p.Dep.IndexStorage = h.IndexStorage
->>>>>>> 2b4ac92d
 		},
 	}
 
