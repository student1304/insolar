/*
 *    Copyright 2018 Insolar
 *
 *    Licensed under the Apache License, Version 2.0 (the "License");
 *    you may not use this file except in compliance with the License.
 *    You may obtain a copy of the License at
 *
 *        http://www.apache.org/licenses/LICENSE-2.0
 *
 *    Unless required by applicable law or agreed to in writing, software
 *    distributed under the License is distributed on an "AS IS" BASIS,
 *    WITHOUT WARRANTIES OR CONDITIONS OF ANY KIND, either express or implied.
 *    See the License for the specific language governing permissions and
 *    limitations under the License.
 */

package localstorage

import (
	"context"

	"github.com/insolar/insolar/core"
	"github.com/insolar/insolar/ledger/storage"
)

// LocalStorage allows node to save local data.
type LocalStorage struct {
	db *storage.DB
}

// NewLocalStorage create new storage instance.
func NewLocalStorage(db *storage.DB) (*LocalStorage, error) {
	return &LocalStorage{db: db}, nil
}

<<<<<<< HEAD
// SetMessage saves message in storage.
func (s *LocalStorage) SetMessage(ctx context.Context, msg core.Parcel) (*core.RecordID, error) {
	buff, err := message.ParcelToBytes(msg)
	if err != nil {
		return nil, err
	}

	return s.db.SetBlob(ctx, msg.Pulse(), buff)
}

// GetMessage retrieves message from storage.
func (s *LocalStorage) GetMessage(ctx context.Context, id core.RecordID) (core.Parcel, error) {
	buff, err := s.db.GetBlob(ctx, &id)
	if err != nil {
		return nil, err
=======
// Set saves data in storage.
func (s *LocalStorage) Set(ctx context.Context, pulse core.PulseNumber, key []byte, data []byte) error {
	return s.db.SetLocalData(ctx, pulse, key, data)
}

// Get retrieves data from storage.
func (s *LocalStorage) Get(ctx context.Context, pulse core.PulseNumber, key []byte) ([]byte, error) {
	buff, err := s.db.GetLocalData(ctx, pulse, key)
	if err == storage.ErrNotFound {
		return nil, ErrNotFound
>>>>>>> b0596c77
	}
	return buff, err
}

<<<<<<< HEAD
	return message.DeserializeParcel(bytes.NewBuffer(buff))
=======
// Iterate iterates over all record with specified prefix and calls handler with key and value of that record.
//
// The key will be returned without prefix (e.g. the remaining slice) and value will be returned as it was saved.
func (s *LocalStorage) Iterate(
	ctx context.Context,
	pulse core.PulseNumber,
	prefix []byte,
	handler func(k, v []byte) error,
) error {
	return s.db.IterateLocalData(ctx, pulse, prefix, handler)
>>>>>>> b0596c77
}<|MERGE_RESOLUTION|>--- conflicted
+++ resolved
@@ -33,23 +33,6 @@
 	return &LocalStorage{db: db}, nil
 }
 
-<<<<<<< HEAD
-// SetMessage saves message in storage.
-func (s *LocalStorage) SetMessage(ctx context.Context, msg core.Parcel) (*core.RecordID, error) {
-	buff, err := message.ParcelToBytes(msg)
-	if err != nil {
-		return nil, err
-	}
-
-	return s.db.SetBlob(ctx, msg.Pulse(), buff)
-}
-
-// GetMessage retrieves message from storage.
-func (s *LocalStorage) GetMessage(ctx context.Context, id core.RecordID) (core.Parcel, error) {
-	buff, err := s.db.GetBlob(ctx, &id)
-	if err != nil {
-		return nil, err
-=======
 // Set saves data in storage.
 func (s *LocalStorage) Set(ctx context.Context, pulse core.PulseNumber, key []byte, data []byte) error {
 	return s.db.SetLocalData(ctx, pulse, key, data)
@@ -60,14 +43,10 @@
 	buff, err := s.db.GetLocalData(ctx, pulse, key)
 	if err == storage.ErrNotFound {
 		return nil, ErrNotFound
->>>>>>> b0596c77
 	}
 	return buff, err
 }
 
-<<<<<<< HEAD
-	return message.DeserializeParcel(bytes.NewBuffer(buff))
-=======
 // Iterate iterates over all record with specified prefix and calls handler with key and value of that record.
 //
 // The key will be returned without prefix (e.g. the remaining slice) and value will be returned as it was saved.
@@ -78,5 +57,4 @@
 	handler func(k, v []byte) error,
 ) error {
 	return s.db.IterateLocalData(ctx, pulse, prefix, handler)
->>>>>>> b0596c77
 }