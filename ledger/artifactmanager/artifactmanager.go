/*
 *    Copyright 2018 INS Ecosystem
 *
 *    Licensed under the Apache License, Version 2.0 (the "License");
 *    you may not use this file except in compliance with the License.
 *    You may obtain a copy of the License at
 *
 *        http://www.apache.org/licenses/LICENSE-2.0
 *
 *    Unless required by applicable law or agreed to in writing, software
 *    distributed under the License is distributed on an "AS IS" BASIS,
 *    WITHOUT WARRANTIES OR CONDITIONS OF ANY KIND, either express or implied.
 *    See the License for the specific language governing permissions and
 *    limitations under the License.
 */

package artifactmanager

import (
	"github.com/pkg/errors"

	"github.com/insolar/insolar/ledger/index"
	"github.com/insolar/insolar/ledger/record"
	"github.com/insolar/insolar/ledger/storage"
)

// LedgerArtifactManager provides concrete API to storage for virtual processing module
type LedgerArtifactManager struct {
	storer   storage.LedgerStorer
	archPref []record.ArchType
}

func (m *LedgerArtifactManager) storeRecord(rec record.Record) (record.Reference, error) {
	id, err := m.storer.SetRecord(rec)
	if err != nil {
		return record.Reference{}, errors.Wrap(err, "record store failed")
	}
	return record.Reference{Domain: rec.Domain(), Record: id}, nil
}

<<<<<<< HEAD
func (m *LedgerArtifactManager) getActiveClassIndex(classRef record.Reference) (*index.ClassLifeline, error) {
	classRecord, isFound := m.storer.GetRecord(record.ID2Key(classRef.Record))
	if !isFound {
		return nil, errors.New("class record is not found")
=======
func (m *LedgerArtifactManager) getActiveClassIndex(classRef record.Reference) (*index.Lifeline, error) {
	classRecord, err := m.storer.GetRecord(classRef.Record)
	if err != nil {
		return nil, errors.Wrap(err, "class record is not found")
>>>>>>> 0a5640aa
	}
	if _, ok := classRecord.(*record.ClassActivateRecord); !ok {
		return nil, errors.New("provided reference is not a class record")
	}

	classIndex, isFound := m.storer.GetClassIndex(classRef.Record)
	if !isFound {
		return nil, errors.New("class is not activated")
	}
	latestClassRecord, err := m.storer.GetRecord(classIndex.LatestStateID)
	if err != nil {
		return nil, errors.Wrap(err, "latest class record is not found")
	}
	if _, ok := latestClassRecord.(*record.DeactivationRecord); ok {
		return nil, errors.New("class is deactivated")
	}

	return classIndex, nil
}

<<<<<<< HEAD
func (m *LedgerArtifactManager) getActiveObjectIndex(objRef record.Reference) (*index.ObjectLifeline, error) {
	objRecord, isFound := m.storer.GetRecord(record.ID2Key(objRef.Record))
	if !isFound {
		return nil, errors.New("object record is not found")
=======
func (m *LedgerArtifactManager) getActiveObjectIndex(objRef record.Reference) (*index.Lifeline, error) {
	objRecord, err := m.storer.GetRecord(objRef.Record)
	if err != nil {
		return nil, errors.Wrap(err, "object record is not found")
>>>>>>> 0a5640aa
	}
	if _, ok := objRecord.(*record.ObjectActivateRecord); !ok {
		return nil, errors.New("provided reference is not an object record")
	}

	objIndex, isFound := m.storer.GetObjectIndex(objRef.Record)
	if !isFound {
		return nil, errors.New("object is not activated")
	}
	latestObjRecord, err := m.storer.GetRecord(objIndex.LatestStateID)
	if err != nil {
		return nil, errors.Wrap(err, "latest object record is not found")
	}
	if _, ok := latestObjRecord.(*record.DeactivationRecord); ok {
		return nil, errors.New("object is deactivated")
	}

	return objIndex, nil
}

func (m *LedgerArtifactManager) SetArchPref(pref []record.ArchType) {
	m.archPref = pref
}

// DeployCode deploys new code to storage (CodeRecord).
func (m *LedgerArtifactManager) DeployCode(requestRef record.Reference) (record.Reference, error) {
	rec := record.CodeRecord{
		StorageRecord: record.StorageRecord{
			StatefulResult: record.StatefulResult{
				ResultRecord: record.ResultRecord{
					RequestRecord: requestRef,
				},
			},
		},
		// TODO: require and fill code params
	}
	return m.storeRecord(&rec)
}

// ActivateClass activates class from given code (ClassActivateRecord).
func (m *LedgerArtifactManager) ActivateClass(
	requestRef, codeRef record.Reference, memory record.Memory,
) (record.Reference, error) {
	codeRecord, err := m.storer.GetRecord(codeRef.Record)
	// TODO: add not found
	if err != nil {
		return record.Reference{}, errors.Wrap(err, "code reference is not found")
	}
	if _, ok := codeRecord.(*record.CodeRecord); !ok {
		return record.Reference{}, errors.New("provided reference is not a code reference")
	}
	rec := record.ClassActivateRecord{
		ActivationRecord: record.ActivationRecord{
			StatefulResult: record.StatefulResult{
				ResultRecord: record.ResultRecord{
					RequestRecord: requestRef,
				},
			},
		},
		CodeRecord:    codeRef,
		DefaultMemory: memory,
	}
	return m.storeRecord(&rec)
}

// DeactivateClass deactivates class (DeactivationRecord)
func (m *LedgerArtifactManager) DeactivateClass(
	requestRef, classRef record.Reference,
) (record.Reference, error) {
	classIndex, err := m.getActiveClassIndex(classRef)
	if err != nil {
		return record.Reference{}, err
	}

	rec := record.DeactivationRecord{
		AmendRecord: record.AmendRecord{
			StatefulResult: record.StatefulResult{
				ResultRecord: record.ResultRecord{
					RequestRecord: requestRef,
				},
			},
			AmendedRecord: record.Reference{
				Domain: classRef.Domain,
				Record: classIndex.LatestStateID,
			},
		},
	}
	deactivationRef, err := m.storeRecord(&rec)
	if err != nil {
		return record.Reference{}, errors.New("failed to store deactivation record")
	}
	classIndex.LatestStateID = deactivationRef.Record
	err = m.storer.SetClassIndex(classRef.Record, classIndex)
	if err != nil {
		// TODO: add transaction
		return record.Reference{}, errors.New("failed to store lifeline index")
	}

	return deactivationRef, nil
}

// UpdateClass allows to change class code etc. (ClassAmendRecord).
func (m *LedgerArtifactManager) UpdateClass(
	requestRef, classRef record.Reference, migrations []record.MemoryMigrationCode,
) (record.Reference, error) {
	classIndex, err := m.getActiveClassIndex(classRef)
	if err != nil {
		return record.Reference{}, err
	}

	rec := record.ClassAmendRecord{
		AmendRecord: record.AmendRecord{
			StatefulResult: record.StatefulResult{
				ResultRecord: record.ResultRecord{
					RequestRecord: requestRef,
				},
			},
			AmendedRecord: record.Reference{
				Domain: classRef.Domain,
				Record: classIndex.LatestStateID,
			},
		},
		// TODO: require and fill code and migration params
	}

	amendRef, err := m.storeRecord(&rec)
	if err != nil {
		return record.Reference{}, errors.New("failed to store amend record")
	}
	classIndex.LatestStateID = amendRef.Record
	err = m.storer.SetClassIndex(classRef.Record, classIndex)
	if err != nil {
		// TODO: add transaction
		return record.Reference{}, errors.New("failed to store lifeline index")
	}

	return amendRef, nil
}

// ActivateObj creates and activates new object from given class (ObjectActivateRecord).
func (m *LedgerArtifactManager) ActivateObj(
	requestRef, classRef record.Reference, memory record.Memory,
) (record.Reference, error) {

	_, err := m.getActiveClassIndex(classRef)
	if err != nil {
		return record.Reference{}, err
	}

	rec := record.ObjectActivateRecord{
		ActivationRecord: record.ActivationRecord{
			StatefulResult: record.StatefulResult{
				ResultRecord: record.ResultRecord{
					RequestRecord: requestRef,
				},
			},
		},
		ClassActivateRecord: classRef,
		Memory:              memory,
	}

	return m.storeRecord(&rec)
}

// DeactivateObj deactivates object (DeactivationRecord).
func (m *LedgerArtifactManager) DeactivateObj(requestRef, objRef record.Reference) (record.Reference, error) {
	objIndex, err := m.getActiveObjectIndex(objRef)
	if err != nil {
		return record.Reference{}, err
	}

	rec := record.DeactivationRecord{
		AmendRecord: record.AmendRecord{
			StatefulResult: record.StatefulResult{
				ResultRecord: record.ResultRecord{
					RequestRecord: requestRef,
				},
			},
			AmendedRecord: record.Reference{
				Domain: objRef.Domain,
				Record: objIndex.LatestStateID,
			},
		},
	}
	deactivationRef, err := m.storeRecord(&rec)
	if err != nil {
		return record.Reference{}, errors.New("failed to store deactivation record")
	}
	objIndex.LatestStateID = deactivationRef.Record
	err = m.storer.SetObjectIndex(objRef.Record, objIndex)
	if err != nil {
		// TODO: add transaction
		return record.Reference{}, errors.New("failed to store lifeline index")
	}
	return deactivationRef, nil
}

// UpdateObj allows to change object state (ObjectAmendRecord).
func (m *LedgerArtifactManager) UpdateObj(
	requestRef, objRef record.Reference, memory record.Memory,
) (record.Reference, error) {
	objIndex, err := m.getActiveObjectIndex(objRef)
	if err != nil {
		return record.Reference{}, err
	}

	rec := record.ObjectAmendRecord{
		AmendRecord: record.AmendRecord{
			StatefulResult: record.StatefulResult{
				ResultRecord: record.ResultRecord{
					RequestRecord: requestRef,
				},
			},
			AmendedRecord: record.Reference{
				Domain: objRef.Domain,
				Record: objIndex.LatestStateID,
			},
		},
		NewMemory: memory,
	}

	amendRef, err := m.storeRecord(&rec)
	if err != nil {
		return record.Reference{}, errors.New("failed to store amend record")
	}
	objIndex.LatestStateID = amendRef.Record
	objIndex.AppendIDs = []record.ID{}
	err = m.storer.SetObjectIndex(objRef.Record, objIndex)
	if err != nil {
		// TODO: add transaction
		return record.Reference{}, errors.New("failed to store lifeline index")
	}
	return amendRef, nil
}

func (m *LedgerArtifactManager) AppendObjDelegate(
	requestRef, objRef record.Reference, memory record.Memory,
) (record.Reference, error) {
	objIndex, err := m.getActiveObjectIndex(objRef)
	if err != nil {
		return record.Reference{}, err
	}

	rec := record.ObjectAppendRecord{
		AmendRecord: record.AmendRecord{
			StatefulResult: record.StatefulResult{
				ResultRecord: record.ResultRecord{
					RequestRecord: requestRef,
				},
			},
			AmendedRecord: record.Reference{
				Domain: objRef.Domain,
				Record: objIndex.LatestStateID,
			},
		},
		AppendMemory: memory,
	}

	appendRef, err := m.storeRecord(&rec)
	if err != nil {
		return record.Reference{}, errors.New("failed to store append record")
	}
	objIndex.LatestStateID = appendRef.Record
	objIndex.AppendIDs = append(objIndex.AppendIDs, appendRef.Record)
	err = m.storer.SetObjectIndex(objRef.Record, objIndex)
	if err != nil {
		// TODO: add transaction
		return record.Reference{}, errors.New("failed to store lifeline index")
	}
	return appendRef, nil
}<|MERGE_RESOLUTION|>--- conflicted
+++ resolved
@@ -38,17 +38,10 @@
 	return record.Reference{Domain: rec.Domain(), Record: id}, nil
 }
 
-<<<<<<< HEAD
 func (m *LedgerArtifactManager) getActiveClassIndex(classRef record.Reference) (*index.ClassLifeline, error) {
-	classRecord, isFound := m.storer.GetRecord(record.ID2Key(classRef.Record))
-	if !isFound {
-		return nil, errors.New("class record is not found")
-=======
-func (m *LedgerArtifactManager) getActiveClassIndex(classRef record.Reference) (*index.Lifeline, error) {
 	classRecord, err := m.storer.GetRecord(classRef.Record)
 	if err != nil {
 		return nil, errors.Wrap(err, "class record is not found")
->>>>>>> 0a5640aa
 	}
 	if _, ok := classRecord.(*record.ClassActivateRecord); !ok {
 		return nil, errors.New("provided reference is not a class record")
@@ -69,17 +62,10 @@
 	return classIndex, nil
 }
 
-<<<<<<< HEAD
 func (m *LedgerArtifactManager) getActiveObjectIndex(objRef record.Reference) (*index.ObjectLifeline, error) {
-	objRecord, isFound := m.storer.GetRecord(record.ID2Key(objRef.Record))
-	if !isFound {
-		return nil, errors.New("object record is not found")
-=======
-func (m *LedgerArtifactManager) getActiveObjectIndex(objRef record.Reference) (*index.Lifeline, error) {
 	objRecord, err := m.storer.GetRecord(objRef.Record)
 	if err != nil {
 		return nil, errors.Wrap(err, "object record is not found")
->>>>>>> 0a5640aa
 	}
 	if _, ok := objRecord.(*record.ObjectActivateRecord); !ok {
 		return nil, errors.New("provided reference is not an object record")
