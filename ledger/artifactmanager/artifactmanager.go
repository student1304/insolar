/*
 *    Copyright 2018 Insolar
 *
 *    Licensed under the Apache License, Version 2.0 (the "License");
 *    you may not use this file except in compliance with the License.
 *    You may obtain a copy of the License at
 *
 *        http://www.apache.org/licenses/LICENSE-2.0
 *
 *    Unless required by applicable law or agreed to in writing, software
 *    distributed under the License is distributed on an "AS IS" BASIS,
 *    WITHOUT WARRANTIES OR CONDITIONS OF ANY KIND, either express or implied.
 *    See the License for the specific language governing permissions and
 *    limitations under the License.
 */

package artifactmanager

import (
	"github.com/insolar/insolar/core"
	"github.com/insolar/insolar/core/message"
	"github.com/insolar/insolar/core/reply"
	"github.com/insolar/insolar/inscontext"
	"github.com/insolar/insolar/ledger/record"
	"github.com/insolar/insolar/ledger/storage"
)

const (
	getChildrenChunkSize = 10 * 1000
)

// LedgerArtifactManager provides concrete API to storage for processing module.
type LedgerArtifactManager struct {
	db         *storage.DB
	messageBus core.MessageBus

	getChildrenChunkSize int
}

// NewArtifactManger creates new manager instance.
func NewArtifactManger(db *storage.DB) (*LedgerArtifactManager, error) {
	return &LedgerArtifactManager{db: db, getChildrenChunkSize: getChildrenChunkSize}, nil
}

// Link links external components.
func (m *LedgerArtifactManager) Link(components core.Components) error {
	m.messageBus = components.MessageBus

	return nil
}

// GenesisRef returns the root record reference.
//
// Root record is the parent for all top-level records.
func (m *LedgerArtifactManager) GenesisRef() *core.RecordRef {
	return m.db.GenesisRef().CoreRef()
}

// RegisterRequest sends message for request registration,
// returns request record Ref if request successfully created or already exists.
func (m *LedgerArtifactManager) RegisterRequest(
	ctx core.Context, msg core.Message,
) (*core.RecordID, error) {
	return m.setRecord(
		&record.CallRequest{
			Payload: message.MustSerializeBytes(msg),
		},
		*msg.Target(),
	)
}

// GetCode returns code from code record by provided reference according to provided machine preference.
//
// This method is used by VM to fetch code for execution.
func (m *LedgerArtifactManager) GetCode(
	ctx core.Context, code core.RecordRef,
) (core.CodeDescriptor, error) {
	genericReact, err := m.messageBus.Send(
		inscontext.TODO(),
		&message.GetCode{Code: code},
	)

	if err != nil {
		return nil, err
	}

	react, ok := genericReact.(*reply.Code)
	if !ok {
		return nil, ErrUnexpectedReply
	}
	desc := CodeDescriptor{
		ref:         code,
		machineType: react.MachineType,
	}
	desc.cache.code = react.Code

	return &desc, nil
}

// GetClass returns descriptor for provided state.
//
// If provided state is nil, the latest state will be returned (with deactivation check). Returned descriptor will
// provide methods for fetching all related data.
func (m *LedgerArtifactManager) GetClass(
	ctx core.Context, head core.RecordRef, state *core.RecordRef,
) (core.ClassDescriptor, error) {
	genericReact, err := m.messageBus.Send(
		inscontext.TODO(),
		&message.GetClass{
			Head:  head,
			State: state,
		},
	)

	if err != nil {
		return nil, err
	}

	react, ok := genericReact.(*reply.Class)
	if !ok {
		return nil, ErrUnexpectedReply
	}
	desc := ClassDescriptor{
		am:          m,
		head:        react.Head,
		state:       react.State,
		code:        react.Code,
		machineType: react.MachineType,
	}
	return &desc, nil
}

// GetObject returns descriptor for provided state.
//
// If provided state is nil, the latest state will be returned (with deactivation check). Returned descriptor will
// provide methods for fetching all related data.
func (m *LedgerArtifactManager) GetObject(
	ctx core.Context, head core.RecordRef, state *core.RecordRef,
) (core.ObjectDescriptor, error) {
	genericReact, err := m.messageBus.Send(
		inscontext.TODO(),
		&message.GetObject{
			Head:  head,
			State: state,
		},
	)

	if err != nil {
		return nil, err
	}

	switch r := genericReact.(type) {
	case *reply.Object:
		desc := ObjectDescriptor{
			am:           m,
			head:         r.Head,
			state:        r.State,
			class:        r.Class,
			childPointer: r.ChildPointer,
			memory:       r.Memory,
		}
		return &desc, nil
	case *reply.Error:
		return nil, r.Error()
	}

	return nil, ErrUnexpectedReply
}

// GetDelegate returns provided object's delegate reference for provided class.
//
// Object delegate should be previously created for this object. If object delegate does not exist, an error will
// be returned.
func (m *LedgerArtifactManager) GetDelegate(
	ctx core.Context, head, asClass core.RecordRef,
) (*core.RecordRef, error) {
	genericReact, err := m.messageBus.Send(
		inscontext.TODO(),
		&message.GetDelegate{
			Head:    head,
			AsClass: asClass,
		},
	)

	if err != nil {
		return nil, err
	}

	react, ok := genericReact.(*reply.Delegate)
	if !ok {
		return nil, ErrUnexpectedReply
	}
	return &react.Head, nil
}

// GetChildren returns children iterator.
//
// During iteration children refs will be fetched from remote source (parent object).
func (m *LedgerArtifactManager) GetChildren(
	ctx core.Context, parent core.RecordRef, pulse *core.PulseNumber,
) (core.RefIterator, error) {
	return NewChildIterator(m.messageBus, parent, pulse, m.getChildrenChunkSize)
}

// DeclareType creates new type record in storage.
//
// Type is a contract interface. It contains one method signature.
func (m *LedgerArtifactManager) DeclareType(
	ctx core.Context, domain, request core.RecordRef, typeDec []byte,
) (*core.RecordID, error) {
	return m.setRecord(
		&record.TypeRecord{
			ResultRecord: record.ResultRecord{
				Domain:  record.Core2Reference(domain),
				Request: record.Core2Reference(request),
			},
			TypeDeclaration: typeDec,
		},
		request,
	)
}

// DeployCode creates new code record in storage.
//
// Code records are used to activate class or as migration code for an object.
func (m *LedgerArtifactManager) DeployCode(
	ctx core.Context,
	domain core.RecordRef,
	request core.RecordRef,
	code []byte,
	machineType core.MachineType,
) (*core.RecordID, error) {
	return m.setRecord(
		&record.CodeRecord{
			ResultRecord: record.ResultRecord{
				Domain:  record.Core2Reference(domain),
				Request: record.Core2Reference(request),
			},
			Code:        code,
			MachineType: machineType,
		},
		request,
	)
}

// ActivateClass creates activate class record in storage. Provided code reference will be used as a class code.
//
// Request reference will be this class'es identifier and referred as "class head".
func (m *LedgerArtifactManager) ActivateClass(
	ctx core.Context, domain, request, code core.RecordRef, machineType core.MachineType,
) (*core.RecordID, error) {
	return m.updateClass(
		&record.ClassActivateRecord{
			ResultRecord: record.ResultRecord{
				Domain:  record.Core2Reference(domain),
				Request: record.Core2Reference(request),
			},
			ClassStateRecord: record.ClassStateRecord{
				MachineType: machineType,
				Code:        record.Core2Reference(code),
			},
		},
		request,
	)
}

// DeactivateClass creates deactivate record in storage. Provided reference should be a reference to the head of
// the class. If class is already deactivated, an error should be returned.
//
// Deactivated class cannot be changed or instantiate objects.
func (m *LedgerArtifactManager) DeactivateClass(
	ctx core.Context,
	domain, request, class core.RecordRef, state core.RecordID,
) (*core.RecordID, error) {
	return m.updateClass(
		&record.DeactivationRecord{
			ResultRecord: record.ResultRecord{
				Domain:  record.Core2Reference(domain),
				Request: record.Core2Reference(request),
			},
			PrevState: record.Bytes2ID(state[:]),
		},
		class,
	)
}

// UpdateClass creates amend class record in storage. Provided reference should be a reference to the head of
// the class. Migrations are references to code records.
//
// Returned reference will be the latest class state (exact) reference. Migration code will be executed by VM to
// migrate objects memory in the order they appear in provided slice.
func (m *LedgerArtifactManager) UpdateClass(
	ctx core.Context,
	domain, request, class, code core.RecordRef, machineType core.MachineType, state core.RecordID,
) (*core.RecordID, error) {
	return m.updateClass(
		&record.ClassAmendRecord{
			ResultRecord: record.ResultRecord{
				Domain:  record.Core2Reference(domain),
				Request: record.Core2Reference(request),
			},
			ClassStateRecord: record.ClassStateRecord{
				Code:        record.Core2Reference(code),
				MachineType: machineType,
			},
			PrevState: record.Bytes2ID(state[:]),
		},
		class,
	)
}

// ActivateObject creates activate object record in storage. Provided class reference will be used as objects class
// memory as memory of created object. If memory is not provided, the class default memory will be used.
//
// Request reference will be this object's identifier and referred as "object head".
func (m *LedgerArtifactManager) ActivateObject(
	ctx core.Context,
	domain core.RecordRef,
	object core.RecordRef,
	class core.RecordRef,
	parent core.RecordRef,
	asDelegate bool,
	memory []byte,
) (core.ObjectDescriptor, error) {
	objectRef := record.Core2Reference(object)

	parendDesc, err := m.GetObject(ctx, parent, nil)
	if err != nil {
		return nil, err
	}

	objID, err := m.updateObject(
		&record.ObjectActivateRecord{
			ResultRecord: record.ResultRecord{
				Domain:  record.Core2Reference(domain),
				Request: objectRef,
			},
			ObjectStateRecord: record.ObjectStateRecord{
				Memory: memory,
			},
			Class:    record.Core2Reference(class),
			Parent:   record.Core2Reference(parent),
			Delegate: asDelegate,
		},
		object,
		&class,
	)
	if err != nil {
		return nil, err
	}

	var (
		prevChild *record.ID
		asClass   *core.RecordRef
	)
	if parendDesc.ChildPointer() != nil {
		c := record.Bytes2ID(parendDesc.ChildPointer()[:])
		prevChild = &c
	}
	if asDelegate {
		asClass = &class
	}
	_, err = m.registerChild(
		&record.ChildRecord{
			Ref:       objectRef,
			PrevChild: prevChild,
		},
		parent,
		object,
		asClass,
	)
	if err != nil {
		return nil, err
	}

	return &ObjectDescriptor{
		am:           m,
		head:         object,
		state:        *objID,
		class:        class,
		childPointer: nil,
		memory:       memory,
	}, nil
}

// DeactivateObject creates deactivate object record in storage. Provided reference should be a reference to the head
// of the object. If object is already deactivated, an error should be returned.
//
// Deactivated object cannot be changed.
func (m *LedgerArtifactManager) DeactivateObject(
	ctx core.Context, domain, request core.RecordRef, object core.ObjectDescriptor,
) (*core.RecordID, error) {
	return m.updateObject(
		&record.DeactivationRecord{
			ResultRecord: record.ResultRecord{
				Domain:  record.Core2Reference(domain),
				Request: record.Core2Reference(request),
			},
			PrevState: record.Bytes2ID(object.StateID()[:]),
		},
		*object.HeadRef(),
		nil,
	)
}

// UpdateObject creates amend object record in storage. Provided reference should be a reference to the head of the
// object. Provided memory well be the new object memory.
//
// Returned reference will be the latest object state (exact) reference.
func (m *LedgerArtifactManager) UpdateObject(
	ctx core.Context,
	domain, request core.RecordRef,
	object core.ObjectDescriptor,
	memory []byte,
) (*core.RecordID, error) {
	return m.updateObject(
		&record.ObjectAmendRecord{
			ResultRecord: record.ResultRecord{
				Domain:  record.Core2Reference(domain),
				Request: record.Core2Reference(request),
			},
			ObjectStateRecord: record.ObjectStateRecord{
				Memory: memory,
			},
			PrevState: record.Bytes2ID(object.StateID()[:]),
		},
		*object.HeadRef(),
		nil,
	)
}

<<<<<<< HEAD
func (m *LedgerArtifactManager) setRecord(rec record.Record, target core.RecordRef) (*core.RecordID, error) {
	genericReact, err := m.messageBus.Send(&message.SetRecord{
		Record:    record.SerializeRecord(rec),
		TargetRef: target,
	})
=======
func (m *LedgerArtifactManager) fetchReference(ev core.Message) (*core.RecordRef, error) {
	genericReact, err := m.messageBus.Send(inscontext.TODO(), ev)
>>>>>>> 72bc820b

	if err != nil {
		return nil, err
	}

	react, ok := genericReact.(*reply.ID)
	if !ok {
		return nil, ErrUnexpectedReply
	}

	return &react.ID, nil
}

<<<<<<< HEAD
func (m *LedgerArtifactManager) updateClass(rec record.Record, class core.RecordRef) (*core.RecordID, error) {
	genericReact, err := m.messageBus.Send(&message.UpdateClass{
		Record: record.SerializeRecord(rec),
		Class:  class,
	})
=======
func (m *LedgerArtifactManager) fetchID(msg core.Message) (*core.RecordID, error) {
	genericReact, err := m.messageBus.Send(inscontext.TODO(), msg)
>>>>>>> 72bc820b

	if err != nil {
		return nil, err
	}

	react, ok := genericReact.(*reply.ID)
	if !ok {
		return nil, ErrUnexpectedReply
	}

	return &react.ID, nil
}

<<<<<<< HEAD
func (m *LedgerArtifactManager) updateObject(
	rec record.Record, object core.RecordRef, class *core.RecordRef,
) (*core.RecordID, error) {
	genericReact, err := m.messageBus.Send(&message.UpdateObject{
		Record: record.SerializeRecord(rec),
		Object: object,
		Class:  class,
	})
=======
func (m *LedgerArtifactManager) setRecord(rec record.Record, target core.RecordRef) (*core.RecordID, error) {
	genericReact, err := m.messageBus.Send(
		inscontext.TODO(),
		&message.SetRecord{
			Record:    record.SerializeRecord(rec),
			TargetRef: target,
		},
	)
>>>>>>> 72bc820b

	if err != nil {
		return nil, err
	}

	react, ok := genericReact.(*reply.ID)
	if !ok {
		return nil, ErrUnexpectedReply
	}

	return &react.ID, nil
}

<<<<<<< HEAD
func (m *LedgerArtifactManager) registerChild(
	rec record.Record, parent, child core.RecordRef, asClass *core.RecordRef,
) (*core.RecordID, error) {
	genericReact, err := m.messageBus.Send(&message.RegisterChild{
		Record:  record.SerializeRecord(rec),
		Parent:  parent,
		Child:   child,
		AsClass: asClass,
	})
=======
func (m *LedgerArtifactManager) updateClass(rec record.Record, class core.RecordRef) (*core.RecordID, error) {
	genericReact, err := m.messageBus.Send(
		inscontext.TODO(),
		&message.UpdateClass{
			Record: record.SerializeRecord(rec),
			Class:  class,
		},
	)
>>>>>>> 72bc820b

	if err != nil {
		return nil, err
	}

	react, ok := genericReact.(*reply.ID)
	if !ok {
		return nil, ErrUnexpectedReply
	}

	return &react.ID, nil
}<|MERGE_RESOLUTION|>--- conflicted
+++ resolved
@@ -429,62 +429,6 @@
 	)
 }
 
-<<<<<<< HEAD
-func (m *LedgerArtifactManager) setRecord(rec record.Record, target core.RecordRef) (*core.RecordID, error) {
-	genericReact, err := m.messageBus.Send(&message.SetRecord{
-		Record:    record.SerializeRecord(rec),
-		TargetRef: target,
-	})
-=======
-func (m *LedgerArtifactManager) fetchReference(ev core.Message) (*core.RecordRef, error) {
-	genericReact, err := m.messageBus.Send(inscontext.TODO(), ev)
->>>>>>> 72bc820b
-
-	if err != nil {
-		return nil, err
-	}
-
-	react, ok := genericReact.(*reply.ID)
-	if !ok {
-		return nil, ErrUnexpectedReply
-	}
-
-	return &react.ID, nil
-}
-
-<<<<<<< HEAD
-func (m *LedgerArtifactManager) updateClass(rec record.Record, class core.RecordRef) (*core.RecordID, error) {
-	genericReact, err := m.messageBus.Send(&message.UpdateClass{
-		Record: record.SerializeRecord(rec),
-		Class:  class,
-	})
-=======
-func (m *LedgerArtifactManager) fetchID(msg core.Message) (*core.RecordID, error) {
-	genericReact, err := m.messageBus.Send(inscontext.TODO(), msg)
->>>>>>> 72bc820b
-
-	if err != nil {
-		return nil, err
-	}
-
-	react, ok := genericReact.(*reply.ID)
-	if !ok {
-		return nil, ErrUnexpectedReply
-	}
-
-	return &react.ID, nil
-}
-
-<<<<<<< HEAD
-func (m *LedgerArtifactManager) updateObject(
-	rec record.Record, object core.RecordRef, class *core.RecordRef,
-) (*core.RecordID, error) {
-	genericReact, err := m.messageBus.Send(&message.UpdateObject{
-		Record: record.SerializeRecord(rec),
-		Object: object,
-		Class:  class,
-	})
-=======
 func (m *LedgerArtifactManager) setRecord(rec record.Record, target core.RecordRef) (*core.RecordID, error) {
 	genericReact, err := m.messageBus.Send(
 		inscontext.TODO(),
@@ -493,7 +437,6 @@
 			TargetRef: target,
 		},
 	)
->>>>>>> 72bc820b
 
 	if err != nil {
 		return nil, err
@@ -507,17 +450,6 @@
 	return &react.ID, nil
 }
 
-<<<<<<< HEAD
-func (m *LedgerArtifactManager) registerChild(
-	rec record.Record, parent, child core.RecordRef, asClass *core.RecordRef,
-) (*core.RecordID, error) {
-	genericReact, err := m.messageBus.Send(&message.RegisterChild{
-		Record:  record.SerializeRecord(rec),
-		Parent:  parent,
-		Child:   child,
-		AsClass: asClass,
-	})
-=======
 func (m *LedgerArtifactManager) updateClass(rec record.Record, class core.RecordRef) (*core.RecordID, error) {
 	genericReact, err := m.messageBus.Send(
 		inscontext.TODO(),
@@ -526,7 +458,53 @@
 			Class:  class,
 		},
 	)
->>>>>>> 72bc820b
+
+	if err != nil {
+		return nil, err
+	}
+
+	react, ok := genericReact.(*reply.ID)
+	if !ok {
+		return nil, ErrUnexpectedReply
+	}
+
+	return &react.ID, nil
+}
+
+func (m *LedgerArtifactManager) updateObject(
+	rec record.Record, object core.RecordRef, class *core.RecordRef,
+) (*core.RecordID, error) {
+	genericReact, err := m.messageBus.Send(inscontext.TODO(),
+		&message.UpdateObject{
+			Record: record.SerializeRecord(rec),
+			Object: object,
+			Class:  class,
+		},
+	)
+
+	if err != nil {
+		return nil, err
+	}
+
+	react, ok := genericReact.(*reply.ID)
+	if !ok {
+		return nil, ErrUnexpectedReply
+	}
+
+	return &react.ID, nil
+}
+
+func (m *LedgerArtifactManager) registerChild(
+	rec record.Record, parent, child core.RecordRef, asClass *core.RecordRef,
+) (*core.RecordID, error) {
+	genericReact, err := m.messageBus.Send(inscontext.TODO(),
+		&message.RegisterChild{
+			Record:  record.SerializeRecord(rec),
+			Parent:  parent,
+			Child:   child,
+			AsClass: asClass,
+		},
+	)
 
 	if err != nil {
 		return nil, err
