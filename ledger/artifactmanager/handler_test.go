//
// Copyright 2019 Insolar Technologies GmbH
//
// Licensed under the Apache License, Version 2.0 (the "License");
// you may not use this file except in compliance with the License.
// You may obtain a copy of the License at
//
//     http://www.apache.org/licenses/LICENSE-2.0
//
// Unless required by applicable law or agreed to in writing, software
// distributed under the License is distributed on an "AS IS" BASIS,
// WITHOUT WARRANTIES OR CONDITIONS OF ANY KIND, either express or implied.
// See the License for the specific language governing permissions and
// limitations under the License.
//

package artifactmanager

import (
	"bytes"
	"context"
	"crypto/rand"
	"testing"

	"github.com/gojuno/minimock"
	"github.com/insolar/insolar/ledger/storage/blob"
	"github.com/stretchr/testify/assert"
	"github.com/stretchr/testify/require"
	"github.com/stretchr/testify/suite"

	"github.com/insolar/insolar/component"
	"github.com/insolar/insolar/configuration"
	"github.com/insolar/insolar/insolar"
	"github.com/insolar/insolar/insolar/delegationtoken"
	"github.com/insolar/insolar/insolar/gen"
	"github.com/insolar/insolar/insolar/jet"
	"github.com/insolar/insolar/insolar/message"
	"github.com/insolar/insolar/insolar/reply"
	"github.com/insolar/insolar/instrumentation/inslogger"
	"github.com/insolar/insolar/ledger/recentstorage"
	"github.com/insolar/insolar/ledger/storage"
	"github.com/insolar/insolar/ledger/storage/db"
	"github.com/insolar/insolar/ledger/storage/drop"
	"github.com/insolar/insolar/ledger/storage/node"
	"github.com/insolar/insolar/ledger/storage/object"
	"github.com/insolar/insolar/ledger/storage/storagetest"
	"github.com/insolar/insolar/testutils"
	"github.com/insolar/insolar/testutils/network"
)

type handlerSuite struct {
	suite.Suite

	cm      *component.Manager
	ctx     context.Context
	cleaner func()
	db      storage.DBContext

	scheme        insolar.PlatformCryptographyScheme
	pulseTracker  storage.PulseTracker
	nodeStorage   node.Accessor
	objectStorage storage.ObjectStorage
	jetStorage    jet.Storage

	dropModifier drop.Modifier
	dropAccessor drop.Accessor

	blobModifier blob.Modifier
	blobAccessor blob.Accessor
}

var (
	domainID = *genRandomID(0)
)

func genRandomID(pulse insolar.PulseNumber) *insolar.ID {
	buff := [insolar.RecordIDSize - insolar.PulseNumberSize]byte{}
	_, err := rand.Read(buff[:])
	if err != nil {
		panic(err)
	}
	return insolar.NewID(pulse, buff[:])
}

func genRefWithID(id *insolar.ID) *insolar.Reference {
	return insolar.NewReference(domainID, *id)
}

func genRandomRef(pulse insolar.PulseNumber) *insolar.Reference {
	return genRefWithID(genRandomID(pulse))
}

func NewHandlerSuite() *handlerSuite {
	return &handlerSuite{
		Suite: suite.Suite{},
	}
}

// Init and run suite
func TestHandlerSuite(t *testing.T) {
	suite.Run(t, NewHandlerSuite())
}

func (s *handlerSuite) BeforeTest(suiteName, testName string) {
	s.cm = &component.Manager{}
	s.ctx = inslogger.TestContext(s.T())

	tmpDB, cleaner := storagetest.TmpDB(s.ctx, s.T())
	s.cleaner = cleaner
	s.db = tmpDB
	s.scheme = testutils.NewPlatformCryptographyScheme()
	s.jetStorage = jet.NewStore()
	s.nodeStorage = node.NewStorage()
	s.pulseTracker = storage.NewPulseTracker()
	s.objectStorage = storage.NewObjectStorage()

<<<<<<< HEAD
	storageDB := db.NewMemoryMockDB()
	dropStorage := drop.NewStorageDB(storageDB)
=======
	dropStorage := drop.NewStorageDB()
>>>>>>> 8a99d498
	s.dropAccessor = dropStorage
	s.dropModifier = dropStorage

	blobStorage := blob.NewStorageMemory()
	s.blobAccessor = blobStorage
	s.blobModifier = blobStorage

	s.cm.Inject(
		s.scheme,
		s.db,
		db.NewMemoryMockDB(),
		s.jetStorage,
		s.nodeStorage,
		s.pulseTracker,
		s.objectStorage,
		s.dropAccessor,
		s.dropModifier,
	)

	err := s.cm.Init(s.ctx)
	if err != nil {
		s.T().Error("ComponentManager init failed", err)
	}
	err = s.cm.Start(s.ctx)
	if err != nil {
		s.T().Error("ComponentManager start failed", err)
	}
}

func (s *handlerSuite) AfterTest(suiteName, testName string) {
	err := s.cm.Stop(s.ctx)
	if err != nil {
		s.T().Error("ComponentManager stop failed", err)
	}
	s.cleaner()
}

func (s *handlerSuite) TestMessageHandler_HandleGetObject_FetchesObject() {
	mc := minimock.NewController(s.T())
	defer mc.Finish()
	jetID := insolar.ID(*insolar.NewJetID(0, nil))

	tf := testutils.NewDelegationTokenFactoryMock(mc)
	jc := testutils.NewJetCoordinatorMock(mc)
	msg := message.GetObject{
		Head: *genRandomRef(insolar.FirstPulseNumber),
	}

	h := NewMessageHandler(&configuration.Ledger{
		LightChainLimit: 2,
	})
	h.JetStorage = s.jetStorage
	h.Nodes = s.nodeStorage
	h.DBContext = s.db
	h.PulseTracker = s.pulseTracker
	h.ObjectStorage = s.objectStorage

	idLock := storage.NewIDLockerMock(s.T())
	idLock.LockMock.Return()
	idLock.UnlockMock.Return()
	h.IDLocker = idLock

	indexMock := recentstorage.NewRecentIndexStorageMock(s.T())
	pendingMock := recentstorage.NewPendingStorageMock(s.T())

	indexMock.AddObjectMock.Return()
	pendingMock.GetRequestsForObjectMock.Return(nil)
	pendingMock.AddPendingRequestMock.Return()
	pendingMock.RemovePendingRequestMock.Return()

	provideMock := recentstorage.NewProviderMock(s.T())
	provideMock.GetIndexStorageMock.Return(indexMock)
	provideMock.GetPendingStorageMock.Return(pendingMock)

	mb := testutils.NewMessageBusMock(mc)
	mb.MustRegisterMock.Return()

	h.RecentStorageProvider = provideMock
	h.JetCoordinator = jc
	h.DelegationTokenFactory = tf
	h.Bus = mb

	err := h.Init(s.ctx)
	require.NoError(s.T(), err)

	s.T().Run("fetches state from heavy when no index", func(t *testing.T) {
		idxState := genRandomID(insolar.FirstPulseNumber)
		objIndex := object.Lifeline{
			LatestState: idxState,
		}
		lightRef := genRandomRef(0)
		heavyRef := genRandomRef(1)

		mb.SendFunc = func(c context.Context, gm insolar.Message, o *insolar.MessageSendOptions) (r insolar.Reply, r1 error) {
			if m, ok := gm.(*message.GetObjectIndex); ok {
				assert.Equal(t, msg.Head, m.Object)
				buf := object.EncodeIndex(objIndex)
				require.NoError(t, err)
				return &reply.ObjectIndex{Index: buf}, nil
			}

			if _, ok := gm.(*message.GetObject); ok {
				return &reply.Object{Memory: []byte{42, 16, 2}}, nil
			}

			panic("unexpected call")
		}

		jc.IsBeyondLimitMock.Return(false, nil)
		jc.HeavyMock.Return(heavyRef, nil)
		jc.NodeForJetMock.Return(lightRef, nil)

		rep, err := h.handleGetObject(contextWithJet(s.ctx, jetID), &message.Parcel{
			Msg:         &msg,
			PulseNumber: insolar.FirstPulseNumber,
		})
		require.NoError(t, err)
		obj, ok := rep.(*reply.Object)
		require.True(t, ok)
		assert.Equal(t, []byte{42, 16, 2}, obj.Memory)

		idx, err := s.objectStorage.GetObjectIndex(s.ctx, jetID, msg.Head.Record())
		require.NoError(t, err)
		assert.Equal(t, objIndex.LatestState, idx.LatestState)
	})

	err = s.pulseTracker.AddPulse(s.ctx, insolar.Pulse{PulseNumber: insolar.FirstPulseNumber + 1})
	require.NoError(s.T(), err)
	s.T().Run("fetches state from light when has index and state later than limit", func(t *testing.T) {
		lightRef := genRandomRef(0)
		jc.IsBeyondLimitMock.Return(false, nil)
		jc.NodeForJetMock.Return(lightRef, nil)
		stateID := genRandomID(insolar.FirstPulseNumber)
		err = s.objectStorage.SetObjectIndex(s.ctx, jetID, msg.Head.Record(), &object.Lifeline{
			LatestState: stateID,
		})
		require.NoError(t, err)

		mb.SendFunc = func(c context.Context, gm insolar.Message, o *insolar.MessageSendOptions) (r insolar.Reply, r1 error) {
			if _, ok := gm.(*message.GetObject); ok {
				return &reply.Object{Memory: []byte{42, 16, 2}}, nil
			}

			panic("unexpected call")
		}

		rep, err := h.handleGetObject(contextWithJet(s.ctx, jetID), &message.Parcel{
			Msg:         &msg,
			PulseNumber: insolar.FirstPulseNumber + 1,
		})
		require.NoError(t, err)
		obj, ok := rep.(*reply.Object)
		require.True(t, ok)
		assert.Equal(t, []byte{42, 16, 2}, obj.Memory)
	})

	err = s.pulseTracker.AddPulse(s.ctx, insolar.Pulse{
		PulseNumber: insolar.FirstPulseNumber + 2,
	})
	require.NoError(s.T(), err)
	s.T().Run("fetches state from heavy when has index and state earlier than limit", func(t *testing.T) {
		heavyRef := genRandomRef(0)
		jc.IsBeyondLimitMock.Return(false, nil)
		jc.NodeForJetMock.Return(heavyRef, nil)
		stateID := genRandomID(insolar.FirstPulseNumber)

		err = s.objectStorage.SetObjectIndex(s.ctx, jetID, msg.Head.Record(), &object.Lifeline{
			LatestState: stateID,
		})
		require.NoError(t, err)

		mb.SendFunc = func(c context.Context, gm insolar.Message, o *insolar.MessageSendOptions) (r insolar.Reply, r1 error) {
			if _, ok := gm.(*message.GetObject); ok {
				return &reply.Object{Memory: []byte{42, 16, 2}}, nil
			}

			panic("unexpected call")
		}

		rep, err := h.handleGetObject(contextWithJet(s.ctx, jetID), &message.Parcel{
			Msg:         &msg,
			PulseNumber: insolar.FirstPulseNumber + 2,
		})
		require.NoError(t, err)
		obj, ok := rep.(*reply.Object)
		require.True(t, ok)
		assert.Equal(t, []byte{42, 16, 2}, obj.Memory)
	})
}

func (s *handlerSuite) TestMessageHandler_HandleGetChildren_Redirects() {
	mc := minimock.NewController(s.T())
	defer mc.Finish()
	jetID := insolar.ID(*insolar.NewJetID(0, nil))

	tf := testutils.NewDelegationTokenFactoryMock(mc)
	tf.IssueGetChildrenRedirectMock.Return(&delegationtoken.GetChildrenRedirectToken{Signature: []byte{1, 2, 3}}, nil)
	mb := testutils.NewMessageBusMock(mc)
	mb.MustRegisterMock.Return()
	jc := testutils.NewJetCoordinatorMock(mc)

	indexMock := recentstorage.NewRecentIndexStorageMock(s.T())
	pendingMock := recentstorage.NewPendingStorageMock(s.T())

	indexMock.AddObjectMock.Return()
	pendingMock.GetRequestsForObjectMock.Return(nil)
	pendingMock.AddPendingRequestMock.Return()
	pendingMock.RemovePendingRequestMock.Return()

	provideMock := recentstorage.NewProviderMock(s.T())
	provideMock.GetIndexStorageMock.Return(indexMock)
	provideMock.GetPendingStorageMock.Return(pendingMock)

	msg := message.GetChildren{
		Parent: *genRandomRef(0),
	}
	h := NewMessageHandler(&configuration.Ledger{
		LightChainLimit: 2,
	})
	h.JetCoordinator = jc
	h.DelegationTokenFactory = tf
	h.Bus = mb
	h.JetStorage = s.jetStorage
	h.Nodes = s.nodeStorage
	h.DBContext = s.db
	h.PulseTracker = s.pulseTracker
	h.ObjectStorage = s.objectStorage

	locker := storage.NewIDLockerMock(s.T())
	locker.LockMock.Return()
	locker.UnlockMock.Return()
	h.IDLocker = locker

	err := h.Init(s.ctx)
	require.NoError(s.T(), err)

	h.RecentStorageProvider = provideMock

	err = s.pulseTracker.AddPulse(s.ctx, insolar.Pulse{PulseNumber: insolar.FirstPulseNumber + 1})
	require.NoError(s.T(), err)

	s.T().Run("redirects to heavy when no index", func(t *testing.T) {
		objIndex := object.Lifeline{
			LatestState:  genRandomID(insolar.FirstPulseNumber),
			ChildPointer: genRandomID(insolar.FirstPulseNumber),
		}
		mb.SendFunc = func(c context.Context, gm insolar.Message, o *insolar.MessageSendOptions) (r insolar.Reply, r1 error) {
			if m, ok := gm.(*message.GetObjectIndex); ok {
				assert.Equal(t, msg.Parent, m.Object)
				buf := object.EncodeIndex(objIndex)
				require.NoError(t, err)
				return &reply.ObjectIndex{Index: buf}, nil
			}

			panic("unexpected call")
		}
		heavyRef := genRandomRef(0)

		jc.HeavyMock.Return(heavyRef, nil)
		jc.IsBeyondLimitMock.Return(true, nil)
		rep, err := h.handleGetChildren(contextWithJet(s.ctx, jetID), &message.Parcel{
			Msg:         &msg,
			PulseNumber: insolar.FirstPulseNumber + 1,
		})
		require.NoError(t, err)
		redirect, ok := rep.(*reply.GetChildrenRedirectReply)
		require.True(t, ok)
		token, ok := redirect.Token.(*delegationtoken.GetChildrenRedirectToken)
		assert.Equal(t, []byte{1, 2, 3}, token.Signature)
		assert.Equal(t, heavyRef, redirect.GetReceiver())

		idx, err := s.objectStorage.GetObjectIndex(s.ctx, jetID, msg.Parent.Record())
		require.NoError(t, err)
		assert.Equal(t, objIndex.LatestState, idx.LatestState)
	})

	s.T().Run("redirect to light when has index and child later than limit", func(t *testing.T) {
		lightRef := genRandomRef(0)
		jc.IsBeyondLimitMock.Return(false, nil)
		jc.NodeForJetMock.Return(lightRef, nil)
		err = s.objectStorage.SetObjectIndex(s.ctx, jetID, msg.Parent.Record(), &object.Lifeline{
			ChildPointer: genRandomID(insolar.FirstPulseNumber),
		})
		require.NoError(t, err)
		rep, err := h.handleGetChildren(contextWithJet(s.ctx, jetID), &message.Parcel{
			Msg:         &msg,
			PulseNumber: insolar.FirstPulseNumber + 1,
		})
		require.NoError(t, err)
		redirect, ok := rep.(*reply.GetChildrenRedirectReply)
		require.True(t, ok)
		token, ok := redirect.Token.(*delegationtoken.GetChildrenRedirectToken)
		assert.Equal(t, []byte{1, 2, 3}, token.Signature)
		assert.Equal(t, lightRef, redirect.GetReceiver())
	})

	s.T().Run("redirect to heavy when has index and child earlier than limit", func(t *testing.T) {
		err = s.pulseTracker.AddPulse(s.ctx, insolar.Pulse{PulseNumber: insolar.FirstPulseNumber + 2})
		require.NoError(t, err)
		heavyRef := genRandomRef(0)
		jc.IsBeyondLimitMock.Return(false, nil)
		jc.NodeForJetMock.Return(heavyRef, nil)
		err = s.objectStorage.SetObjectIndex(s.ctx, jetID, msg.Parent.Record(), &object.Lifeline{
			ChildPointer: genRandomID(insolar.FirstPulseNumber),
		})
		require.NoError(t, err)
		rep, err := h.handleGetChildren(contextWithJet(s.ctx, jetID), &message.Parcel{
			Msg:         &msg,
			PulseNumber: insolar.FirstPulseNumber + 2,
		})
		require.NoError(t, err)
		redirect, ok := rep.(*reply.GetChildrenRedirectReply)
		require.True(t, ok)
		token, ok := redirect.Token.(*delegationtoken.GetChildrenRedirectToken)
		assert.Equal(t, []byte{1, 2, 3}, token.Signature)
		assert.Equal(t, heavyRef, redirect.GetReceiver())
	})
}

func (s *handlerSuite) TestMessageHandler_HandleGetDelegate_FetchesIndexFromHeavy() {
	mc := minimock.NewController(s.T())
	defer mc.Finish()
	jetID := insolar.ID(*insolar.NewJetID(0, nil))

	indexMock := recentstorage.NewRecentIndexStorageMock(s.T())
	pendingMock := recentstorage.NewPendingStorageMock(s.T())

	indexMock.AddObjectMock.Return()
	pendingMock.GetRequestsForObjectMock.Return(nil)
	pendingMock.AddPendingRequestMock.Return()
	pendingMock.RemovePendingRequestMock.Return()

	provideMock := recentstorage.NewProviderMock(s.T())
	provideMock.GetIndexStorageMock.Return(indexMock)
	provideMock.GetPendingStorageMock.Return(pendingMock)

	mb := testutils.NewMessageBusMock(mc)
	mb.MustRegisterMock.Return()
	jc := testutils.NewJetCoordinatorMock(mc)

	h := NewMessageHandler(&configuration.Ledger{
		LightChainLimit: 3,
	})
	h.JetStorage = s.jetStorage
	h.Nodes = s.nodeStorage
	h.DBContext = s.db
	h.PulseTracker = s.pulseTracker
	h.ObjectStorage = s.objectStorage

	h.RecentStorageProvider = provideMock
	idLock := storage.NewIDLockerMock(s.T())
	idLock.LockMock.Return()
	idLock.UnlockMock.Return()
	h.IDLocker = idLock

	delegateType := *genRandomRef(0)
	delegate := *genRandomRef(0)
	objIndex := object.Lifeline{Delegates: map[insolar.Reference]insolar.Reference{delegateType: delegate}}
	msg := message.GetDelegate{
		Head:   *genRandomRef(0),
		AsType: delegateType,
	}

	mb.SendFunc = func(c context.Context, gm insolar.Message, o *insolar.MessageSendOptions) (r insolar.Reply, r1 error) {
		if m, ok := gm.(*message.GetObjectIndex); ok {
			assert.Equal(s.T(), msg.Head, m.Object)
			buf := object.EncodeIndex(objIndex)
			return &reply.ObjectIndex{Index: buf}, nil
		}

		panic("unexpected call")
	}

	h.JetCoordinator = jc
	h.Bus = mb
	err := h.Init(s.ctx)
	require.NoError(s.T(), err)

	heavyRef := genRandomRef(0)
	jc.HeavyMock.Return(heavyRef, nil)
	rep, err := h.handleGetDelegate(contextWithJet(s.ctx, jetID), &message.Parcel{
		Msg: &msg,
	})
	require.NoError(s.T(), err)
	delegateRep, ok := rep.(*reply.Delegate)
	require.True(s.T(), ok)
	assert.Equal(s.T(), delegate, delegateRep.Head)

	idx, err := s.objectStorage.GetObjectIndex(s.ctx, jetID, msg.Head.Record())
	require.NoError(s.T(), err)
	assert.Equal(s.T(), objIndex.Delegates, idx.Delegates)
}

func (s *handlerSuite) TestMessageHandler_HandleUpdateObject_FetchesIndexFromHeavy() {
	mc := minimock.NewController(s.T())
	defer mc.Finish()
	jetID := insolar.ID(*insolar.NewJetID(0, nil))

	indexMock := recentstorage.NewRecentIndexStorageMock(s.T())
	pendingMock := recentstorage.NewPendingStorageMock(s.T())

	indexMock.AddObjectMock.Return()
	pendingMock.GetRequestsForObjectMock.Return(nil)
	pendingMock.AddPendingRequestMock.Return()
	pendingMock.RemovePendingRequestMock.Return()

	provideMock := recentstorage.NewProviderMock(s.T())
	provideMock.GetIndexStorageMock.Return(indexMock)
	provideMock.GetPendingStorageMock.Return(pendingMock)

	mb := testutils.NewMessageBusMock(mc)
	mb.MustRegisterMock.Return()
	jc := testutils.NewJetCoordinatorMock(mc)

	h := NewMessageHandler(&configuration.Ledger{
		LightChainLimit: 3,
	})
	h.JetStorage = s.jetStorage
	h.Nodes = s.nodeStorage
	h.DBContext = s.db
	h.PulseTracker = s.pulseTracker
	h.ObjectStorage = s.objectStorage
	h.PlatformCryptographyScheme = s.scheme
	h.RecentStorageProvider = provideMock

	blobStorage := blob.NewStorageMemory()
	h.BlobModifier = blobStorage
	h.BlobAccessor = blobStorage

	idLockMock := storage.NewIDLockerMock(s.T())
	idLockMock.LockMock.Return()
	idLockMock.UnlockMock.Return()
	h.IDLocker = idLockMock

	objIndex := object.Lifeline{LatestState: genRandomID(0), State: object.StateActivation}
	amendRecord := object.AmendRecord{
		PrevState: *objIndex.LatestState,
	}
	amendHash := s.scheme.ReferenceHasher()
	_, err := amendRecord.WriteHashData(amendHash)
	require.NoError(s.T(), err)

	msg := message.UpdateObject{
		Record: object.SerializeRecord(&amendRecord),
		Object: *genRandomRef(0),
	}

	mb.SendFunc = func(c context.Context, gm insolar.Message, o *insolar.MessageSendOptions) (r insolar.Reply, r1 error) {
		if m, ok := gm.(*message.GetObjectIndex); ok {
			assert.Equal(s.T(), msg.Object, m.Object)
			buf := object.EncodeIndex(objIndex)
			require.NoError(s.T(), err)
			return &reply.ObjectIndex{Index: buf}, nil
		}

		panic("unexpected call")
	}

	h.JetCoordinator = jc
	h.Bus = mb
	err = h.Init(s.ctx)
	require.NoError(s.T(), err)
	heavyRef := genRandomRef(0)
	jc.HeavyMock.Return(heavyRef, nil)
	rep, err := h.handleUpdateObject(contextWithJet(s.ctx, jetID), &message.Parcel{
		Msg:         &msg,
		PulseNumber: insolar.FirstPulseNumber,
	})
	require.NoError(s.T(), err)
	objRep, ok := rep.(*reply.Object)
	require.True(s.T(), ok)

	idx, err := s.objectStorage.GetObjectIndex(s.ctx, jetID, msg.Object.Record())
	require.NoError(s.T(), err)
	assert.Equal(s.T(), objRep.State, *idx.LatestState)
}

func (s *handlerSuite) TestMessageHandler_HandleUpdateObject_UpdateIndexState() {
	// Arrange
	mc := minimock.NewController(s.T())
	defer mc.Finish()
	jetID := insolar.ID(*insolar.NewJetID(0, nil))

	indexMock := recentstorage.NewRecentIndexStorageMock(s.T())
	pendingMock := recentstorage.NewPendingStorageMock(s.T())

	indexMock.AddObjectMock.Return()
	pendingMock.GetRequestsForObjectMock.Return(nil)
	pendingMock.AddPendingRequestMock.Return()
	pendingMock.RemovePendingRequestMock.Return()

	provideMock := recentstorage.NewProviderMock(s.T())
	provideMock.GetIndexStorageMock.Return(indexMock)
	provideMock.GetPendingStorageMock.Return(pendingMock)

	h := NewMessageHandler(&configuration.Ledger{
		LightChainLimit: 3,
	})
	h.JetStorage = s.jetStorage
	h.Nodes = s.nodeStorage
	h.DBContext = s.db
	h.PulseTracker = s.pulseTracker
	h.ObjectStorage = s.objectStorage
	h.RecentStorageProvider = provideMock
	h.PlatformCryptographyScheme = s.scheme

	blobStorage := blob.NewStorageMemory()
	h.BlobModifier = blobStorage
	h.BlobAccessor = blobStorage

	idLockMock := storage.NewIDLockerMock(s.T())
	idLockMock.LockMock.Return()
	idLockMock.UnlockMock.Return()
	h.IDLocker = idLockMock

	objIndex := object.Lifeline{
		LatestState:  genRandomID(0),
		State:        object.StateActivation,
		LatestUpdate: 0,
	}
	amendRecord := object.AmendRecord{
		PrevState: *objIndex.LatestState,
	}
	amendHash := s.scheme.ReferenceHasher()
	_, err := amendRecord.WriteHashData(amendHash)
	require.NoError(s.T(), err)

	msg := message.UpdateObject{
		Record: object.SerializeRecord(&amendRecord),
		Object: *genRandomRef(0),
	}
	err = s.objectStorage.SetObjectIndex(s.ctx, jetID, msg.Object.Record(), &objIndex)
	require.NoError(s.T(), err)

	// Act
	rep, err := h.handleUpdateObject(contextWithJet(s.ctx, jetID), &message.Parcel{
		Msg:         &msg,
		PulseNumber: insolar.FirstPulseNumber,
	})
	require.NoError(s.T(), err)
	_, ok := rep.(*reply.Object)
	require.True(s.T(), ok)

	// Arrange
	idx, err := s.objectStorage.GetObjectIndex(s.ctx, jetID, msg.Object.Record())
	require.NoError(s.T(), err)
	require.Equal(s.T(), insolar.FirstPulseNumber, int(idx.LatestUpdate))
}

func (s *handlerSuite) TestMessageHandler_HandleGetObjectIndex() {
	mc := minimock.NewController(s.T())
	defer mc.Finish()
	jetID := insolar.ID(*insolar.NewJetID(0, nil))
	msg := message.GetObjectIndex{
		Object: *genRandomRef(0),
	}
	indexMock := recentstorage.NewRecentIndexStorageMock(s.T())
	pendingMock := recentstorage.NewPendingStorageMock(s.T())

	indexMock.AddObjectMock.Return()
	pendingMock.GetRequestsForObjectMock.Return(nil)
	pendingMock.AddPendingRequestMock.Return()
	pendingMock.RemovePendingRequestMock.Return()

	provideMock := recentstorage.NewProviderMock(s.T())
	provideMock.GetIndexStorageMock.Return(indexMock)
	provideMock.GetPendingStorageMock.Return(pendingMock)

	jc := testutils.NewJetCoordinatorMock(mc)

	mb := testutils.NewMessageBusMock(mc)
	mb.MustRegisterMock.Return()

	h := NewMessageHandler(&configuration.Ledger{
		LightChainLimit: 3,
	})
	h.JetCoordinator = jc
	h.Bus = mb
	h.JetStorage = s.jetStorage
	h.Nodes = s.nodeStorage
	h.DBContext = s.db
	h.PulseTracker = s.pulseTracker
	h.ObjectStorage = s.objectStorage

	idLock := storage.NewIDLockerMock(s.T())
	idLock.LockMock.Return()
	idLock.UnlockMock.Return()
	h.IDLocker = idLock

	err := h.Init(s.ctx)
	require.NoError(s.T(), err)

	h.RecentStorageProvider = provideMock

	objectIndex := object.Lifeline{LatestState: genRandomID(0)}
	err = s.objectStorage.SetObjectIndex(s.ctx, jetID, msg.Object.Record(), &objectIndex)
	require.NoError(s.T(), err)

	rep, err := h.handleGetObjectIndex(contextWithJet(s.ctx, jetID), &message.Parcel{
		Msg: &msg,
	})
	require.NoError(s.T(), err)
	indexRep, ok := rep.(*reply.ObjectIndex)
	require.True(s.T(), ok)
	decodedIndex := object.DecodeIndex(indexRep.Index)
	assert.Equal(s.T(), objectIndex, decodedIndex)
}

func (s *handlerSuite) TestMessageHandler_HandleHasPendingRequests() {
	mc := minimock.NewController(s.T())
	defer mc.Finish()
	msg := message.GetPendingRequests{
		Object: *genRandomRef(0),
	}
	pendingRequests := []insolar.ID{
		*genRandomID(insolar.FirstPulseNumber),
		*genRandomID(insolar.FirstPulseNumber),
	}

	recentStorageMock := recentstorage.NewPendingStorageMock(s.T())
	recentStorageMock.GetRequestsForObjectMock.Return(pendingRequests)

	jetID := insolar.ID(*insolar.NewJetID(0, nil))
	jc := testutils.NewJetCoordinatorMock(mc)
	mb := testutils.NewMessageBusMock(mc)
	mb.MustRegisterMock.Return()

	h := NewMessageHandler(&configuration.Ledger{})
	h.JetCoordinator = jc
	h.Bus = mb
	h.JetStorage = s.jetStorage
	h.Nodes = s.nodeStorage
	h.DBContext = s.db
	h.PulseTracker = s.pulseTracker
	h.ObjectStorage = s.objectStorage

	err := h.Init(s.ctx)
	require.NoError(s.T(), err)

	provideMock := recentstorage.NewProviderMock(s.T())
	provideMock.GetPendingStorageMock.Return(recentStorageMock)

	h.RecentStorageProvider = provideMock

	rep, err := h.handleHasPendingRequests(contextWithJet(s.ctx, jetID), &message.Parcel{
		Msg:         &msg,
		PulseNumber: insolar.FirstPulseNumber + 1,
	})
	require.NoError(s.T(), err)
	has, ok := rep.(*reply.HasPendingRequests)
	require.True(s.T(), ok)
	assert.True(s.T(), has.Has)
}

func (s *handlerSuite) TestMessageHandler_HandleGetCode_Redirects() {
	mc := minimock.NewController(s.T())
	defer mc.Finish()

	tf := testutils.NewDelegationTokenFactoryMock(mc)
	jc := testutils.NewJetCoordinatorMock(mc)
	mb := testutils.NewMessageBusMock(mc)
	mb.MustRegisterMock.Return()

	indexMock := recentstorage.NewRecentIndexStorageMock(s.T())
	pendingMock := recentstorage.NewPendingStorageMock(s.T())

	indexMock.AddObjectMock.Return()
	pendingMock.GetRequestsForObjectMock.Return(nil)
	pendingMock.AddPendingRequestMock.Return()
	pendingMock.RemovePendingRequestMock.Return()

	provideMock := recentstorage.NewProviderMock(s.T())
	provideMock.GetIndexStorageMock.Return(indexMock)
	provideMock.GetPendingStorageMock.Return(pendingMock)

	tf.IssueGetCodeRedirectMock.Return(&delegationtoken.GetCodeRedirectToken{Signature: []byte{1, 2, 3}}, nil)

	h := NewMessageHandler(&configuration.Ledger{
		LightChainLimit: 2,
	})
	h.JetCoordinator = jc
	h.DelegationTokenFactory = tf
	h.Bus = mb
	h.JetStorage = s.jetStorage
	h.Nodes = s.nodeStorage
	h.DBContext = s.db
	h.PulseTracker = s.pulseTracker
	h.ObjectStorage = s.objectStorage
	err := h.Init(s.ctx)
	require.NoError(s.T(), err)

	h.RecentStorageProvider = provideMock

	jetID := insolar.ID(*insolar.NewJetID(0, nil))
	msg := message.GetCode{
		Code: *genRandomRef(insolar.FirstPulseNumber),
	}

	s.T().Run("redirects to light before limit threshold", func(t *testing.T) {
		err := s.pulseTracker.AddPulse(s.ctx, insolar.Pulse{PulseNumber: insolar.FirstPulseNumber + 1})
		require.NoError(t, err)
		lightRef := genRandomRef(0)
		jc.NodeForJetMock.Return(lightRef, nil)
		rep, err := h.handleGetCode(contextWithJet(s.ctx, jetID), &message.Parcel{
			Msg:         &msg,
			PulseNumber: insolar.FirstPulseNumber + 1,
		})
		require.NoError(t, err)
		redirect, ok := rep.(*reply.GetCodeRedirectReply)
		require.True(t, ok)
		token, ok := redirect.Token.(*delegationtoken.GetCodeRedirectToken)
		assert.Equal(t, []byte{1, 2, 3}, token.Signature)
		assert.Equal(t, lightRef, redirect.GetReceiver())
	})

	s.T().Run("redirects to heavy after limit threshold", func(t *testing.T) {
		err = s.pulseTracker.AddPulse(s.ctx, insolar.Pulse{PulseNumber: insolar.FirstPulseNumber + 2})
		require.NoError(t, err)
		heavyRef := genRandomRef(0)
		jc.NodeForJetMock.Return(heavyRef, nil)
		rep, err := h.handleGetCode(contextWithJet(s.ctx, jetID), &message.Parcel{
			Msg:         &msg,
			PulseNumber: insolar.FirstPulseNumber + 2,
		})
		require.NoError(t, err)
		redirect, ok := rep.(*reply.GetCodeRedirectReply)
		require.True(t, ok)
		token, ok := redirect.Token.(*delegationtoken.GetCodeRedirectToken)
		assert.Equal(t, []byte{1, 2, 3}, token.Signature)
		assert.Equal(t, heavyRef, redirect.GetReceiver())
	})
}

func (s *handlerSuite) TestMessageHandler_HandleRegisterChild_FetchesIndexFromHeavy() {
	mc := minimock.NewController(s.T())
	defer mc.Finish()
	jetID := insolar.ID(*insolar.NewJetID(0, nil))

	indexMock := recentstorage.NewRecentIndexStorageMock(s.T())
	pendingMock := recentstorage.NewPendingStorageMock(s.T())

	indexMock.AddObjectMock.Return()
	pendingMock.GetRequestsForObjectMock.Return(nil)
	pendingMock.AddPendingRequestMock.Return()
	pendingMock.RemovePendingRequestMock.Return()

	provideMock := recentstorage.NewProviderMock(s.T())
	provideMock.GetIndexStorageMock.Return(indexMock)
	provideMock.GetPendingStorageMock.Return(pendingMock)

	mb := testutils.NewMessageBusMock(mc)
	mb.MustRegisterMock.Return()
	jc := testutils.NewJetCoordinatorMock(mc)
	h := NewMessageHandler(&configuration.Ledger{
		LightChainLimit: 2,
	})
	h.JetStorage = s.jetStorage
	h.Nodes = s.nodeStorage
	h.DBContext = s.db
	h.PulseTracker = s.pulseTracker
	h.ObjectStorage = s.objectStorage
	h.RecentStorageProvider = provideMock
	h.PlatformCryptographyScheme = s.scheme

	idLockMock := storage.NewIDLockerMock(s.T())
	idLockMock.LockMock.Return()
	idLockMock.UnlockMock.Return()
	h.IDLocker = idLockMock

	objIndex := object.Lifeline{LatestState: genRandomID(0), State: object.StateActivation}
	childRecord := object.ChildRecord{
		Ref:       *genRandomRef(0),
		PrevChild: nil,
	}
	amendHash := s.scheme.ReferenceHasher()
	_, err := childRecord.WriteHashData(amendHash)
	require.NoError(s.T(), err)
	childID := insolar.NewID(0, amendHash.Sum(nil))

	msg := message.RegisterChild{
		Record: object.SerializeRecord(&childRecord),
		Parent: *genRandomRef(0),
	}

	mb.SendFunc = func(c context.Context, gm insolar.Message, o *insolar.MessageSendOptions) (r insolar.Reply, r1 error) {
		if m, ok := gm.(*message.GetObjectIndex); ok {
			assert.Equal(s.T(), msg.Parent, m.Object)
			buf := object.EncodeIndex(objIndex)
			require.NoError(s.T(), err)
			return &reply.ObjectIndex{Index: buf}, nil
		}

		panic("unexpected call")
	}

	h.JetCoordinator = jc
	h.Bus = mb
	err = h.Init(s.ctx)
	require.NoError(s.T(), err)
	heavyRef := genRandomRef(0)
	jc.HeavyMock.Return(heavyRef, nil)
	rep, err := h.handleRegisterChild(contextWithJet(s.ctx, jetID), &message.Parcel{
		Msg: &msg,
	})
	require.NoError(s.T(), err)
	objRep, ok := rep.(*reply.ID)
	require.True(s.T(), ok)
	assert.Equal(s.T(), *childID, objRep.ID)

	idx, err := s.objectStorage.GetObjectIndex(s.ctx, jetID, msg.Parent.Record())
	require.NoError(s.T(), err)
	assert.Equal(s.T(), childID, idx.ChildPointer)
}

func (s *handlerSuite) TestMessageHandler_HandleRegisterChild_IndexStateUpdated() {
	// Arrange
	mc := minimock.NewController(s.T())
	defer mc.Finish()
	jetID := insolar.ID(*insolar.NewJetID(0, nil))

	indexMock := recentstorage.NewRecentIndexStorageMock(s.T())
	pendingMock := recentstorage.NewPendingStorageMock(s.T())

	indexMock.AddObjectMock.Return()
	pendingMock.GetRequestsForObjectMock.Return(nil)
	pendingMock.AddPendingRequestMock.Return()
	pendingMock.RemovePendingRequestMock.Return()

	provideMock := recentstorage.NewProviderMock(s.T())
	provideMock.GetIndexStorageMock.Return(indexMock)
	provideMock.GetPendingStorageMock.Return(pendingMock)

	h := NewMessageHandler(&configuration.Ledger{
		LightChainLimit: 2,
	})
	h.JetStorage = s.jetStorage
	h.Nodes = s.nodeStorage
	h.DBContext = s.db
	h.PulseTracker = s.pulseTracker
	h.ObjectStorage = s.objectStorage
	h.RecentStorageProvider = provideMock
	h.PlatformCryptographyScheme = s.scheme

	idLockMock := storage.NewIDLockerMock(s.T())
	idLockMock.LockMock.Return()
	idLockMock.UnlockMock.Return()
	h.IDLocker = idLockMock

	objIndex := object.Lifeline{
		LatestState:  genRandomID(0),
		State:        object.StateActivation,
		LatestUpdate: insolar.FirstPulseNumber,
	}
	childRecord := object.ChildRecord{
		Ref:       *genRandomRef(0),
		PrevChild: nil,
	}
	msg := message.RegisterChild{
		Record: object.SerializeRecord(&childRecord),
		Parent: *genRandomRef(0),
	}

	err := s.objectStorage.SetObjectIndex(s.ctx, jetID, msg.Parent.Record(), &objIndex)
	require.NoError(s.T(), err)

	// Act
	_, err = h.handleRegisterChild(contextWithJet(s.ctx, jetID), &message.Parcel{
		Msg:         &msg,
		PulseNumber: insolar.FirstPulseNumber + 100,
	})
	require.NoError(s.T(), err)

	// Assert
	idx, err := s.objectStorage.GetObjectIndex(s.ctx, jetID, msg.Parent.Record())
	require.NoError(s.T(), err)
	require.Equal(s.T(), int(idx.LatestUpdate), insolar.FirstPulseNumber+100)
}

func (s *handlerSuite) TestMessageHandler_HandleHotRecords() {
	mc := minimock.NewController(s.T())
	jetID := gen.JetID()

	err := s.pulseTracker.AddPulse(s.ctx, insolar.Pulse{PulseNumber: insolar.FirstPulseNumber + 1})
	require.NoError(s.T(), err)

	jc := testutils.NewJetCoordinatorMock(mc)

	firstID := insolar.NewID(insolar.FirstPulseNumber, []byte{1, 2, 3})
	secondID := object.NewRecordIDFromRecord(s.scheme, insolar.FirstPulseNumber, &object.CodeRecord{})
	thirdID := object.NewRecordIDFromRecord(s.scheme, insolar.FirstPulseNumber-1, &object.CodeRecord{})

	mb := testutils.NewMessageBusMock(mc)
	mb.MustRegisterMock.Return()
	mb.SendFunc = func(p context.Context, p1 insolar.Message, p2 *insolar.MessageSendOptions) (r insolar.Reply, r1 error) {
		parsedMsg, ok := p1.(*message.AbandonedRequestsNotification)
		require.Equal(s.T(), true, ok)
		require.Equal(s.T(), *secondID, parsedMsg.Object)
		return &reply.OK{}, nil
	}

	firstIndex := object.EncodeIndex(object.Lifeline{
		LatestState: firstID,
	})
	err = s.objectStorage.SetObjectIndex(s.ctx, insolar.ID(jetID), firstID, &object.Lifeline{
		LatestState: firstID,
	})

	hotIndexes := &message.HotData{
		Jet:         *insolar.NewReference(insolar.DomainID, insolar.ID(jetID)),
		PulseNumber: insolar.FirstPulseNumber,
		RecentObjects: map[insolar.ID]message.HotIndex{
			*firstID: {
				Index: firstIndex,
				TTL:   320,
			},
		},
		PendingRequests: map[insolar.ID]recentstorage.PendingObjectContext{
			*secondID: {},
			*thirdID:  {Active: true},
		},
		Drop: drop.Drop{Pulse: insolar.FirstPulseNumber, Hash: []byte{88}, JetID: jetID},
	}

	indexMock := recentstorage.NewRecentIndexStorageMock(s.T())
	pendingMock := recentstorage.NewPendingStorageMock(s.T())

	pendingMock.SetContextToObjectFunc = func(p context.Context, p1 insolar.ID, p2 recentstorage.PendingObjectContext) {

		if bytes.Equal(p1.Bytes(), secondID.Bytes()) {
			require.Equal(s.T(), false, p2.Active)
			return
		}
		if bytes.Equal(p1.Bytes(), thirdID.Bytes()) {
			require.Equal(s.T(), false, p2.Active)
			return
		}
		s.T().Fail()
	}
	indexMock.AddObjectWithTLLFunc = func(ctx context.Context, p insolar.ID, ttl int) {
		require.Equal(s.T(), p, *firstID)
		require.Equal(s.T(), 320, ttl)
	}
	provideMock := recentstorage.NewProviderMock(s.T())
	provideMock.GetPendingStorageMock.Return(pendingMock)
	provideMock.GetIndexStorageMock.Return(indexMock)

	h := NewMessageHandler(&configuration.Ledger{})
	h.JetCoordinator = jc
	h.RecentStorageProvider = provideMock
	h.Bus = mb
	h.JetStorage = s.jetStorage
	h.Nodes = s.nodeStorage
	h.DBContext = s.db
	h.PulseTracker = s.pulseTracker
	h.ObjectStorage = s.objectStorage
	h.DropModifier = s.dropModifier

	err = h.Init(s.ctx)
	require.NoError(s.T(), err)

	res, err := h.handleHotRecords(s.ctx, &message.Parcel{Msg: hotIndexes})

	require.NoError(s.T(), err)
	require.Equal(s.T(), res, &reply.OK{})

	savedDrop, err := s.dropAccessor.ForPulse(s.ctx, jetID, insolar.FirstPulseNumber)
	require.NoError(s.T(), err)
	require.Equal(s.T(), drop.Drop{Pulse: insolar.FirstPulseNumber, Hash: []byte{88}, JetID: jetID}, savedDrop)

	indexMock.MinimockFinish()
	pendingMock.MinimockFinish()
}

func (s *handlerSuite) TestMessageHandler_HandleValidationCheck() {
	mc := minimock.NewController(s.T())
	defer mc.Finish()
	jetID := insolar.ID(*insolar.NewJetID(0, nil))

	indexMock := recentstorage.NewRecentIndexStorageMock(s.T())
	pendingMock := recentstorage.NewPendingStorageMock(s.T())

	indexMock.AddObjectMock.Return()
	pendingMock.AddPendingRequestMock.Return()
	pendingMock.RemovePendingRequestMock.Return()

	provideMock := recentstorage.NewProviderMock(s.T())
	provideMock.GetIndexStorageMock.Return(indexMock)
	provideMock.GetPendingStorageMock.Return(pendingMock)

	nodeMock := network.NewNetworkNodeMock(s.T())
	nodeMock.RoleMock.Return(insolar.StaticRoleLightMaterial)
	nodeNetworkMock := network.NewNodeNetworkMock(s.T())
	nodeNetworkMock.GetOriginMock.Return(nodeMock)

	jc := testutils.NewJetCoordinatorMock(mc)

	mb := testutils.NewMessageBusMock(mc)
	mb.MustRegisterMock.Return()
	h := NewMessageHandler(&configuration.Ledger{
		LightChainLimit: 3,
	})
	h.JetCoordinator = jc
	h.Bus = mb
	h.JetStorage = s.jetStorage
	h.Nodes = s.nodeStorage
	h.DBContext = s.db
	h.PulseTracker = s.pulseTracker
	h.ObjectStorage = s.objectStorage
	h.RecentStorageProvider = provideMock

	err := h.Init(s.ctx)
	require.NoError(s.T(), err)

	s.T().Run("returns not ok when not valid", func(t *testing.T) {
		validatedStateID, err := s.objectStorage.SetRecord(s.ctx, jetID, 0, &object.AmendRecord{})
		require.NoError(t, err)

		msg := message.ValidationCheck{
			Object:              *genRandomRef(0),
			ValidatedState:      *validatedStateID,
			LatestStateApproved: genRandomID(0),
		}

		rep, err := h.handleValidationCheck(contextWithJet(s.ctx, jetID), &message.Parcel{
			Msg: &msg,
		})
		require.NoError(t, err)
		_, ok := rep.(*reply.NotOK)
		assert.True(t, ok)
	})

	s.T().Run("returns ok when valid", func(t *testing.T) {
		approvedStateID := *genRandomID(0)
		validatedStateID, err := s.objectStorage.SetRecord(s.ctx, jetID, 0, &object.AmendRecord{
			PrevState: approvedStateID,
		})
		require.NoError(t, err)

		msg := message.ValidationCheck{
			Object:              *genRandomRef(0),
			ValidatedState:      *validatedStateID,
			LatestStateApproved: &approvedStateID,
		}

		rep, err := h.handleValidationCheck(contextWithJet(s.ctx, jetID), &message.Parcel{
			Msg: &msg,
		})
		require.NoError(t, err)
		_, ok := rep.(*reply.OK)
		assert.True(t, ok)
	})
}

func (s *handlerSuite) TestMessageHandler_HandleGetRequest() {
	mc := minimock.NewController(s.T())
	defer mc.Finish()

	jetID := insolar.ID(*insolar.NewJetID(0, nil))

	req := object.RequestRecord{
		MessageHash: []byte{1, 2, 3},
		Object:      *genRandomID(0),
	}
	reqID, err := s.objectStorage.SetRecord(s.ctx, jetID, insolar.FirstPulseNumber, &req)

	msg := message.GetRequest{
		Request: *reqID,
	}

	h := NewMessageHandler(&configuration.Ledger{})
	h.ObjectStorage = s.objectStorage

	rep, err := h.handleGetRequest(contextWithJet(s.ctx, jetID), &message.Parcel{
		Msg:         &msg,
		PulseNumber: insolar.FirstPulseNumber + 1,
	})
	require.NoError(s.T(), err)
	reqReply, ok := rep.(*reply.Request)
	require.True(s.T(), ok)
	assert.Equal(s.T(), req, *object.DeserializeRecord(reqReply.Record).(*object.RequestRecord))
}<|MERGE_RESOLUTION|>--- conflicted
+++ resolved
@@ -114,12 +114,8 @@
 	s.pulseTracker = storage.NewPulseTracker()
 	s.objectStorage = storage.NewObjectStorage()
 
-<<<<<<< HEAD
 	storageDB := db.NewMemoryMockDB()
 	dropStorage := drop.NewStorageDB(storageDB)
-=======
-	dropStorage := drop.NewStorageDB()
->>>>>>> 8a99d498
 	s.dropAccessor = dropStorage
 	s.dropModifier = dropStorage
 
