--- conflicted
+++ resolved
@@ -877,11 +877,7 @@
 	}
 	rep, ok := genericReply.(*reply.ObjectIndex)
 	if !ok {
-<<<<<<< HEAD
 		return nil, fmt.Errorf("failed to fetch object index: unexpected reply type %T (reply=%+v)", genericReply, genericReply)
-=======
-		return nil, fmt.Errorf("unexpected reply %#v", genericReply)
->>>>>>> 2a84ad7e
 	}
 	idx, err := index.DecodeObjectLifeline(rep.Index)
 	if err != nil {
