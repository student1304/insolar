--- conflicted
+++ resolved
@@ -130,22 +130,13 @@
 
 	mb := testutils.NewMessageBusMock(mc)
 	mb.SendMock.Return(&reply.ID{}, nil)
-	cs := testutils.NewPlatformCryptographyScheme()
+	cs := platformpolicy.NewPlatformCryptographyScheme()
 	am := NewArtifactManger()
-<<<<<<< HEAD
-	am.PlatformCryptographyScheme = cs
-	am.DefaultBus = mb
-	am.PulseStorage = amPulseStorageMock
-	am.JetStorage = db
-	am.DBContext = db
-	am.PlatformCryptographyScheme = platformpolicy.NewPlatformCryptographyScheme()
-=======
 	am.DB = s.db
 	am.PlatformCryptographyScheme = cs
 	am.DefaultBus = mb
 	am.PulseStorage = amPulseStorageMock
 	am.GenesisState = s.genesisState
->>>>>>> 53be26a5
 
 	tmetrics := testmetrics.Start(s.ctx)
 	defer tmetrics.Stop()
