/*
 *    Copyright 2019 Insolar Technologies
 *
 *    Licensed under the Apache License, Version 2.0 (the "License");
 *    you may not use this file except in compliance with the License.
 *    You may obtain a copy of the License at
 *
 *        http://www.apache.org/licenses/LICENSE-2.0
 *
 *    Unless required by applicable law or agreed to in writing, software
 *    distributed under the License is distributed on an "AS IS" BASIS,
 *    WITHOUT WARRANTIES OR CONDITIONS OF ANY KIND, either express or implied.
 *    See the License for the specific language governing permissions and
 *    limitations under the License.
 */

package artifactmanager

import (
	"context"
	"testing"
	"time"

	"github.com/gojuno/minimock"
	"github.com/insolar/insolar/component"
	"github.com/insolar/insolar/core"
	"github.com/insolar/insolar/core/reply"
	"github.com/insolar/insolar/instrumentation/inslogger"
	"github.com/insolar/insolar/ledger/internal/jet"
	"github.com/insolar/insolar/ledger/storage"
	"github.com/insolar/insolar/ledger/storage/db"
	"github.com/insolar/insolar/ledger/storage/drop"
	"github.com/insolar/insolar/ledger/storage/genesis"
	"github.com/insolar/insolar/ledger/storage/node"
	"github.com/insolar/insolar/ledger/storage/storagetest"
	"github.com/insolar/insolar/platformpolicy"
	"github.com/insolar/insolar/testutils"
	"github.com/stretchr/testify/assert"
	"github.com/stretchr/testify/require"
	"github.com/stretchr/testify/suite"

	"github.com/insolar/insolar/core/message"
	"github.com/insolar/insolar/testutils/testmetrics"
)

type metricSuite struct {
	suite.Suite

	cm      *component.Manager
	ctx     context.Context
	cleaner func()
	db      storage.DBContext

	scheme        core.PlatformCryptographyScheme
	pulseTracker  storage.PulseTracker
	nodeStorage   node.Accessor
	objectStorage storage.ObjectStorage
	dropModifier  drop.Modifier
	dropAccessor  drop.Accessor
	genesisState  genesis.GenesisState
}

func NewMetricSuite() *metricSuite {
	return &metricSuite{
		Suite: suite.Suite{},
	}
}

// Init and run suite
func TestMetricSuite(t *testing.T) {
	suite.Run(t, NewMetricSuite())
}

func (s *metricSuite) BeforeTest(suiteName, testName string) {
	s.cm = &component.Manager{}
	s.ctx = inslogger.TestContext(s.T())

	tmpDB, cleaner := storagetest.TmpDB(s.ctx, s.T())
	s.cleaner = cleaner
	s.db = tmpDB
	s.scheme = testutils.NewPlatformCryptographyScheme()
	s.nodeStorage = node.NewStorage()
	s.pulseTracker = storage.NewPulseTracker()
	s.objectStorage = storage.NewObjectStorage()

	dropStorage := drop.NewStorageDB()
	s.dropAccessor = dropStorage
	s.dropModifier = dropStorage
	s.genesisState = genesis.NewGenesisInitializer()

	s.cm.Inject(
		s.scheme,
		s.db,
<<<<<<< HEAD
		jet.NewStore(),
=======
		db.NewMemoryMockDB(),
		s.jetStorage,
>>>>>>> b86b7e42
		s.nodeStorage,
		s.pulseTracker,
		s.objectStorage,
		dropStorage,
		s.genesisState,
	)

	err := s.cm.Init(s.ctx)
	if err != nil {
		s.T().Error("ComponentManager init failed", err)
	}
	err = s.cm.Start(s.ctx)
	if err != nil {
		s.T().Error("ComponentManager start failed", err)
	}
}

func (s *metricSuite) AfterTest(suiteName, testName string) {
	err := s.cm.Stop(s.ctx)
	if err != nil {
		s.T().Error("ComponentManager stop failed", err)
	}
	s.cleaner()
}

func (s *metricSuite) TestLedgerArtifactManager_Metrics() {
	// BEWARE: this test should not be run in parallel!
	mc := minimock.NewController(s.T())
	defer mc.Finish()

	amPulseStorageMock := testutils.NewPulseStorageMock(s.T())
	amPulseStorageMock.CurrentFunc = func(p context.Context) (r *core.Pulse, r1 error) {
		pulse, err := s.pulseTracker.GetLatestPulse(p)
		require.NoError(s.T(), err)
		return &pulse.Pulse, err
	}

	mb := testutils.NewMessageBusMock(mc)
	mb.SendMock.Return(&reply.ID{}, nil)
	cs := platformpolicy.NewPlatformCryptographyScheme()
	am := NewArtifactManger()
	am.DB = s.db
	am.PlatformCryptographyScheme = cs
	am.DefaultBus = mb
	am.PulseStorage = amPulseStorageMock
	am.GenesisState = s.genesisState

	tmetrics := testmetrics.Start(s.ctx)
	defer tmetrics.Stop()

	msg := message.GenesisRequest{Name: "4K3NiGuqYGqKPnYp6XeGd2kdN4P9veL6rYcWkLKWXZCu.4FFB8zfQoGznSmzDxwv4njX1aR9ioL8GHSH17QXH2AFa"}
	_, err := am.RegisterRequest(s.ctx, *am.GenesisRef(), &message.Parcel{Msg: &msg})
	require.NoError(s.T(), err)

	time.Sleep(1500 * time.Millisecond)

	_ = am
	content, err := tmetrics.FetchContent()
	require.NoError(s.T(), err)

	assert.Contains(s.T(), content, `insolar_artifactmanager_latency_count{method="RegisterRequest",result="2xx"}`)
	assert.Contains(s.T(), content, `insolar_artifactmanager_calls{method="RegisterRequest",result="2xx"}`)
}<|MERGE_RESOLUTION|>--- conflicted
+++ resolved
@@ -91,12 +91,8 @@
 	s.cm.Inject(
 		s.scheme,
 		s.db,
-<<<<<<< HEAD
 		jet.NewStore(),
-=======
 		db.NewMemoryMockDB(),
-		s.jetStorage,
->>>>>>> b86b7e42
 		s.nodeStorage,
 		s.pulseTracker,
 		s.objectStorage,
