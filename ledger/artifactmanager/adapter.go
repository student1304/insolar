/*
 *    Copyright 2019 Insolar Technologies
 *
 *    Licensed under the Apache License, Version 2.0 (the "License");
 *    you may not use this file except in compliance with the License.
 *    You may obtain a copy of the License at
 *
 *        http://www.apache.org/licenses/LICENSE-2.0
 *
 *    Unless required by applicable law or agreed to in writing, software
 *    distributed under the License is distributed on an "AS IS" BASIS,
 *    WITHOUT WARRANTIES OR CONDITIONS OF ANY KIND, either express or implied.
 *    See the License for the specific language governing permissions and
 *    limitations under the License.
 */

package artifactmanager

import (
	"context"

	"github.com/insolar/insolar/conveyor/adapter"
	"github.com/insolar/insolar/conveyor/adapter/adapterid"
	"github.com/insolar/insolar/conveyor/fsm"
	"github.com/insolar/insolar/insolar"
	"github.com/insolar/insolar/log"
	"github.com/pkg/errors"
)

// GetCodeTask is task for adapter for getting code
type GetCodeTask struct {
	// TODO: don't let adapter and component know about Parcel type, get every needed info in
	Parcel insolar.Parcel
}

// GetCodeResp is response for adapter for getting code
type GetCodeResp struct {
	Reply insolar.Reply
	Err   error
}

// GetCodeProcessor is worker for adapter for getting code
type GetCodeProcessor struct {
	Ledger LedgerLogic `inject:""`
}

// NewGetCodeProcessor returns new instance of processor which get code
func NewGetCodeProcessor() adapter.Processor {
	return &GetCodeProcessor{}
}

// Process implements Processor interface
func (p *GetCodeProcessor) Process(task adapter.AdapterTask, nestedEventHelper adapter.NestedEventHelper, cancelInfo adapter.CancelInfo) interface{} {
	payload, ok := task.TaskPayload.(GetCodeTask)
	var msg GetCodeResp
	if !ok {
		msg.Err = errors.Errorf("[ GetCodeProcessor.Process ] Incorrect payload type: %T", task.TaskPayload)
		return msg
	}

	ctx := context.Background()
<<<<<<< HEAD
	reply, err := p.Handlers.handleGetCode(ctx, payload.Parcel)
	msg = GetCodeResp{reply, err}
=======
	parcel, err := p.Ledger.GetCode(ctx, payload.Parcel)
	msg = GetCodeResp{parcel, err}
>>>>>>> 9956cbbf
	log.Info("[ GetCodeProcessor.Process ] Process was dome successfully")

	return msg
}

// GetCodeHelper is helper for GetCodeProcessor
type GetCodeHelper struct{}

// GetCode makes correct message and send it to adapter
func (r *GetCodeHelper) GetCode(element fsm.SlotElementHelper, parcel insolar.Parcel, respHandlerID uint32) error {
	task := GetCodeTask{
		Parcel: parcel,
	}
	err := element.SendTask(adapterid.GetCode, task, respHandlerID)
	return errors.Wrap(err, "[ GetCodeHelper.SendResponse ] Can't SendTask")
}<|MERGE_RESOLUTION|>--- conflicted
+++ resolved
@@ -59,13 +59,8 @@
 	}
 
 	ctx := context.Background()
-<<<<<<< HEAD
-	reply, err := p.Handlers.handleGetCode(ctx, payload.Parcel)
+	reply, err := p.Ledger.GetCode(ctx, payload.Parcel)
 	msg = GetCodeResp{reply, err}
-=======
-	parcel, err := p.Ledger.GetCode(ctx, payload.Parcel)
-	msg = GetCodeResp{parcel, err}
->>>>>>> 9956cbbf
 	log.Info("[ GetCodeProcessor.Process ] Process was dome successfully")
 
 	return msg
