/*
 *    Copyright 2018 INS Ecosystem
 *
 *    Licensed under the Apache License, Version 2.0 (the "License");
 *    you may not use this file except in compliance with the License.
 *    You may obtain a copy of the License at
 *
 *        http://www.apache.org/licenses/LICENSE-2.0
 *
 *    Unless required by applicable law or agreed to in writing, software
 *    distributed under the License is distributed on an "AS IS" BASIS,
 *    WITHOUT WARRANTIES OR CONDITIONS OF ANY KIND, either express or implied.
 *    See the License for the specific language governing permissions and
 *    limitations under the License.
 */

package artifactmanager

import (
	"math/rand"
	"testing"

	"github.com/insolar/insolar/core"
	"github.com/insolar/insolar/ledger/index"
	"github.com/stretchr/testify/assert"

	"github.com/insolar/insolar/ledger/record"
	"github.com/insolar/insolar/ledger/storage"
	"github.com/insolar/insolar/ledger/storage/leveldb/leveltestutils"
)

func genRandomRef() *record.Reference {
	coreRef := make(core.RecordRef, record.RefIDSize, record.RefIDSize)
	coreRef[record.RefIDSize-1] = byte(rand.Int() % 256)
	ref := record.Bytes2Reference(coreRef)
	return &ref
}

type preparedAMTestData struct {
<<<<<<< HEAD
	ledger     storage.Store
	manager    ArtifactManager
=======
	ledger     storage.LedgerStorer
	manager    core.ArtifactManager
>>>>>>> 104bb767
	domainRef  *record.Reference
	requestRef *record.Reference
}

func prepareAMTestData(t *testing.T) (preparedAMTestData, func()) {
	ledger, cleaner := leveltestutils.TmpDB(t, "")

	return preparedAMTestData{
		ledger:     ledger,
		manager:    &LedgerArtifactManager{storer: ledger},
		domainRef:  genRandomRef(),
		requestRef: genRandomRef(),
	}, cleaner
}

func TestLedgerArtifactManager_DeployCode(t *testing.T) {
	td, cleaner := prepareAMTestData(t)
	defer cleaner()
	codeMap := map[core.MachineType][]byte{1: {1}}
	coreRef, err := td.manager.DeployCode(td.domainRef.Bytes(), td.requestRef.Bytes(), codeMap)
	assert.NoError(t, err)
	ref := record.Bytes2Reference(coreRef[:])
	codeRec, err := td.ledger.GetRecord(&ref)
	assert.NoError(t, err)
	assert.Equal(t, codeRec, &record.CodeRecord{
		StorageRecord: record.StorageRecord{
			StatefulResult: record.StatefulResult{
				ResultRecord: record.ResultRecord{
					DomainRecord:  *td.domainRef,
					RequestRecord: *td.requestRef,
				},
			},
		},
		TargetedCode: codeMap,
	})
}

func TestLedgerArtifactManager_ActivateClass_VerifiesRecord(t *testing.T) {
	td, cleaner := prepareAMTestData(t)
	defer cleaner()
	_, err := td.manager.ActivateClass(
		td.domainRef.Bytes(), td.requestRef.Bytes(), genRandomRef().Bytes(), []byte{})
	assert.NotNil(t, err)
	notCodeRef, _ := td.ledger.SetRecord(&record.ClassActivateRecord{})
	_, err = td.manager.ActivateClass(
		td.domainRef.Bytes(), td.requestRef.Bytes(), notCodeRef.Bytes(), []byte{},
	)
	assert.NotNil(t, err)
}

func TestLedgerArtifactManager_ActivateClass_CreatesCorrectRecord(t *testing.T) {
	td, cleaner := prepareAMTestData(t)
	defer cleaner()
	memory := []byte{1, 2, 3}
	codeRef, _ := td.ledger.SetRecord(&record.CodeRecord{
		StorageRecord: record.StorageRecord{
			StatefulResult: record.StatefulResult{
				ResultRecord: record.ResultRecord{
					DomainRecord: *genRandomRef(),
				},
			},
		},
	})
	activateCoreRef, err := td.manager.ActivateClass(td.domainRef.Bytes(), td.requestRef.Bytes(), codeRef.Bytes(), memory)
	activateRef := record.Bytes2Reference(activateCoreRef[:])
	assert.Nil(t, err)
	activateRec, getErr := td.ledger.GetRecord(&activateRef)
	assert.Nil(t, getErr)
	assert.Equal(t, activateRec, &record.ClassActivateRecord{
		ActivationRecord: record.ActivationRecord{
			StatefulResult: record.StatefulResult{
				ResultRecord: record.ResultRecord{
					DomainRecord:  *td.domainRef,
					RequestRecord: *td.requestRef,
				},
			},
		},
		CodeRecord:    *codeRef,
		DefaultMemory: memory,
	})
}

func TestLedgerArtifactManager_DeactivateClass_VerifiesRecord(t *testing.T) {
	td, cleaner := prepareAMTestData(t)
	defer cleaner()
	_, err := td.manager.DeactivateClass(td.domainRef.Bytes(), td.requestRef.Bytes(), genRandomRef().Bytes())
	assert.NotNil(t, err)

	notClassRef, _ := td.ledger.SetRecord(&record.CodeRecord{})
	_, err = td.manager.DeactivateClass(td.domainRef.Bytes(), td.requestRef.Bytes(), notClassRef.Bytes())
	assert.NotNil(t, err)
}

func TestLedgerArtifactManager_DeactivateClass_VerifiesClassIsActive(t *testing.T) {
	td, cleaner := prepareAMTestData(t)
	defer cleaner()
	classRef, _ := td.ledger.SetRecord(&record.ClassActivateRecord{})
	deactivateRef, _ := td.ledger.SetRecord(&record.DeactivationRecord{})
	td.ledger.SetClassIndex(classRef, &index.ClassLifeline{
		LatestStateRef: *deactivateRef,
	})
	_, err := td.manager.DeactivateClass(td.domainRef.Bytes(), td.requestRef.Bytes(), classRef.Bytes())
	assert.NotNil(t, err)
}

func TestLedgerArtifactManager_DeactivateClass_CreatesCorrectRecord(t *testing.T) {
	td, cleaner := prepareAMTestData(t)
	defer cleaner()
	classRef, _ := td.ledger.SetRecord(&record.ClassActivateRecord{
		ActivationRecord: record.ActivationRecord{
			StatefulResult: record.StatefulResult{
				ResultRecord: record.ResultRecord{
					DomainRecord: *genRandomRef(),
				},
			},
		},
	})
	td.ledger.SetClassIndex(classRef, &index.ClassLifeline{
		LatestStateRef: *classRef,
	})

	deactivateCoreRef, err := td.manager.DeactivateClass(td.domainRef.Bytes(), td.requestRef.Bytes(), classRef.Bytes())
	assert.NoError(t, err)
	deactivateRef := record.Bytes2Reference(deactivateCoreRef[:])
	deactivateRec, err := td.ledger.GetRecord(&deactivateRef)
	assert.NoError(t, err)
	assert.Equal(t, deactivateRec, &record.DeactivationRecord{
		AmendRecord: record.AmendRecord{
			StatefulResult: record.StatefulResult{
				ResultRecord: record.ResultRecord{
					DomainRecord:  *td.domainRef,
					RequestRecord: *td.requestRef,
				},
			},
			HeadRecord:    *classRef,
			AmendedRecord: *classRef,
		},
	})
}

func TestLedgerArtifactManager_UpdateClass_VerifiesRecord(t *testing.T) {
	td, cleaner := prepareAMTestData(t)
	defer cleaner()
	_, err := td.manager.UpdateClass(
		td.domainRef.Bytes(), td.requestRef.Bytes(), genRandomRef().Bytes(), genRandomRef().Bytes(), nil)
	assert.NotNil(t, err)
	notClassRef, _ := td.ledger.SetRecord(&record.CodeRecord{})
	_, err = td.manager.UpdateClass(
		td.domainRef.Bytes(), td.requestRef.Bytes(), notClassRef.Bytes(), genRandomRef().Bytes(), nil)
	assert.NotNil(t, err)
}

func TestLedgerArtifactManager_UpdateClass_VerifiesClassIsActive(t *testing.T) {
	td, cleaner := prepareAMTestData(t)
	defer cleaner()
	classRef, _ := td.ledger.SetRecord(&record.ClassActivateRecord{})
	deactivateRef, _ := td.ledger.SetRecord(&record.DeactivationRecord{})
	codeRef, _ := td.ledger.SetRecord(&record.CodeRecord{})
	td.ledger.SetClassIndex(classRef, &index.ClassLifeline{
		LatestStateRef: *deactivateRef,
	})
	_, err := td.manager.UpdateClass(
		td.domainRef.Bytes(), td.requestRef.Bytes(), classRef.Bytes(), codeRef.Bytes(), nil)
	assert.NotNil(t, err)
}

func TestLedgerArtifactManager_UpdateClass_CreatesCorrectRecord(t *testing.T) {
	td, cleaner := prepareAMTestData(t)
	defer cleaner()
	classRef, _ := td.ledger.SetRecord(&record.ClassActivateRecord{
		ActivationRecord: record.ActivationRecord{
			StatefulResult: record.StatefulResult{
				ResultRecord: record.ResultRecord{
					DomainRecord: *genRandomRef(),
				},
			},
		},
	})
	td.ledger.SetClassIndex(classRef, &index.ClassLifeline{
		LatestStateRef: *classRef,
	})
	codeRef, _ := td.ledger.SetRecord(&record.CodeRecord{
		StorageRecord: record.StorageRecord{
			StatefulResult: record.StatefulResult{
				ResultRecord: record.ResultRecord{
					DomainRecord: *genRandomRef(),
				},
			},
		},
	})
	migrationRef, _ := td.ledger.SetRecord(&record.CodeRecord{
		StorageRecord: record.StorageRecord{
			StatefulResult: record.StatefulResult{
				ResultRecord: record.ResultRecord{
					DomainRecord: *genRandomRef(),
				},
			},
		},
	})
	migrationRefs := []record.Reference{*migrationRef}
	migrationCoreRefs := []core.RecordRef{migrationRef.Bytes()}
	updateCoreRef, err := td.manager.UpdateClass(
		td.domainRef.Bytes(), td.requestRef.Bytes(), classRef.Bytes(), codeRef.Bytes(), migrationCoreRefs)
	assert.NoError(t, err)
	updateRef := record.Bytes2Reference(updateCoreRef[:])
	updateRec, getErr := td.ledger.GetRecord(&updateRef)
	assert.Nil(t, getErr)
	assert.Equal(t, updateRec, &record.ClassAmendRecord{
		AmendRecord: record.AmendRecord{
			StatefulResult: record.StatefulResult{
				ResultRecord: record.ResultRecord{
					DomainRecord:  *td.domainRef,
					RequestRecord: *td.requestRef,
				},
			},
			HeadRecord:    *classRef,
			AmendedRecord: *classRef,
		},
		NewCode:    *codeRef,
		Migrations: migrationRefs,
	})
}

func TestLedgerArtifactManager_ActivateObj_VerifiesRecord(t *testing.T) {
	td, cleaner := prepareAMTestData(t)
	defer cleaner()
	_, err := td.manager.ActivateObj(
		td.domainRef.Bytes(), td.requestRef.Bytes(), genRandomRef().Bytes(), []byte{})
	assert.NotNil(t, err)
	notClassRef, _ := td.ledger.SetRecord(&record.ObjectActivateRecord{})
	_, err = td.manager.ActivateClass(
		td.domainRef.Bytes(), td.requestRef.Bytes(), notClassRef.Bytes(), []byte{})
	assert.NotNil(t, err)
}

func TestLedgerArtifactManager_ActivateObj_CreatesCorrectRecord(t *testing.T) {
	td, cleaner := prepareAMTestData(t)
	defer cleaner()
	memory := []byte{1, 2, 3}
	classRef, _ := td.ledger.SetRecord(&record.ClassActivateRecord{
		ActivationRecord: record.ActivationRecord{
			StatefulResult: record.StatefulResult{
				ResultRecord: record.ResultRecord{
					DomainRecord: *genRandomRef(),
				},
			},
		},
	})
	td.ledger.SetClassIndex(classRef, &index.ClassLifeline{
		LatestStateRef: *classRef,
	})
	activateCoreRef, err := td.manager.ActivateObj(
		td.domainRef.Bytes(), td.requestRef.Bytes(), classRef.Bytes(), memory)
	assert.Nil(t, err)
	activateRef := record.Bytes2Reference(activateCoreRef)
	activateRec, err := td.ledger.GetRecord(&activateRef)
	assert.Nil(t, err)
	assert.Equal(t, activateRec, &record.ObjectActivateRecord{
		ActivationRecord: record.ActivationRecord{
			StatefulResult: record.StatefulResult{
				ResultRecord: record.ResultRecord{
					DomainRecord:  *td.domainRef,
					RequestRecord: *td.requestRef,
				},
			},
		},
		ClassActivateRecord: *classRef,
		Memory:              memory,
	})
}

func TestLedgerArtifactManager_DeactivateObj_VerifiesRecord(t *testing.T) {
	td, cleaner := prepareAMTestData(t)
	defer cleaner()
	_, err := td.manager.DeactivateClass(
		td.domainRef.Bytes(), td.requestRef.Bytes(), genRandomRef().Bytes())
	assert.NotNil(t, err)
	notObjRef, _ := td.ledger.SetRecord(&record.ClassActivateRecord{})
	_, err = td.manager.DeactivateClass(td.domainRef.Bytes(), td.requestRef.Bytes(), notObjRef.Bytes())
	assert.NotNil(t, err)
}

func TestLedgerArtifactManager_DeactivateObj_VerifiesObjectIsActive(t *testing.T) {
	td, cleaner := prepareAMTestData(t)
	defer cleaner()
	objRef, _ := td.ledger.SetRecord(&record.ObjectActivateRecord{})
	deactivateRef, _ := td.ledger.SetRecord(&record.DeactivationRecord{})
	td.ledger.SetObjectIndex(objRef, &index.ObjectLifeline{
		LatestStateRef: *deactivateRef,
	})
	_, err := td.manager.DeactivateObj(td.domainRef.Bytes(), td.requestRef.Bytes(), objRef.Bytes())
	assert.NotNil(t, err)
}

func TestLedgerArtifactManager_DeactivateObj_CreatesCorrectRecord(t *testing.T) {
	td, cleaner := prepareAMTestData(t)
	defer cleaner()
	objRef, _ := td.ledger.SetRecord(&record.ObjectActivateRecord{
		ActivationRecord: record.ActivationRecord{
			StatefulResult: record.StatefulResult{
				ResultRecord: record.ResultRecord{
					DomainRecord: *genRandomRef(),
				},
			},
		},
	})
	td.ledger.SetObjectIndex(objRef, &index.ObjectLifeline{
		LatestStateRef: *objRef,
	})
	deactivateCoreRef, err := td.manager.DeactivateObj(td.domainRef.Bytes(), td.requestRef.Bytes(), objRef.Bytes())
	assert.Nil(t, err)
	deactivateRef := record.Bytes2Reference(deactivateCoreRef)
	deactivateRec, err := td.ledger.GetRecord(&deactivateRef)
	assert.Nil(t, err)
	assert.Equal(t, deactivateRec, &record.DeactivationRecord{
		AmendRecord: record.AmendRecord{
			StatefulResult: record.StatefulResult{
				ResultRecord: record.ResultRecord{
					DomainRecord:  *td.domainRef,
					RequestRecord: *td.requestRef,
				},
			},
			HeadRecord:    *objRef,
			AmendedRecord: *objRef,
		},
	})
}

func TestLedgerArtifactManager_UpdateObj_VerifiesRecord(t *testing.T) {
	td, cleaner := prepareAMTestData(t)
	defer cleaner()
	_, err := td.manager.UpdateObj(
		td.domainRef.Bytes(), td.requestRef.Bytes(), genRandomRef().Bytes(), nil)
	assert.NotNil(t, err)
	notObjRef, _ := td.ledger.SetRecord(&record.CodeRecord{})
	_, err = td.manager.UpdateObj(
		td.domainRef.Bytes(), td.requestRef.Bytes(), notObjRef.Bytes(), nil)
	assert.NotNil(t, err)
}

func TestLedgerArtifactManager_UpdateObj_VerifiesObjectIsActive(t *testing.T) {
	td, cleaner := prepareAMTestData(t)
	defer cleaner()
	objRef, _ := td.ledger.SetRecord(&record.ObjectActivateRecord{})
	deactivateRef, _ := td.ledger.SetRecord(&record.DeactivationRecord{})
	td.ledger.SetObjectIndex(objRef, &index.ObjectLifeline{
		LatestStateRef: *deactivateRef,
	})
	_, err := td.manager.UpdateObj(
		td.domainRef.Bytes(), td.requestRef.Bytes(), objRef.Bytes(), nil)
	assert.NotNil(t, err)
}

func TestLedgerArtifactManager_UpdateObj_CreatesCorrectRecord(t *testing.T) {
	td, cleaner := prepareAMTestData(t)
	defer cleaner()
	objRef, _ := td.ledger.SetRecord(&record.ObjectActivateRecord{
		ActivationRecord: record.ActivationRecord{
			StatefulResult: record.StatefulResult{
				ResultRecord: record.ResultRecord{
					DomainRecord: *genRandomRef(),
				},
			},
		},
	})
	td.ledger.SetObjectIndex(objRef, &index.ObjectLifeline{
		LatestStateRef: *objRef,
	})
	memory := []byte{1, 2, 3}
	updateCoreRef, err := td.manager.UpdateObj(
		td.domainRef.Bytes(), td.requestRef.Bytes(), objRef.Bytes(), memory)
	assert.Nil(t, err)
	updateRef := record.Bytes2Reference(updateCoreRef)
	updateRec, err := td.ledger.GetRecord(&updateRef)
	assert.Nil(t, err)
	assert.Equal(t, updateRec, &record.ObjectAmendRecord{
		AmendRecord: record.AmendRecord{
			StatefulResult: record.StatefulResult{
				ResultRecord: record.ResultRecord{
					DomainRecord:  *td.domainRef,
					RequestRecord: *td.requestRef,
				},
			},
			HeadRecord:    *objRef,
			AmendedRecord: *objRef,
		},
		NewMemory: memory,
	})
}

func TestLedgerArtifactManager_AppendObjDelegate_VerifiesRecord(t *testing.T) {
	td, cleaner := prepareAMTestData(t)
	defer cleaner()
	_, err := td.manager.AppendObjDelegate(
		td.domainRef.Bytes(), td.requestRef.Bytes(), genRandomRef().Bytes(), nil)
	assert.NotNil(t, err)
	notObjRef, _ := td.ledger.SetRecord(&record.CodeRecord{})
	_, err = td.manager.AppendObjDelegate(
		td.domainRef.Bytes(), td.requestRef.Bytes(), notObjRef.Bytes(), nil)
	assert.NotNil(t, err)
}

func TestLedgerArtifactManager_AppendObjDelegate_VerifiesClassIsActive(t *testing.T) {
	td, cleaner := prepareAMTestData(t)
	defer cleaner()
	objRef, _ := td.ledger.SetRecord(&record.ObjectActivateRecord{})
	deactivateRef, _ := td.ledger.SetRecord(&record.DeactivationRecord{})
	td.ledger.SetObjectIndex(objRef, &index.ObjectLifeline{
		LatestStateRef: *deactivateRef,
	})
	_, err := td.manager.AppendObjDelegate(
		td.domainRef.Bytes(), td.requestRef.Bytes(), objRef.Bytes(), nil)
	assert.NotNil(t, err)
}

func TestLedgerArtifactManager_AppendObjDelegate_CreatesCorrectRecord(t *testing.T) {
	td, cleaner := prepareAMTestData(t)
	defer cleaner()
	objRef, _ := td.ledger.SetRecord(&record.ObjectActivateRecord{
		ActivationRecord: record.ActivationRecord{
			StatefulResult: record.StatefulResult{
				ResultRecord: record.ResultRecord{
					DomainRecord: *genRandomRef(),
				},
			},
		},
	})
	td.ledger.SetObjectIndex(objRef, &index.ObjectLifeline{
		LatestStateRef: *objRef,
	})
	memory := []byte{1, 2, 3}
	appendCoreRef, err := td.manager.AppendObjDelegate(
		td.domainRef.Bytes(), td.requestRef.Bytes(), objRef.Bytes(), memory)
	assert.Nil(t, err)
	appendRef := record.Bytes2Reference(appendCoreRef)
	appendRec, _ := td.ledger.GetRecord(&appendRef)
	objIndex, err := td.ledger.GetObjectIndex(objRef)
	assert.NoError(t, err)
	assert.Equal(t, objIndex.AppendRefs, []record.Reference{appendRef})
	assert.Nil(t, err)
	assert.Equal(t, appendRec, &record.ObjectAppendRecord{
		AmendRecord: record.AmendRecord{
			StatefulResult: record.StatefulResult{
				ResultRecord: record.ResultRecord{
					DomainRecord:  *td.domainRef,
					RequestRecord: *td.requestRef,
				},
			},
			HeadRecord:    *objRef,
			AmendedRecord: *objRef,
		},
		AppendMemory: memory,
	})
}

func TestLedgerArtifactManager_GetLatestObj_VerifiesRecords(t *testing.T) {
	td, cleaner := prepareAMTestData(t)
	defer cleaner()
	_, _, err := td.manager.GetLatestObj(
		genRandomRef().Bytes(), genRandomRef().Bytes(), genRandomRef().Bytes())
	assert.NotNil(t, err)

	classRef, _ := td.ledger.SetRecord(&record.ClassActivateRecord{})
	objectRef, _ := td.ledger.SetRecord(&record.ObjectActivateRecord{})
	wrongRef, _ := td.ledger.SetRecord(&record.CodeRecord{})
	_, _, err = td.manager.GetLatestObj(wrongRef.Bytes(), classRef.Bytes(), objectRef.Bytes())
	assert.NotNil(t, err)
	_, _, err = td.manager.GetLatestObj(objectRef.Bytes(), wrongRef.Bytes(), objectRef.Bytes())
	assert.NotNil(t, err)
	_, _, err = td.manager.GetLatestObj(objectRef.Bytes(), classRef.Bytes(), wrongRef.Bytes())
	assert.NotNil(t, err)
}

func TestLedgerArtifactManager_GetLatestObj_VerifiesClassIsActive(t *testing.T) {
	td, cleaner := prepareAMTestData(t)
	defer cleaner()
	classRef, _ := td.ledger.SetRecord(&record.ClassActivateRecord{})
	classDeactivateRef, _ := td.ledger.SetRecord(&record.DeactivationRecord{})
	td.ledger.SetClassIndex(classRef, &index.ClassLifeline{LatestStateRef: *classDeactivateRef})
	objectRef, _ := td.ledger.SetRecord(&record.ObjectActivateRecord{})
	td.ledger.SetObjectIndex(objectRef, &index.ObjectLifeline{
		LatestStateRef: *objectRef,
		ClassRef:       *classRef,
	})
	_, _, err := td.manager.GetLatestObj(objectRef.Bytes(), classRef.Bytes(), objectRef.Bytes())
	assert.NotNil(t, err)
}

func TestLedgerArtifactManager_GetLatestObj_ReturnsNilDescriptorsIfCurrentStateProvided(t *testing.T) {
	td, cleaner := prepareAMTestData(t)
	defer cleaner()
	classRef, _ := td.ledger.SetRecord(&record.ClassActivateRecord{
		ActivationRecord: record.ActivationRecord{
			StatefulResult: record.StatefulResult{
				ResultRecord: record.ResultRecord{
					DomainRecord: *genRandomRef(),
				},
			},
		},
	})
	classAmendRef, _ := td.ledger.SetRecord(&record.ClassAmendRecord{
		AmendRecord: record.AmendRecord{
			StatefulResult: record.StatefulResult{
				ResultRecord: record.ResultRecord{
					DomainRecord:  *td.domainRef,
					RequestRecord: *td.requestRef,
				},
			},
		},
	})
	td.ledger.SetClassIndex(classRef, &index.ClassLifeline{
		LatestStateRef: *classAmendRef,
	})
	objectRef, _ := td.ledger.SetRecord(&record.ObjectActivateRecord{
		ActivationRecord: record.ActivationRecord{
			StatefulResult: record.StatefulResult{
				ResultRecord: record.ResultRecord{
					DomainRecord: *genRandomRef(),
				},
			},
		},
	})
	objectAmendRef, _ := td.ledger.SetRecord(&record.ObjectAmendRecord{
		AmendRecord: record.AmendRecord{
			StatefulResult: record.StatefulResult{
				ResultRecord: record.ResultRecord{
					DomainRecord:  *td.domainRef,
					RequestRecord: *td.requestRef,
				},
			},
		},
	})
	td.ledger.SetObjectIndex(objectRef, &index.ObjectLifeline{
		LatestStateRef: *objectAmendRef,
		ClassRef:       *classRef,
	})
	classDesc, objDesc, err := td.manager.GetLatestObj(
		objectRef.Bytes(), classAmendRef.Bytes(), objectAmendRef.Bytes())
	assert.Nil(t, err)
	assert.Nil(t, classDesc)
	assert.Nil(t, objDesc)
}

func TestLedgerArtifactManager_GetLatestObj_ReturnsCorrectDescriptors(t *testing.T) {
	td, cleaner := prepareAMTestData(t)
	defer cleaner()
	ledgerManager, _ := td.manager.(*LedgerArtifactManager)

	classRef, _ := td.ledger.SetRecord(&record.ClassActivateRecord{
		ActivationRecord: record.ActivationRecord{
			StatefulResult: record.StatefulResult{
				ResultRecord: record.ResultRecord{
					DomainRecord: *genRandomRef(),
				},
			},
		},
	})
	classRec, _ := td.ledger.GetRecord(classRef)
	classRecCasted, _ := classRec.(*record.ClassActivateRecord)
	classAmendRef, _ := td.ledger.SetRecord(&record.ClassAmendRecord{
		AmendRecord: record.AmendRecord{
			StatefulResult: record.StatefulResult{
				ResultRecord: record.ResultRecord{
					DomainRecord:  *td.domainRef,
					RequestRecord: *td.requestRef,
				},
			},
		},
	})
	classAmendRec, _ := td.ledger.GetRecord(classAmendRef)
	classAmendRecCasted, _ := classAmendRec.(*record.ClassAmendRecord)
	classIndex := index.ClassLifeline{
		LatestStateRef: *classAmendRef,
	}
	td.ledger.SetClassIndex(classRef, &classIndex)

	objectRef, _ := td.ledger.SetRecord(&record.ObjectActivateRecord{Memory: []byte{3}})
	objectRec, _ := td.ledger.GetRecord(objectRef)
	objectRecCasted, _ := objectRec.(*record.ObjectActivateRecord)
	objectAmendRef, _ := td.ledger.SetRecord(&record.ObjectAmendRecord{NewMemory: []byte{4}})
	objectAmendRec, _ := td.ledger.GetRecord(objectAmendRef)
	objectAmendRecCasted, _ := objectAmendRec.(*record.ObjectAmendRecord)
	objectIndex := index.ObjectLifeline{
		LatestStateRef: *objectAmendRef,
		ClassRef:       *classRef,
	}
	td.ledger.SetObjectIndex(objectRef, &objectIndex)

	classDesc, objectDesc, err := td.manager.GetLatestObj(
		objectRef.Bytes(), classRef.Bytes(), objectRef.Bytes())
	assert.NoError(t, err)
	assert.Equal(t, classDesc, &ClassDescriptor{
		StateRef: record.Reference{
			Domain: classRef.Domain,
			Record: classAmendRef.Record,
		},

		manager:           ledgerManager,
		fromState:         *classRef,
		activateRecord:    classRecCasted,
		latestAmendRecord: classAmendRecCasted,
		lifelineIndex:     &classIndex,
	})
	assert.Equal(t, objectDesc, &ObjectDescriptor{
		StateRef: record.Reference{
			Domain: objectRef.Domain,
			Record: objectAmendRef.Record,
		},

		manager:           ledgerManager,
		activateRecord:    objectRecCasted,
		latestAmendRecord: objectAmendRecCasted,
		lifelineIndex:     &objectIndex,
	})
}

func TestLedgerArtifactManager_GetExactObj_VerifiesRecords(t *testing.T) {
	td, cleaner := prepareAMTestData(t)
	defer cleaner()
	_, _, err := td.manager.GetExactObj(genRandomRef().Bytes(), genRandomRef().Bytes())
	assert.Error(t, err)
}

func TestLedgerArtifactManager_GetExactObj_ReturnsCorrectData(t *testing.T) {
	td, cleaner := prepareAMTestData(t)
	defer cleaner()
	td.manager.SetArchPref([]core.MachineType{1})

	codeRec := record.CodeRecord{TargetedCode: map[core.MachineType][]byte{
		1: {1},
	}}
	codeRef, _ := td.ledger.SetRecord(&codeRec)
	classRef, _ := td.ledger.SetRecord(&record.ClassActivateRecord{})
	classAmendRef, _ := td.ledger.SetRecord(&record.ClassAmendRecord{
		NewCode: *codeRef,
		AmendRecord: record.AmendRecord{
			HeadRecord: *classRef,
		},
	})

	memoryRec := []byte{4}
	objectRef, _ := td.ledger.SetRecord(&record.ObjectActivateRecord{Memory: []byte{3}})
	objectAmendRef, _ := td.ledger.SetRecord(&record.ObjectAmendRecord{
		NewMemory: memoryRec,
		AmendRecord: record.AmendRecord{
			HeadRecord: *objectRef,
		},
	})

	_, _, err := td.manager.GetExactObj(classAmendRef.Bytes(), objectAmendRef.Bytes())
	assert.Error(t, err)

	td.ledger.SetObjectIndex(objectRef, &index.ObjectLifeline{
		LatestStateRef: *objectAmendRef,
		ClassRef:       *classRef,
	})

	code, memory, err := td.manager.GetExactObj(classAmendRef.Bytes(), objectAmendRef.Bytes())
	assert.NoError(t, err)
	assert.Equal(t, []byte{1}, code)
	assert.Equal(t, memoryRec, memory)
}<|MERGE_RESOLUTION|>--- conflicted
+++ resolved
@@ -30,20 +30,15 @@
 )
 
 func genRandomRef() *record.Reference {
-	coreRef := make(core.RecordRef, record.RefIDSize, record.RefIDSize)
+	coreRef := make(core.RecordRef, record.RefIDSize)
 	coreRef[record.RefIDSize-1] = byte(rand.Int() % 256)
 	ref := record.Bytes2Reference(coreRef)
 	return &ref
 }
 
 type preparedAMTestData struct {
-<<<<<<< HEAD
 	ledger     storage.Store
-	manager    ArtifactManager
-=======
-	ledger     storage.LedgerStorer
 	manager    core.ArtifactManager
->>>>>>> 104bb767
 	domainRef  *record.Reference
 	requestRef *record.Reference
 }
