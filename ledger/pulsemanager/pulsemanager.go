--- conflicted
+++ resolved
@@ -121,14 +121,6 @@
 
 	var latestPulseNumber core.PulseNumber
 	var err error
-<<<<<<< HEAD
-=======
-	// execute only on material executor
-	if m.NodeNet.GetOrigin().Role() == core.StaticRoleLightMaterial {
-		if err = m.processDrop(ctx); err != nil {
-			return errors.Wrap(err, "processDrop failed")
-		}
->>>>>>> 15c5ad2c
 
 	m.GIL.Acquire(ctx)
 
@@ -161,7 +153,7 @@
 	// Run only on material executor.
 	// execute only on material executor
 	// TODO: do as much as possible async.
-	if m.NodeNet.GetOrigin().Role() == core.RoleLightMaterial {
+	if m.NodeNet.GetOrigin().Role() == core.StaticRoleLightMaterial {
 		if err = m.processDrop(ctx, latestPulseNumber); err != nil {
 			return errors.Wrap(err, "processDrop failed")
 		}
