--- conflicted
+++ resolved
@@ -635,10 +635,6 @@
 			for _, jInfo := range jets {
 				m.syncClientsPool.AddPulsesToSyncClient(ctx, jInfo.id, true, pn)
 			}
-<<<<<<< HEAD
-=======
-			go m.sendTreeToHeavy(ctx, pn)
->>>>>>> d77669a1
 		}
 	}
 
@@ -714,34 +710,6 @@
 	}
 }
 
-<<<<<<< HEAD
-// AddPulseToSyncClients add pulse number to all sync clients in pool.
-func (m *PulseManager) AddPulseToSyncClients(ctx context.Context, pn core.PulseNumber) error {
-	// get all jets with drops (required sync)
-	allJets, err := m.db.GetJets(ctx)
-	if err != nil {
-		return err
-	}
-	for jetID := range allJets {
-		_, err := m.db.GetDrop(ctx, jetID, pn)
-		if err == nil {
-			m.syncClientsPool.AddPulsesToSyncClient(ctx, jetID, true, pn)
-		}
-	}
-	return nil
-=======
-func (m *PulseManager) sendTreeToHeavy(ctx context.Context, pn core.PulseNumber) {
-	jetTree, err := m.db.GetJetTree(ctx, pn)
-	if err != nil {
-		inslogger.FromContext(ctx).Error(err)
-	}
-	_, err = m.Bus.Send(ctx, &message.HeavyJetTree{PulseNum: pn, JetTree: *jetTree}, nil)
-	if err != nil {
-		inslogger.FromContext(ctx).Error(err)
-	}
->>>>>>> d77669a1
-}
-
 // Start starts pulse manager, spawns replication goroutine under a hood.
 func (m *PulseManager) Start(ctx context.Context) error {
 	// FIXME: @andreyromancev. 21.12.18. Find a proper place for me. Somewhere at the genesis.
