--- conflicted
+++ resolved
@@ -52,6 +52,8 @@
 	RecentStorageProvider      recentstorage.Provider          `inject:""`
 	ActiveListSwapper          ActiveListSwapper               `inject:""`
 	PulseStorage               pulseStoragePm                  `inject:""`
+	// TODO: move clients pool to component - @nordicdyno - 18.Dec.2018
+	syncClientsPool *syncClientsPool
 
 	currentPulse core.Pulse
 
@@ -59,23 +61,19 @@
 	db *storage.DB
 	// setLock locks Set method call.
 	setLock sync.RWMutex
+	// saves PM stopping mode
 	stopped bool
 
-<<<<<<< HEAD
-	// Heavy sync stuff:
-	//
-	// is sync enabled at all
+	// stores pulse manager options
+	options pmOptions
+}
+
+type pmOptions struct {
 	enableSync bool
-	// syncstates *jetSyncStates
-	syncClientsPool *syncClientsPool
-=======
-type pmOptions struct {
-	enableSync       bool
-	syncMessageLimit int
-	pulsesDeltaLimit core.PulseNumber
-	splitThreshold   uint64
-	dropHistorySize  int
->>>>>>> 5f68c0ba
+	// syncMessageLimit int
+	// pulsesDeltaLimit core.PulseNumber
+	splitThreshold  uint64
+	dropHistorySize int
 }
 
 func backoffFromConfig(bconf configuration.Backoff) *backoff.Backoff {
@@ -93,9 +91,8 @@
 	pm := &PulseManager{
 		db:           db,
 		currentPulse: *core.GenesisPulse,
-		enableSync:   pmconf.HeavySyncEnabled,
-	}
-<<<<<<< HEAD
+	}
+
 	// TODO: untie this circular dependency after moving sync client to separate component - 17.Dec.2018 @nordicdyno
 	heavySyncPool := newSyncClientsPool(
 		pm,
@@ -104,15 +101,12 @@
 			pulsesDeltaLimit: conf.LightChainLimit,
 		})
 	pm.syncClientsPool = heavySyncPool
-=======
-	pmconf := conf.PulseManager
+
 	pm.options.enableSync = pmconf.HeavySyncEnabled
-	pm.options.syncMessageLimit = pmconf.HeavySyncMessageLimit
-	pm.options.pulsesDeltaLimit = conf.LightChainLimit
+	// pm.options.syncMessageLimit = pmconf.HeavySyncMessageLimit
+	// pm.options.pulsesDeltaLimit = conf.LightChainLimit
 	pm.options.splitThreshold = pmconf.SplitThreshold
 	pm.options.dropHistorySize = conf.JetSizesHistoryDepth
-	pm.syncbackoff = backoffFromConfig(pmconf.HeavyBackoff)
->>>>>>> 5f68c0ba
 	return pm
 }
 
@@ -406,8 +400,8 @@
 		if err != nil {
 			return err
 		}
-		if m.enableSync {
-			err := m.AddPulseToSyncClients(ctx, lastSlotPulse.Pulse.PulseNumber)
+		if m.options.enableSync {
+			err := m.AddPulseToSyncClients(ctx, storagePulse.Pulse.PulseNumber)
 			if err != nil {
 				return err
 			}
@@ -435,7 +429,7 @@
 
 // Start starts pulse manager, spawns replication goroutine under a hood.
 func (m *PulseManager) Start(ctx context.Context) error {
-	if m.enableSync {
+	if m.options.enableSync {
 		err := m.initJetSyncState(ctx)
 		if err != nil {
 			return err
@@ -451,7 +445,7 @@
 	m.stopped = true
 	m.setLock.Unlock()
 
-	if m.enableSync {
+	if m.options.enableSync {
 		inslogger.FromContext(ctx).Info("waiting finish of heavy replication client...")
 		m.syncClientsPool.Stop(ctx)
 	}
