/*
 *    Copyright 2018 Insolar
 *
 *    Licensed under the Apache License, Version 2.0 (the "License");
 *    you may not use this file except in compliance with the License.
 *    You may obtain a copy of the License at
 *
 *        http://www.apache.org/licenses/LICENSE-2.0
 *
 *    Unless required by applicable law or agreed to in writing, software
 *    distributed under the License is distributed on an "AS IS" BASIS,
 *    WITHOUT WARRANTIES OR CONDITIONS OF ANY KIND, either express or implied.
 *    See the License for the specific language governing permissions and
 *    limitations under the License.
 */

package pulsemanager

import (
	"sync"

	"github.com/insolar/insolar/core"
	"github.com/insolar/insolar/core/message"
	"github.com/insolar/insolar/ledger/jetdrop"
	"github.com/insolar/insolar/ledger/storage"
	"github.com/insolar/insolar/log"
)

// PulseManager implements core.PulseManager.
type PulseManager struct {
<<<<<<< HEAD
	lock        sync.RWMutex
	db          *storage.DB
	lr          core.LogicRunner
	coordinator *jetcoordinator.JetCoordinator
=======
	db  *storage.DB
	lr  core.LogicRunner
	bus core.MessageBus
>>>>>>> 5098ceef
}

// Current returns current pulse structure.
func (m *PulseManager) Current() (*core.Pulse, error) {
<<<<<<< HEAD
	m.lock.RLock()
	defer m.lock.RUnlock()

	pulseNum := m.db.GetCurrentPulse()
	entropy, err := m.db.GetEntropy(pulseNum)
=======
	latestPulse, err := m.db.GetLatestPulseNumber()
>>>>>>> 5098ceef
	if err != nil {
		return nil, err
	}
	pulse, err := m.db.GetPulse(latestPulse)
	if err != nil {
		return nil, err
	}
	data := core.Pulse{
		PulseNumber:     latestPulse,
		Entropy:         pulse.Entropy,
		NextPulseNumber: pulse.PredictedNextPulse,
	}
	return &data, nil
}

// Set set's new pulse and closes current jet drop.
func (m *PulseManager) Set(pulse core.Pulse) error {
<<<<<<< HEAD
	m.lock.Lock()
	defer m.lock.Unlock()

	err := m.db.SetEntropy(pulse.PulseNumber, pulse.Entropy)
=======
	latestPulseNumber, err := m.db.GetLatestPulseNumber()
	if err != nil {
		return err
	}
	latestPulse, err := m.db.GetPulse(latestPulseNumber)
	if err != nil {
		return err
	}
	prevDrop, err := m.db.GetDrop(latestPulse.PrevPulse)
	if err != nil {
		return err
	}
	drop, records, err := m.db.CreateDrop(latestPulseNumber, prevDrop.Hash)
>>>>>>> 5098ceef
	if err != nil {
		return err
	}
	err = m.db.SetDrop(drop)
	if err != nil {
		return err
	}

	err = m.db.AddPulse(pulse)
	if err != nil {
		return err
	}

	dropSerialized, err := jetdrop.Encode(drop)
	if err != nil {
		return err
	}
	_, err = m.bus.Send(&message.JetDrop{Drop: dropSerialized, Records: records})
	if err != nil {
		return err

	}

<<<<<<< HEAD
	_ = drop // TODO: send drop to the validators
	m.db.SetCurrentPulse(pulse.PulseNumber)
	log.Warnf("======== logic runner %v is nil? %s", m.lr, m.lr == nil)
=======
>>>>>>> 5098ceef
	return m.lr.OnPulse(pulse)
}

// NewPulseManager creates PulseManager instance.
func NewPulseManager(db *storage.DB) (*PulseManager, error) {
	pm := PulseManager{db: db}
	return &pm, nil
}

// Link links external components.
func (m *PulseManager) Link(components core.Components) error {
	m.bus = components.MessageBus
	m.lr = components.LogicRunner
	return nil
}<|MERGE_RESOLUTION|>--- conflicted
+++ resolved
@@ -23,34 +23,22 @@
 	"github.com/insolar/insolar/core/message"
 	"github.com/insolar/insolar/ledger/jetdrop"
 	"github.com/insolar/insolar/ledger/storage"
-	"github.com/insolar/insolar/log"
 )
 
 // PulseManager implements core.PulseManager.
 type PulseManager struct {
-<<<<<<< HEAD
-	lock        sync.RWMutex
-	db          *storage.DB
-	lr          core.LogicRunner
-	coordinator *jetcoordinator.JetCoordinator
-=======
-	db  *storage.DB
-	lr  core.LogicRunner
-	bus core.MessageBus
->>>>>>> 5098ceef
+	lock sync.RWMutex
+	db   *storage.DB
+	lr   core.LogicRunner
+	bus  core.MessageBus
 }
 
 // Current returns current pulse structure.
 func (m *PulseManager) Current() (*core.Pulse, error) {
-<<<<<<< HEAD
 	m.lock.RLock()
 	defer m.lock.RUnlock()
 
-	pulseNum := m.db.GetCurrentPulse()
-	entropy, err := m.db.GetEntropy(pulseNum)
-=======
 	latestPulse, err := m.db.GetLatestPulseNumber()
->>>>>>> 5098ceef
 	if err != nil {
 		return nil, err
 	}
@@ -68,12 +56,9 @@
 
 // Set set's new pulse and closes current jet drop.
 func (m *PulseManager) Set(pulse core.Pulse) error {
-<<<<<<< HEAD
 	m.lock.Lock()
 	defer m.lock.Unlock()
 
-	err := m.db.SetEntropy(pulse.PulseNumber, pulse.Entropy)
-=======
 	latestPulseNumber, err := m.db.GetLatestPulseNumber()
 	if err != nil {
 		return err
@@ -87,7 +72,6 @@
 		return err
 	}
 	drop, records, err := m.db.CreateDrop(latestPulseNumber, prevDrop.Hash)
->>>>>>> 5098ceef
 	if err != nil {
 		return err
 	}
@@ -108,15 +92,8 @@
 	_, err = m.bus.Send(&message.JetDrop{Drop: dropSerialized, Records: records})
 	if err != nil {
 		return err
-
 	}
 
-<<<<<<< HEAD
-	_ = drop // TODO: send drop to the validators
-	m.db.SetCurrentPulse(pulse.PulseNumber)
-	log.Warnf("======== logic runner %v is nil? %s", m.lr, m.lr == nil)
-=======
->>>>>>> 5098ceef
 	return m.lr.OnPulse(pulse)
 }
 
