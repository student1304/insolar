/*
 *    Copyright 2018 Insolar
 *
 *    Licensed under the Apache License, Version 2.0 (the "License");
 *    you may not use this file except in compliance with the License.
 *    You may obtain a copy of the License at
 *
 *        http://www.apache.org/licenses/LICENSE-2.0
 *
 *    Unless required by applicable law or agreed to in writing, software
 *    distributed under the License is distributed on an "AS IS" BASIS,
 *    WITHOUT WARRANTIES OR CONDITIONS OF ANY KIND, either express or implied.
 *    See the License for the specific language governing permissions and
 *    limitations under the License.
 */

package pulsemanager

import (
	"context"
<<<<<<< HEAD
=======
	"fmt"
	"math/rand"
>>>>>>> c5cc5fbc
	"sync"
	"time"

	"github.com/insolar/insolar/configuration"
	"github.com/insolar/insolar/core"
	"github.com/insolar/insolar/core/message"
	"github.com/insolar/insolar/core/reply"
	"github.com/insolar/insolar/instrumentation/inslogger"
	"github.com/insolar/insolar/ledger/heavyclient"
	"github.com/insolar/insolar/ledger/recentstorage"
	"github.com/insolar/insolar/ledger/storage"
	"github.com/insolar/insolar/ledger/storage/index"
	"github.com/insolar/insolar/ledger/storage/jet"
	"github.com/insolar/insolar/ledger/storage/record"
	"github.com/pkg/errors"
	"golang.org/x/sync/errgroup"
	"golang.org/x/sync/singleflight"
)

//go:generate minimock -i github.com/insolar/insolar/ledger/pulsemanager.ActiveListSwapper -o ../../testutils -s _mock.go
type ActiveListSwapper interface {
	MoveSyncToActive()
}

// PulseManager implements core.PulseManager.
type PulseManager struct {
	LR                            core.LogicRunner                   `inject:""`
	Bus                           core.MessageBus                    `inject:""`
	NodeNet                       core.NodeNetwork                   `inject:""`
	JetCoordinator                core.JetCoordinator                `inject:""`
	GIL                           core.GlobalInsolarLock             `inject:""`
	CryptographyService           core.CryptographyService           `inject:""`
	PlatformCryptographyScheme    core.PlatformCryptographyScheme    `inject:""`
	RecentStorageProvider         recentstorage.Provider             `inject:""`
	ActiveListSwapper             ActiveListSwapper                  `inject:""`
	PulseStorage                  pulseStoragePm                     `inject:""`
	ArtifactManagerMessageHandler core.ArtifactManagerMessageHandler `inject:""`

	// TODO: move clients pool to component - @nordicdyno - 18.Dec.2018
	syncClientsPool *heavyclient.Pool
	// cleanupGroup limits cleanup process, avoid queuing on mutexes
	cleanupGroup singleflight.Group

	currentPulse core.Pulse

	// internal stuff
	db *storage.DB
	// setLock locks Set method call.
	setLock sync.RWMutex
	// saves PM stopping mode
	stopped bool

	// stores pulse manager options
	options pmOptions
}

type jetInfo struct {
	id       core.RecordID
	mineNext bool
	left     *jetInfo
	right    *jetInfo
}

// TODO: @andreyromancev. 15.01.19. Just store ledger configuration in PM. This is not required.
type pmOptions struct {
	enableSync       bool
	splitThreshold   uint64
	dropHistorySize  int
	storeLightPulses int
}

// NewPulseManager creates PulseManager instance.
func NewPulseManager(db *storage.DB, conf configuration.Ledger) *PulseManager {
	pmconf := conf.PulseManager
	heavySyncPool := heavyclient.NewPool(
		db,
		heavyclient.Options{
			SyncMessageLimit: pmconf.HeavySyncMessageLimit,
			PulsesDeltaLimit: conf.LightChainLimit,
		},
	)
	pm := &PulseManager{
		db:           db,
		currentPulse: *core.GenesisPulse,
		options: pmOptions{
			enableSync:       pmconf.HeavySyncEnabled,
			splitThreshold:   pmconf.SplitThreshold,
			dropHistorySize:  conf.JetSizesHistoryDepth,
			storeLightPulses: conf.LightChainLimit,
		},
		syncClientsPool: heavySyncPool,
	}
	return pm
}

func (m *PulseManager) processEndPulse(
	ctx context.Context,
	jets []jetInfo,
	prevPulseNumber core.PulseNumber,
	currentPulse, newPulse *core.Pulse,
) error {
	var g errgroup.Group
	logger := inslogger.FromContext(ctx)
	for _, i := range jets {
		info := i
		g.Go(func() error {
			drop, dropSerialized, _, err := m.createDrop(ctx, info.id, prevPulseNumber, currentPulse.PulseNumber)
			logger.Debugf("[jet]: %v create drop. Pulse: %v, Error: %s", info.id.DebugString(), currentPulse.PulseNumber, err)
			if err != nil {
				return errors.Wrapf(err, "create drop on pulse %v failed", currentPulse.PulseNumber)
			}

			msg, err := m.getExecutorHotData(
				ctx, info.id, newPulse.PulseNumber, drop, dropSerialized,
			)
			if err != nil {
				return errors.Wrapf(err, "getExecutorData failed for jet id %v", info.id)
			}

			logger := inslogger.FromContext(ctx)

			sender := func(msg message.HotData, jetID core.RecordID) {
				msg.Jet = *core.NewRecordRef(core.DomainID, jetID)
				start := time.Now()
				genericRep, err := m.Bus.Send(ctx, &msg, nil)
				sendTime := time.Since(start)
				if sendTime > time.Second {
					logger.Debugf("[send] jet: %v, long send: %s. Success: %v", jetID.DebugString(), sendTime, err == nil)
				}
				if err != nil {
					logger.Debugf("[jet]: %v send hot. Pulse: %v, DropJet: %v, Error: %s", jetID.DebugString(), currentPulse.PulseNumber, msg.DropJet.DebugString(), err)
					return
				}
				if _, ok := genericRep.(*reply.OK); !ok {
					logger.Debugf("[jet]: %v send hot. Pulse: %v, DropJet: %v, Unexpected reply: %#v", jetID.DebugString(), currentPulse.PulseNumber, msg.DropJet.DebugString(), genericRep)
					return
				}
				logger.Debugf("[jet]: %v send hot. Pulse: %v, DropJet: %v, Success", jetID.DebugString(), currentPulse.PulseNumber, msg.DropJet.DebugString())
			}

			if info.left == nil && info.right == nil {
				m.RecentStorageProvider.GetStorage(info.id).ClearZeroTTLObjects()

				// No split happened.
				if !info.mineNext {
					go sender(*msg, info.id)
				}
			} else {
				// Split happened.
				m.RecentStorageProvider.GetStorage(info.left.id).ClearZeroTTLObjects()
				m.RecentStorageProvider.GetStorage(info.right.id).ClearZeroTTLObjects()

				if !info.left.mineNext {
					go sender(*msg, info.left.id)
				}
				if !info.right.mineNext {
					go sender(*msg, info.right.id)
				}
			}

			// FIXME: @andreyromancev. 09.01.2019. Temporary disabled validation. Uncomment when jet split works properly.
			// dropErr := m.processDrop(ctx, jetID, currentPulse, dropSerialized, messages)
			// if dropErr != nil {
			// 	return errors.Wrap(dropErr, "processDrop failed")
			// }

			// TODO: @andreyromancev. 20.12.18. uncomment me when pending notifications required.
			// m.sendAbandonedRequests(ctx, newPulse, jetID)

			return nil
		})
	}
	err := g.Wait()
	if err != nil {
		return errors.Wrap(err, "got error on jets sync")
	}

	return nil
}

// TODO: @andreyromancev. 20.12.18. uncomment me when pending notifications required.
// func (m *PulseManager) sendAbandonedRequests(ctx context.Context, pulse *core.Pulse, jetID core.RecordID) {
// 	pendingRequests := m.RecentStorageProvider.GetStorage(jetID).GetRequests()
// 	wg := sync.WaitGroup{}
// 	wg.Add(len(pendingRequests))
// 	for objID, requests := range pendingRequests {
// 		go func(object core.RecordID, objectRequests map[core.RecordID]struct{}) {
// 			defer wg.Done()
//
// 			var toSend []core.RecordID
// 			for reqID := range objectRequests {
// 				toSend = append(toSend, reqID)
// 			}
// 			rep, err := m.Bus.Send(ctx, &message.AbandonedRequestsNotification{
// 				Object:   object,
// 				Requests: toSend,
// 			}, *pulse, nil)
// 			if err != nil {
// 				inslogger.FromContext(ctx).Error("failed to notify about pending requests")
// 				return
// 			}
// 			if _, ok := rep.(*reply.OK); !ok {
// 				inslogger.FromContext(ctx).Error("received unexpected reply on pending notification")
// 			}
// 		}(objID, requests)
// 	}
//
// 	wg.Wait()
// }

func (m *PulseManager) createDrop(
	ctx context.Context,
	jetID core.RecordID,
	prevPulse, currentPulse core.PulseNumber,
) (
	drop *jet.JetDrop,
	dropSerialized []byte,
	messages [][]byte,
	err error,
) {
	var prevDrop *jet.JetDrop
	prevDrop, err = m.db.GetDrop(ctx, jetID, prevPulse)
	if err == storage.ErrNotFound {
		prevDrop, err = m.db.GetDrop(ctx, jet.Parent(jetID), prevPulse)
		if err != nil {
			return nil, nil, nil, errors.Wrap(err, "[ createDrop ] failed to find parent")
		}
		err = nil
	}
	if err != nil {
		return nil, nil, nil, errors.Wrap(err, "[ createDrop ] Can't GetDrop")
	}
	drop, messages, dropSize, err := m.db.CreateDrop(ctx, jetID, currentPulse, prevDrop.Hash)
	if err != nil {
		return nil, nil, nil, errors.Wrap(err, "[ createDrop ] Can't CreateDrop")
	}
	err = m.db.SetDrop(ctx, jetID, drop)
	if err != nil {
		return nil, nil, nil, errors.Wrap(err, "[ createDrop ] Can't SetDrop")
	}

	dropSerialized, err = jet.Encode(drop)
	if err != nil {
		return nil, nil, nil, errors.Wrap(err, "[ createDrop ] Can't Encode")
	}

	dropSizeData := &jet.DropSize{
		JetID:    jetID,
		PulseNo:  currentPulse,
		DropSize: dropSize,
	}
	hasher := m.PlatformCryptographyScheme.IntegrityHasher()
	_, err = dropSizeData.WriteHashData(hasher)
	if err != nil {
		return nil, nil, nil, errors.Wrap(err, "[ createDrop ] Can't WriteHashData")
	}
	signature, err := m.CryptographyService.Sign(hasher.Sum(nil))
	dropSizeData.Signature = signature.Bytes()

	if err != nil {
		return nil, nil, nil, errors.Wrap(err, "[ createDrop ] Can't Sign")
	}

	err = m.db.AddDropSize(ctx, dropSizeData)
	if err != nil {
		return nil, nil, nil, errors.Wrap(err, "[ createDrop ] Can't AddDropSize")
	}

	return
}

func (m *PulseManager) processDrop(
	ctx context.Context,
	jetID core.RecordID,
	pulse *core.Pulse,
	dropSerialized []byte,
	messages [][]byte,
) error {
	msg := &message.JetDrop{
		JetID:       jetID,
		Drop:        dropSerialized,
		Messages:    messages,
		PulseNumber: pulse.PulseNumber,
	}
	_, err := m.Bus.Send(ctx, msg, nil)
	if err != nil {
		return err
	}
	return nil
}

func (m *PulseManager) getExecutorHotData(
	ctx context.Context,
	jetID core.RecordID,
	pulse core.PulseNumber,
	drop *jet.JetDrop,
	dropSerialized []byte,
) (*message.HotData, error) {
	logger := inslogger.FromContext(ctx)
	recentStorage := m.RecentStorageProvider.GetStorage(jetID)
	recentObjectsIds := recentStorage.GetObjects()

	recentObjects := map[core.RecordID]*message.HotIndex{}
	pendingRequests := map[core.RecordID]map[core.RecordID][]byte{}

	for id, ttl := range recentObjectsIds {
		lifeline, err := m.db.GetObjectIndex(ctx, jetID, &id, false)
		if err != nil {
			logger.Error(err)
			continue
		}
		encoded, err := index.EncodeObjectLifeline(lifeline)
		if err != nil {
			logger.Error(err)
			continue
		}
		recentObjects[id] = &message.HotIndex{
			TTL:   ttl,
			Index: encoded,
		}
	}

	for objID, requests := range recentStorage.GetRequests() {
		for reqID := range requests {
			pendingRecord, err := m.db.GetRecord(ctx, jetID, &reqID)
			if err != nil {
				inslogger.FromContext(ctx).Error(err)
				continue
			}
			if _, ok := pendingRequests[objID]; !ok {
				pendingRequests[objID] = map[core.RecordID][]byte{}
			}
			pendingRequests[objID][reqID] = record.SerializeRecord(pendingRecord)
		}
	}

	dropSizeHistory, err := m.db.GetDropSizeHistory(ctx, jetID)
	if err != nil {
		return nil, errors.Wrap(err, "[ processRecentObjects ] Can't GetDropSizeHistory")
	}

	msg := &message.HotData{
		Drop:               *drop,
		DropJet:            jetID,
		PulseNumber:        pulse,
		RecentObjects:      recentObjects,
		PendingRequests:    pendingRequests,
		JetDropSizeHistory: dropSizeHistory,
	}
	return msg, nil
}

// TODO: @andreyromancev. 12.01.19. Remove when dynamic split is working.
var splitCount = 5

func (m *PulseManager) processJets(ctx context.Context, currentPulse, newPulse core.PulseNumber) ([]jetInfo, error) {
	tree, err := m.db.CloneJetTree(ctx, currentPulse, newPulse)
	if err != nil {
		return nil, errors.Wrap(err, "failed to clone jet tree into a new pulse")
	}

	if m.NodeNet.GetOrigin().Role() != core.StaticRoleLightMaterial {
		return nil, nil
	}

	var results []jetInfo
	jetIDs := tree.LeafIDs()
	me := m.JetCoordinator.Me()
	logger := inslogger.FromContext(ctx)
	indexToSplit := rand.Intn(len(jetIDs))
	for i, jetID := range jetIDs {
		executor, err := m.JetCoordinator.LightExecutorForJet(ctx, jetID, currentPulse)
		if err != nil {
			return nil, err
		}
		imExecutor := *executor == me
		logger.Debugf("[jet]: %v process. Pulse: %v, Executor: %v", jetID.DebugString(), currentPulse, imExecutor)
		if !imExecutor {
			continue
		}

		info := jetInfo{id: jetID}
		if indexToSplit == i && splitCount > 0 {
			splitCount--

			leftJetID, rightJetID, err := m.db.SplitJetTree(
				ctx,
				newPulse,
				jetID,
			)
			if err != nil {
				return nil, errors.Wrap(err, "failed to split jet tree")
			}
			err = m.db.AddJets(ctx, *leftJetID, *rightJetID)
			if err != nil {
				return nil, errors.Wrap(err, "failed to add jets")
			}
			// Set actual because we are the last executor for jet.
			err = m.db.UpdateJetTree(ctx, newPulse, true, *leftJetID, *rightJetID)
			if err != nil {
				return nil, errors.Wrap(err, "failed to update tree")
			}

			info.left = &jetInfo{id: *leftJetID}
			info.right = &jetInfo{id: *rightJetID}
			nextLeftExecutor, err := m.JetCoordinator.LightExecutorForJet(ctx, *leftJetID, newPulse)
			if err != nil {
				return nil, err
			}
			if *nextLeftExecutor == me {
				info.left.mineNext = true
				err := m.rewriteHotData(ctx, jetID, *leftJetID)
				logger.Debugf("[jet]: %v rewrite hot left. Pulse: %v, Error: %s", info.left.id.DebugString(), currentPulse, err)
				if err != nil {
					return nil, err
				}
			}
			nextRightExecutor, err := m.JetCoordinator.LightExecutorForJet(ctx, *rightJetID, newPulse)
			if err != nil {
				return nil, err
			}
			if *nextRightExecutor == me {
				info.right.mineNext = true
				err := m.rewriteHotData(ctx, jetID, *rightJetID)
				logger.Debugf("[jet]: %v rewrite hot right. Pulse: %v, Error: %s", info.right.id.DebugString(), currentPulse, err)
				if err != nil {
					return nil, err
				}
			}

			logger.Debugf(
				"SPLIT HAPPENED parent: %v, left: %v, right: %v",
				jetID.DebugString(),
				leftJetID.DebugString(),
				rightJetID.DebugString(),
			)
		} else {
			// Set actual because we are the last executor for jet.
			err = m.db.UpdateJetTree(ctx, newPulse, true, jetID)
			if err != nil {
				return nil, errors.Wrap(err, "failed to update tree")
			}
			nextExecutor, err := m.JetCoordinator.LightExecutorForJet(ctx, jetID, newPulse)
			if err != nil {
				return nil, err
			}
			if *nextExecutor == me {
				info.mineNext = true
				logger.Debugf("[jet]: %v preserve hot. Pulse: %v", info.id.DebugString(), currentPulse)
			}
		}
		results = append(results, info)
	}

	return results, nil
}

func (m *PulseManager) rewriteHotData(ctx context.Context, fromJetID, toJetID core.RecordID) error {
	recentStorage := m.RecentStorageProvider.GetStorage(fromJetID)

	for id := range recentStorage.GetObjects() {
		idx, err := m.db.GetObjectIndex(ctx, fromJetID, &id, false)
		if err != nil {
			return errors.Wrap(err, "failed to rewrite index")
		}
		err = m.db.SetObjectIndex(ctx, toJetID, &id, idx)
		if err != nil {
			return errors.Wrap(err, "failed to rewrite index")
		}
	}

	for _, requests := range recentStorage.GetRequests() {
		for fromReqID := range requests {
			request, err := m.db.GetRecord(ctx, fromJetID, &fromReqID)
			if err != nil {
				return errors.Wrap(err, "failed to rewrite pending request")
			}
			toReqID, err := m.db.SetRecord(ctx, toJetID, fromReqID.Pulse(), request)
			if err == storage.ErrOverride {
				continue
			}
			if err != nil {
				return errors.Wrap(err, "failed to rewrite pending request")
			}
			if !fromReqID.Equal(toReqID) {
				return errors.New("failed to rewrite pending request (wrong ID generated)")
			}
		}
	}

	m.RecentStorageProvider.CloneStorage(fromJetID, toJetID)

	return nil
}

// Set set's new pulse and closes current jet drop.
func (m *PulseManager) Set(ctx context.Context, newPulse core.Pulse, persist bool) error {
	m.setLock.Lock()
	defer m.setLock.Unlock()
	if m.stopped {
		return errors.New("can't call Set method on PulseManager after stop")
	}

	logger := inslogger.FromContext(ctx)

	var err error
	m.GIL.Acquire(ctx)
	m.PulseStorage.Lock()

	// FIXME: @andreyromancev. 17.12.18. return core.Pulse here.
	storagePulse, err := m.db.GetLatestPulse(ctx)
	if err != nil {
		m.PulseStorage.Unlock()
		m.GIL.Release(ctx)
		return errors.Wrap(err, "call of GetLatestPulseNumber failed")
	}
	currentPulse := storagePulse.Pulse
	prevPulseNumber := *storagePulse.Prev

	logger.WithFields(map[string]interface{}{
		"new_pulse":     newPulse.PulseNumber,
		"current_pulse": currentPulse.PulseNumber,
		"persist":       persist,
	}).Debugf("received pulse")

	// swap pulse
	m.currentPulse = newPulse

	// swap active nodes
	// TODO: fix network consensus and uncomment this (after NETD18-74)
	// m.ActiveListSwapper.MoveSyncToActive()
	if persist {
		if err := m.db.AddPulse(ctx, newPulse); err != nil {
			m.GIL.Release(ctx)
			m.PulseStorage.Unlock()
			return errors.Wrap(err, "call of AddPulse failed")
		}
		err = m.db.SetActiveNodes(newPulse.PulseNumber, m.NodeNet.GetActiveNodes())
		if err != nil {
			m.GIL.Release(ctx)
			m.PulseStorage.Unlock()
			return errors.Wrap(err, "call of SetActiveNodes failed")
		}
	}

	m.PulseStorage.Set(&newPulse)
	m.PulseStorage.Unlock()

	var jets []jetInfo
	if persist {
		jets, err = m.processJets(ctx, currentPulse.PulseNumber, newPulse.PulseNumber)
		if err != nil {
			m.GIL.Release(ctx)
			return errors.Wrap(err, "failed to process jets")
		}
	}

	if m.NodeNet.GetOrigin().Role() == core.StaticRoleLightMaterial {
		m.prepareArtifactManagerMessageHandlerForNextPulse(ctx, newPulse, jets)
	}
	m.GIL.Release(ctx)

	if !persist {
		return nil
	}

	// Run only on material executor.
	// execute only on material executor
	// TODO: do as much as possible async.
	if m.NodeNet.GetOrigin().Role() == core.StaticRoleLightMaterial {
		err = m.processEndPulse(ctx, jets, prevPulseNumber, &currentPulse, &newPulse)
		if err != nil {
			return err
		}
		if m.options.enableSync {
			pn := currentPulse.PulseNumber
			for _, jInfo := range jets {
				m.syncClientsPool.AddPulsesToSyncClient(ctx, jInfo.id, true, pn)
			}
		}

		m.postProcessJets(ctx, newPulse, jets)
		// TODO: make it asynchronious - @aorlovsky 19.01.2019
		m.cleanLightData(ctx, newPulse)
	}

	err = m.Bus.OnPulse(ctx, newPulse)
	if err != nil {
		inslogger.FromContext(ctx).Error(errors.Wrap(err, "MessageBus OnPulse() returns error"))
	}

	return m.LR.OnPulse(ctx, newPulse)
}

func (m *PulseManager) postProcessJets(ctx context.Context, newPulse core.Pulse, jets []jetInfo) {
	logger := inslogger.FromContext(ctx)
	logger.Debugf("[postProcessJets] post-process jets, pulse number - %v", newPulse.PulseNumber)

	for _, jetInfo := range jets {
		if jetInfo.left == nil && jetInfo.right == nil {
			// No split happened.
			if !jetInfo.mineNext {
				logger.Debugf("[postProcessJets] clear recent storage for root jet - %v, pulse - %v", jetInfo.id, newPulse.PulseNumber)
				m.RecentStorageProvider.GetStorage(jetInfo.id).ClearObjects()
			}
		} else {
			// Split happened.
			if !jetInfo.left.mineNext {
				logger.Debugf("[postProcessJets] clear recent storage for left jet - %v, pulse - %v", jetInfo.left.id, newPulse.PulseNumber)
				m.RecentStorageProvider.GetStorage(jetInfo.left.id).ClearObjects()
			}
			if !jetInfo.right.mineNext {
				logger.Debugf("[postProcessJets] clear recent storage for right jet - %v, pulse - %v", jetInfo.right.id, newPulse.PulseNumber)
				m.RecentStorageProvider.GetStorage(jetInfo.right.id).ClearObjects()
			}
		}
	}
}

func (m *PulseManager) cleanLightData(ctx context.Context, newPulse core.Pulse) {
	inslog := inslogger.FromContext(ctx)
	startSync := time.Now()
	defer func() {
		latency := time.Since(startSync)
		inslog.Debugf("cleanLightData sync phase time spend=%v", latency)
	}()

	delta := m.options.storeLightPulses

	pn := newPulse.PulseNumber
	for i := 0; i <= delta; i++ {
		prevPulse, err := m.db.GetPreviousPulse(ctx, pn)
		if err != nil {
			inslogger.FromContext(ctx).Errorf("Can't get previous Nth %v pulse by pulse number: %v", i, pn)
			return
		}

		pn = prevPulse.Pulse.PulseNumber
		if pn <= core.FirstPulseNumber {
			return
		}
	}

	m.db.RemoveActiveNodesUntil(pn)

	_, err, _ := m.cleanupGroup.Do("lightcleanup", func() (interface{}, error) {
		startAsync := time.Now()
		defer func() {
			latency := time.Since(startAsync)
			inslog.Debugf("cleanLightData potential async phase time spend=%v", latency)
		}()

		// we are remove records from 'storageRecordsUtilPN' pulse number here
		jetSyncState, err := m.db.GetAllSyncClientJets(ctx)
		if err != nil {
			inslogger.FromContext(ctx).Errorf("Can't get jet clients state: %v", err)
			return nil, nil
		}

		for jetID := range jetSyncState {
			inslogger.FromContext(ctx).Debugf("Start light indexes cleanup, until pulse = %v (new=%v, delta=%v), jet = %v",
				pn, newPulse.PulseNumber, delta, jetID.DebugString())
			rmStat, err := m.db.RemoveAllForJetUntilPulse(ctx, jetID, pn, m.RecentStorageProvider.GetStorage(jetID))
			if err != nil {
				inslogger.FromContext(ctx).Errorf("Error on light indexes cleanup, until pulse = %v, jet = %v: %v", pn, jetID.DebugString(), err)
				continue
			}
			inslogger.FromContext(ctx).Debugf("End light indexes cleanup, rm stat=%#v indexes (until pulse = %v, jet = %v)",
				rmStat, pn, jetID.DebugString())
		}
		return nil, nil
	})
	if err != nil {
		inslogger.FromContext(ctx).Errorf("Error on light indexes cleanup, until pulse = %v, singlefligt err = %v", pn, err)
	}
}

func (m *PulseManager) prepareArtifactManagerMessageHandlerForNextPulse(ctx context.Context, newPulse core.Pulse, jets []jetInfo) {
	logger := inslogger.FromContext(ctx)
	logger.Debugf("[breakermiddleware] [prepareHandlerForNextPulse] close breakers my jets for the next pulse - %v", newPulse.PulseNumber)

	m.ArtifactManagerMessageHandler.ResetEarlyRequestCircuitBreaker(ctx)

	for _, jetInfo := range jets {

		if jetInfo.left == nil && jetInfo.right == nil {
			// No split happened.
			if jetInfo.mineNext {
				logger.Debugf("[breakermiddleware] [prepareHandlerForNextPulse] fetch jetInfo root %v, pulse - %v", jetInfo.id.DebugString(), newPulse.PulseNumber)
				m.ArtifactManagerMessageHandler.CloseEarlyRequestCircuitBreakerForJet(ctx, jetInfo.id)
			}
		} else {
			// Split happened.
			if jetInfo.left.mineNext {
				logger.Debugf("[breakermiddleware] [prepareHandlerForNextPulse] fetch jetInfo left %v, pulse - %v", jetInfo.left.id.DebugString(), newPulse.PulseNumber)
				m.ArtifactManagerMessageHandler.CloseEarlyRequestCircuitBreakerForJet(ctx, jetInfo.left.id)
			}
			if jetInfo.right.mineNext {
				logger.Debugf("[breakermiddleware] [prepareHandlerForNextPulse] fetch jetInfo right %v, pulse - %v", jetInfo.right.id.DebugString(), newPulse.PulseNumber)
				m.ArtifactManagerMessageHandler.CloseEarlyRequestCircuitBreakerForJet(ctx, jetInfo.right.id)
			}
		}
	}
}

// Start starts pulse manager, spawns replication goroutine under a hood.
func (m *PulseManager) Start(ctx context.Context) error {
	// FIXME: @andreyromancev. 21.12.18. Find a proper place for me. Somewhere at the genesis.
	err := m.db.SetActiveNodes(core.FirstPulseNumber, m.NodeNet.GetActiveNodes())
	if err != nil && err != storage.ErrOverride {
		return err
	}

	if m.options.enableSync {
		m.syncClientsPool.Bus = m.Bus
		m.syncClientsPool.PulseStorage = m.PulseStorage
		err := m.initJetSyncState(ctx)
		if err != nil {
			return err
		}
	}

	return m.restoreGenesisRecentObjects(ctx)
}

func (m *PulseManager) restoreGenesisRecentObjects(ctx context.Context) error {
	if m.NodeNet.GetOrigin().Role() == core.StaticRoleHeavyMaterial {
		return nil
	}

	jetID := *jet.NewID(0, nil)
	recent := m.RecentStorageProvider.GetStorage(jetID)

	return m.db.IterateIndexIDs(ctx, jetID, func(id core.RecordID) error {
		if id.Pulse() == core.FirstPulseNumber {
			recent.AddObject(id)
		}
		return nil
	})
}

// Stop stops PulseManager. Waits replication goroutine is done.
func (m *PulseManager) Stop(ctx context.Context) error {
	// There should not to be any Set call after Stop call
	m.setLock.Lock()
	m.stopped = true
	m.setLock.Unlock()

	if m.options.enableSync {
		inslogger.FromContext(ctx).Info("waiting finish of heavy replication client...")
		m.syncClientsPool.Stop(ctx)
	}
	return nil
}<|MERGE_RESOLUTION|>--- conflicted
+++ resolved
@@ -18,11 +18,7 @@
 
 import (
 	"context"
-<<<<<<< HEAD
-=======
-	"fmt"
 	"math/rand"
->>>>>>> c5cc5fbc
 	"sync"
 	"time"
 
