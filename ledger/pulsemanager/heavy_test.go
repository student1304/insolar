--- conflicted
+++ resolved
@@ -76,17 +76,15 @@
 	// Mock N4: message bus for Send method
 	busMock := testutils.NewMessageBusMock(t)
 
-<<<<<<< HEAD
 	// Mock5: JetCoordinatorMock
 	jcMock := testutils.NewJetCoordinatorMock(t)
 	// always return true
 	jcMock.IsAuthorizedMock.Return(true, nil)
-=======
-	// Mock N5: GIL mock
+
+	// Mock N6: GIL mock
 	gilMock := testutils.NewGlobalInsolarLockMock(t)
 	gilMock.AcquireFunc = func(context.Context) {}
 	gilMock.ReleaseFunc = func(context.Context) {}
->>>>>>> 48e03802
 
 	// mock bus.Mock method, store synced records, and calls count with HeavyRecord
 	var synckeys []key
@@ -141,11 +139,8 @@
 	pm.LR = lrMock
 	pm.NodeNet = nodenetMock
 	pm.Bus = busMock
-<<<<<<< HEAD
 	pm.JetCoordinator = jcMock
-=======
 	pm.GIL = gilMock
->>>>>>> 48e03802
 
 	// Actial test logic
 	// start PulseManager
@@ -205,12 +200,8 @@
 }
 
 func setpulse(ctx context.Context, pm core.PulseManager, pulsenum int) error {
-<<<<<<< HEAD
 	// fmt.Printf("CALL setpulse %v\n", pulsenum)
-	return pm.Set(ctx, core.Pulse{PulseNumber: core.PulseNumber(pulsenum)})
-=======
 	return pm.Set(ctx, core.Pulse{PulseNumber: core.PulseNumber(pulsenum)}, false)
->>>>>>> 48e03802
 }
 
 func addRecords(
