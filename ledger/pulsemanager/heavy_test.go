--- conflicted
+++ resolved
@@ -40,22 +40,18 @@
 	"github.com/insolar/insolar/ledger/recentstorage"
 	"github.com/insolar/insolar/ledger/storage"
 	"github.com/insolar/insolar/ledger/storage/index"
+	"github.com/insolar/insolar/ledger/storage/jet"
 	"github.com/insolar/insolar/ledger/storage/record"
 	"github.com/insolar/insolar/ledger/storage/storagetest"
 	"github.com/insolar/insolar/testutils"
 	"github.com/insolar/insolar/testutils/network"
 )
 
-func _TestPulseManager_SendToHeavyHappyPath(t *testing.T) {
+func TestPulseManager_SendToHeavyHappyPath(t *testing.T) {
 	sendToHeavy(t, false)
 }
 
-<<<<<<< HEAD
 func TestPulseManager_SendToHeavyWithRetry(t *testing.T) {
-	// TODO: until retry logic be fixed - 14.Dec.2018 @nordicdyno
-=======
-func _TestPulseManager_SendToHeavyWithRetry(t *testing.T) {
->>>>>>> 47833b3e
 	sendToHeavy(t, true)
 }
 
@@ -64,7 +60,7 @@
 	db, cleaner := storagetest.TmpDB(ctx, t)
 	defer cleaner()
 	// TODO: test should work with any JetID (add new test?) - 14.Dec.2018 @nordicdyno
-	jetID := core.ZeroJetID
+	jetID := jet.ZeroJetID
 
 	// Mock N1: LR mock do nothing
 	lrMock := testutils.NewLogicRunnerMock(t)
@@ -173,6 +169,7 @@
 	pm.Bus = busMock
 	pm.JetCoordinator = jcMock
 	pm.GIL = gilMock
+	pm.PulseStorage = storage.NewPulseStorage(db)
 
 	provideMock := recentstorage.NewProviderMock(t)
 	provideMock.GetStorageFunc = func(p core.RecordID) (r recentstorage.RecentStorage) {
