/*
 *    Copyright 2018 Insolar
 *
 *    Licensed under the Apache License, Version 2.0 (the "License");
 *    you may not use this file except in compliance with the License.
 *    You may obtain a copy of the License at
 *
 *        http://www.apache.org/licenses/LICENSE-2.0
 *
 *    Unless required by applicable law or agreed to in writing, software
 *    distributed under the License is distributed on an "AS IS" BASIS,
 *    WITHOUT WARRANTIES OR CONDITIONS OF ANY KIND, either express or implied.
 *    See the License for the specific language governing permissions and
 *    limitations under the License.
 */

package pulsemanager_test

import (
	"context"
	"testing"

	"github.com/insolar/insolar/configuration"
	"github.com/insolar/insolar/core"
	"github.com/insolar/insolar/core/message"
	"github.com/insolar/insolar/instrumentation/inslogger"
	"github.com/insolar/insolar/ledger/pulsemanager"
	"github.com/insolar/insolar/ledger/recentstorage"
	"github.com/insolar/insolar/ledger/storage/index"
	"github.com/insolar/insolar/ledger/storage/jet"
	"github.com/insolar/insolar/ledger/storage/record"
	"github.com/insolar/insolar/ledger/storage/storagetest"
	"github.com/insolar/insolar/testutils"
	"github.com/insolar/insolar/testutils/network"
	"github.com/stretchr/testify/assert"
	"github.com/stretchr/testify/require"
)

func TestPulseManager_Set_CheckHotIndexesSending(t *testing.T) {
	// Error:      	Not equal:
	// expected: 0x2
	// actual  : 0x0
	t.Skip()

	// Arrange
	ctx := inslogger.TestContext(t)
	jetID := jet.ZeroJetID
	objID := core.RecordID{}

	lr := testutils.NewLogicRunnerMock(t)
	lr.OnPulseMock.Return(nil)

	db, dbcancel := storagetest.TmpDB(ctx, t)
	defer dbcancel()
	firstID, _ := db.SetRecord(
		ctx,
		jetID,
		core.GenesisPulse.PulseNumber,
		&record.ObjectActivateRecord{})
	firstIndex := index.ObjectLifeline{
		LatestState: firstID,
	}
	_ = db.SetObjectIndex(ctx, jetID, firstID, &firstIndex)
	codeRecord := &record.CodeRecord{}
	secondID, _ := db.SetRecord(
		ctx,
		jetID,
		core.GenesisPulse.PulseNumber,
		codeRecord,
	)

	recentMock := recentstorage.NewRecentStorageMock(t)
	// TODO: @andreyromancev. 12.01.19. Uncomment to check if this doesn't delete indexes it should not.
	// recentMock.ClearZeroTTLObjectsMock.Return()
	// recentMock.ClearObjectsMock.Return()
	recentMock.GetObjectsMock.Return(map[core.RecordID]int{
		*firstID: 1,
	})
	recentMock.GetRequestsMock.Return(map[core.RecordID]map[core.RecordID]struct{}{objID: {*secondID: struct{}{}}})

	providerMock := recentstorage.NewProviderMock(t)
	providerMock.GetStorageMock.Return(recentMock)
	providerMock.CloneStorageMock.Return()

	mbMock := testutils.NewMessageBusMock(t)
	mbMock.OnPulseFunc = func(context.Context, core.Pulse) error {
		return nil
	}
	mbMock.SendFunc = func(p context.Context, p1 core.Message, p2 *core.MessageSendOptions) (r core.Reply, r1 error) {
		val, ok := p1.(*message.HotData)
		if !ok {
			return nil, nil
		}

		// Assert
		require.Equal(t, 1, len(val.PendingRequests))
		requests, ok := val.PendingRequests[objID]
		require.True(t, ok)
		require.Equal(t, 1, len(requests))
		require.Equal(t, codeRecord, record.DeserializeRecord(requests[*secondID]))

		require.Equal(t, 1, len(val.RecentObjects))
		decodedIndex, err := index.DecodeObjectLifeline(val.RecentObjects[*firstID].Index)
		require.NoError(t, err)
		require.Equal(t, firstIndex, *decodedIndex)
		require.Equal(t, 1, val.RecentObjects[*firstID].TTL)

		return nil, nil
	}

	nodeMock := network.NewNodeMock(t)
	nodeMock.RoleMock.Return(core.StaticRoleLightMaterial)
	nodeMock.IDMock.Return(core.RecordRef{})

	nodeNetworkMock := network.NewNodeNetworkMock(t)
	nodeNetworkMock.GetActiveNodesMock.Return([]core.Node{nodeMock})
	nodeNetworkMock.GetOriginMock.Return(nodeMock)

	jetCoordinatorMock := testutils.NewJetCoordinatorMock(t)
	executor := core.NewRecordRef(core.RecordID{}, *core.NewRecordID(123, []byte{3, 2, 1}))
	jetCoordinatorMock.LightExecutorForJetMock.Return(executor, nil)
	jetCoordinatorMock.MeMock.Return(*executor)

	pm := pulsemanager.NewPulseManager(db, configuration.Ledger{
		JetSizesHistoryDepth: 5,
	})

	gil := testutils.NewGlobalInsolarLockMock(t)
	gil.AcquireMock.Return()
	gil.ReleaseMock.Return()

	alsMock := testutils.NewActiveListSwapperMock(t)
	alsMock.MoveSyncToActiveFunc = func() error { return nil }

	cryptoServiceMock := testutils.NewCryptographyServiceMock(t)
	cryptoServiceMock.SignFunc = func(p []byte) (r *core.Signature, r1 error) {
		signature := core.SignatureFromBytes(nil)
		return &signature, nil
	}

	pulseStorageMock := pulsemanager.NewpulseStoragePmMock(t)
	pulseStorageMock.CurrentMock.Return(core.GenesisPulse, nil)
	pulseStorageMock.LockMock.Return()
	pulseStorageMock.UnlockMock.Return()
	pulseStorageMock.SetMock.Return()

	pm.LR = lr

	pm.RecentStorageProvider = providerMock
	pm.Bus = mbMock
	pm.NodeNet = nodeNetworkMock
	pm.GIL = gil
	pm.ActiveListSwapper = alsMock
	pm.CryptographyService = cryptoServiceMock
	pm.PlatformCryptographyScheme = testutils.NewPlatformCryptographyScheme()
	pm.PulseStorage = pulseStorageMock
	pm.JetCoordinator = jetCoordinatorMock

	// Act
	err := pm.Set(ctx, core.Pulse{PulseNumber: core.FirstPulseNumber + 1}, true)
	require.NoError(t, err)
	// // TODO: @andreyromancev. 12.01.19. put 1, when dynamic split is working.
	assert.Equal(t, uint64(2), mbMock.SendMinimockCounter()) // 1 validator drop (no split)
	savedIndex, err := db.GetObjectIndex(ctx, jetID, firstID, false)
	require.NoError(t, err)

	// Assert
	require.NotNil(t, savedIndex)
	require.NotNil(t, firstIndex, savedIndex)
	recentMock.MinimockFinish()
<<<<<<< HEAD
}

// FIXME: uncomment when split activated.
// func TestPulseManager_Set_PerformsSplit(t *testing.T) {
// 	ctx := inslogger.TestContext(t)
// 	jetID := *jet.NewID(0, nil)
//
// 	lr := testutils.NewLogicRunnerMock(t)
// 	lr.OnPulseMock.Return(nil)
//
// 	db, dbcancel := storagetest.TmpDB(ctx, t, storagetest.DisableBootstrap())
// 	defer dbcancel()
//
// 	err := db.AddPulse(ctx, *core.GenesisPulse)
// 	require.NoError(t, err)
// 	err = db.AddJets(ctx, jetID)
// 	require.NoError(t, err)
// 	err = db.SetDrop(ctx, jetID, &jet.JetDrop{})
// 	require.NoError(t, err)
//
// 	err = db.AddDropSize(ctx, &jet.DropSize{
// 		JetID:    jetID,
// 		DropSize: 100,
// 	})
// 	require.NoError(t, err)
//
// 	recentMock := recentstorage.NewRecentStorageMock(t)
// 	recentMock.ClearZeroTTLObjectsMock.Return()
// 	recentMock.ClearObjectsMock.Return()
// 	recentMock.GetObjectsMock.Return(nil)
// 	recentMock.GetRequestsMock.Return(nil)
//
// 	providerMock := recentstorage.NewProviderMock(t)
// 	providerMock.GetStorageMock.Return(recentMock)
//
// 	mbMock := testutils.NewMessageBusMock(t)
// 	mbMock.OnPulseFunc = func(context.Context, core.Pulse) error {
// 		return nil
// 	}
// 	mbMock.SendMock.Return(nil, nil)
//
// 	nodeMock := network.NewNodeMock(t)
// 	nodeMock.RoleMock.Return(core.StaticRoleLightMaterial)
// 	nodeMock.IDMock.Return(core.RecordRef{})
//
// 	nodeNetworkMock := network.NewNodeNetworkMock(t)
// 	nodeNetworkMock.GetActiveNodesMock.Return([]core.Node{nodeMock})
// 	nodeNetworkMock.GetOriginMock.Return(nodeMock)
//
// 	pulseStorage := pulsemanager.NewpulseStoragePmMock(t)
// 	pulseStorage.SetMock.Return()
// 	pulseStorage.LockMock.Return()
// 	pulseStorage.UnlockMock.Return()
//
// 	pm := pulsemanager.NewPulseManager(db, configuration.Ledger{
// 		JetSizesHistoryDepth: 2,
// 		PulseManager:         configuration.PulseManager{SplitThreshold: 0},
// 	})
//
// 	gil := testutils.NewGlobalInsolarLockMock(t)
// 	gil.AcquireMock.Return()
// 	gil.ReleaseMock.Return()
//
// 	alsMock := testutils.NewActiveListSwapperMock(t)
// 	alsMock.MoveSyncToActiveFunc = func() error { return nil }
//
// 	cryptoServiceMock := testutils.NewCryptographyServiceMock(t)
// 	cryptoServiceMock.SignFunc = func(p []byte) (r *core.Signature, r1 error) {
// 		signature := core.SignatureFromBytes(nil)
// 		return &signature, nil
// 	}
//
// 	pm.LR = lr
// 	pm.RecentStorageProvider = providerMock
// 	pm.Bus = mbMock
// 	pm.NodeNet = nodeNetworkMock
// 	pm.GIL = gil
// 	pm.ActiveListSwapper = alsMock
// 	pm.CryptographyService = cryptoServiceMock
// 	pm.PlatformCryptographyScheme = testutils.NewPlatformCryptographyScheme()
// 	pm.PulseStorage = pulseStorage
//
// 	err = pm.Set(ctx, core.Pulse{PulseNumber: core.FirstPulseNumber + 1}, true)
// 	require.NoError(t, err)
// 	assert.Equal(t, uint64(3), mbMock.SendMinimockCounter()) // 1 validator drop + 2 executors (split)
// }
=======
}
>>>>>>> ea8be5e3
<|MERGE_RESOLUTION|>--- conflicted
+++ resolved
@@ -168,93 +168,4 @@
 	require.NotNil(t, savedIndex)
 	require.NotNil(t, firstIndex, savedIndex)
 	recentMock.MinimockFinish()
-<<<<<<< HEAD
-}
-
-// FIXME: uncomment when split activated.
-// func TestPulseManager_Set_PerformsSplit(t *testing.T) {
-// 	ctx := inslogger.TestContext(t)
-// 	jetID := *jet.NewID(0, nil)
-//
-// 	lr := testutils.NewLogicRunnerMock(t)
-// 	lr.OnPulseMock.Return(nil)
-//
-// 	db, dbcancel := storagetest.TmpDB(ctx, t, storagetest.DisableBootstrap())
-// 	defer dbcancel()
-//
-// 	err := db.AddPulse(ctx, *core.GenesisPulse)
-// 	require.NoError(t, err)
-// 	err = db.AddJets(ctx, jetID)
-// 	require.NoError(t, err)
-// 	err = db.SetDrop(ctx, jetID, &jet.JetDrop{})
-// 	require.NoError(t, err)
-//
-// 	err = db.AddDropSize(ctx, &jet.DropSize{
-// 		JetID:    jetID,
-// 		DropSize: 100,
-// 	})
-// 	require.NoError(t, err)
-//
-// 	recentMock := recentstorage.NewRecentStorageMock(t)
-// 	recentMock.ClearZeroTTLObjectsMock.Return()
-// 	recentMock.ClearObjectsMock.Return()
-// 	recentMock.GetObjectsMock.Return(nil)
-// 	recentMock.GetRequestsMock.Return(nil)
-//
-// 	providerMock := recentstorage.NewProviderMock(t)
-// 	providerMock.GetStorageMock.Return(recentMock)
-//
-// 	mbMock := testutils.NewMessageBusMock(t)
-// 	mbMock.OnPulseFunc = func(context.Context, core.Pulse) error {
-// 		return nil
-// 	}
-// 	mbMock.SendMock.Return(nil, nil)
-//
-// 	nodeMock := network.NewNodeMock(t)
-// 	nodeMock.RoleMock.Return(core.StaticRoleLightMaterial)
-// 	nodeMock.IDMock.Return(core.RecordRef{})
-//
-// 	nodeNetworkMock := network.NewNodeNetworkMock(t)
-// 	nodeNetworkMock.GetActiveNodesMock.Return([]core.Node{nodeMock})
-// 	nodeNetworkMock.GetOriginMock.Return(nodeMock)
-//
-// 	pulseStorage := pulsemanager.NewpulseStoragePmMock(t)
-// 	pulseStorage.SetMock.Return()
-// 	pulseStorage.LockMock.Return()
-// 	pulseStorage.UnlockMock.Return()
-//
-// 	pm := pulsemanager.NewPulseManager(db, configuration.Ledger{
-// 		JetSizesHistoryDepth: 2,
-// 		PulseManager:         configuration.PulseManager{SplitThreshold: 0},
-// 	})
-//
-// 	gil := testutils.NewGlobalInsolarLockMock(t)
-// 	gil.AcquireMock.Return()
-// 	gil.ReleaseMock.Return()
-//
-// 	alsMock := testutils.NewActiveListSwapperMock(t)
-// 	alsMock.MoveSyncToActiveFunc = func() error { return nil }
-//
-// 	cryptoServiceMock := testutils.NewCryptographyServiceMock(t)
-// 	cryptoServiceMock.SignFunc = func(p []byte) (r *core.Signature, r1 error) {
-// 		signature := core.SignatureFromBytes(nil)
-// 		return &signature, nil
-// 	}
-//
-// 	pm.LR = lr
-// 	pm.RecentStorageProvider = providerMock
-// 	pm.Bus = mbMock
-// 	pm.NodeNet = nodeNetworkMock
-// 	pm.GIL = gil
-// 	pm.ActiveListSwapper = alsMock
-// 	pm.CryptographyService = cryptoServiceMock
-// 	pm.PlatformCryptographyScheme = testutils.NewPlatformCryptographyScheme()
-// 	pm.PulseStorage = pulseStorage
-//
-// 	err = pm.Set(ctx, core.Pulse{PulseNumber: core.FirstPulseNumber + 1}, true)
-// 	require.NoError(t, err)
-// 	assert.Equal(t, uint64(3), mbMock.SendMinimockCounter()) // 1 validator drop + 2 executors (split)
-// }
-=======
-}
->>>>>>> ea8be5e3
+}