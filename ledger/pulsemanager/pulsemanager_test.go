--- conflicted
+++ resolved
@@ -196,15 +196,11 @@
 		return &signature, nil
 	}
 
-<<<<<<< HEAD
-	pm.LR = lr
-=======
 	pulseStorageMock := NewpulseStoragePmMock(s.T())
 	pulseStorageMock.CurrentMock.Return(insolar.GenesisPulse, nil)
 	pulseStorageMock.LockMock.Return()
 	pulseStorageMock.UnlockMock.Return()
 	pulseStorageMock.SetMock.Return()
->>>>>>> 8ce29867
 
 	pm.RecentStorageProvider = providerMock
 	pm.Bus = mbMock
