--- conflicted
+++ resolved
@@ -105,15 +105,9 @@
 
 	firstID, _ := s.objectStorage.SetRecord(
 		s.ctx,
-<<<<<<< HEAD
-		core.RecordID(jetID),
-		core.GenesisPulse.PulseNumber,
-		&object.ActivateRecord{})
-=======
 		insolar.ID(jetID),
 		insolar.GenesisPulse.PulseNumber,
-		&object.ObjectActivateRecord{})
->>>>>>> 0e08b585
+		&object.ActivateRecord{})
 	firstIndex := object.Lifeline{
 		LatestState: firstID,
 	}
