//
// Copyright 2019 Insolar Technologies GmbH
//
// Licensed under the Apache License, Version 2.0 (the "License");
// you may not use this file except in compliance with the License.
// You may obtain a copy of the License at
//
//     http://www.apache.org/licenses/LICENSE-2.0
//
// Unless required by applicable law or agreed to in writing, software
// distributed under the License is distributed on an "AS IS" BASIS,
// WITHOUT WARRANTIES OR CONDITIONS OF ANY KIND, either express or implied.
// See the License for the specific language governing permissions and
// limitations under the License.
//

package heavyclient

import (
	"context"
	"sync"
	"time"

	"github.com/insolar/insolar/configuration"
	"github.com/insolar/insolar/insolar"
	"github.com/insolar/insolar/insolar/reply"
	"github.com/insolar/insolar/instrumentation/inslogger"
	"github.com/insolar/insolar/instrumentation/insmetrics"
	"github.com/insolar/insolar/ledger/storage"
	"github.com/insolar/insolar/ledger/storage/blob"
	"github.com/insolar/insolar/ledger/storage/drop"
<<<<<<< HEAD
	"github.com/insolar/insolar/ledger/storage/pulse"
=======
	"github.com/insolar/insolar/ledger/storage/object"
>>>>>>> 72c3f6f7
	"github.com/insolar/insolar/utils/backoff"
	"github.com/pkg/errors"
	"go.opencensus.io/stats"
)

// Options contains heavy client configuration params.
type Options struct {
	SyncMessageLimit int
	PulsesDeltaLimit int
	BackoffConf      configuration.Backoff
}

// JetClient heavy replication client. Replicates records for one jet.
type JetClient struct {
	bus              insolar.MessageBus
	replicaStorage   storage.ReplicaStorage
	cleaner          storage.Cleaner
	db               storage.DBContext
	dropAccessor     drop.Accessor
	blobSyncAccessor blob.CollectionAccessor
<<<<<<< HEAD
	pulseAccessor    pulse.Accessor
	pulseCalculator  pulse.Calculator
=======
	recSyncAccessor  object.RecordCollectionAccessor
>>>>>>> 72c3f6f7

	opts Options

	// life cycle control
	//
	startOnce sync.Once
	cancel    context.CancelFunc
	signal    chan struct{}
	// syncdone closes when syncloop is gracefully finished
	syncdone chan struct{}

	// state:
	jetID       insolar.JetID
	muPulses    sync.Mutex
	leftPulses  []insolar.PulseNumber
	syncbackoff *backoff.Backoff
}

// NewJetClient heavy replication client constructor.
//
// First argument defines what jet it serve.
func NewJetClient(
	replicaStorage storage.ReplicaStorage,
	mb insolar.MessageBus,
	pulseAccessor pulse.Accessor,
	pulseCalculator pulse.Calculator,
	dropAccessor drop.Accessor,
	blobSyncAccessor blob.CollectionAccessor,
	recSyncAccessor object.RecordCollectionAccessor,
	cleaner storage.Cleaner,
	db storage.DBContext,
	jetID insolar.ID,
	opts Options,
) *JetClient {
	jsc := &JetClient{
		bus:              mb,
		replicaStorage:   replicaStorage,
		dropAccessor:     dropAccessor,
		blobSyncAccessor: blobSyncAccessor,
<<<<<<< HEAD
		pulseCalculator:  pulseCalculator,
		pulseAccessor:    pulseAccessor,
=======
		recSyncAccessor:  recSyncAccessor,
>>>>>>> 72c3f6f7
		cleaner:          cleaner,
		db:               db,
		jetID:            insolar.JetID(jetID),
		syncbackoff:      backoffFromConfig(opts.BackoffConf),
		signal:           make(chan struct{}, 1),
		syncdone:         make(chan struct{}),
		opts:             opts,
	}
	return jsc
}

// should be called from protected by mutex code
func (c *JetClient) updateLeftPulsesMetrics(ctx context.Context) {
	// instrumentation
	var pn insolar.PulseNumber
	if len(c.leftPulses) > 0 {
		pn = c.leftPulses[0]
	}
	ctx = insmetrics.InsertTag(ctx, tagJet, c.jetID.DebugString())
	stats.Record(ctx,
		statUnsyncedPulsesCount.M(int64(len(c.leftPulses))),
		statFirstUnsyncedPulse.M(int64(pn)),
	)
}

// addPulses add pulse numbers for syncing.
func (c *JetClient) addPulses(ctx context.Context, pns []insolar.PulseNumber) {
	c.muPulses.Lock()
	c.leftPulses = append(c.leftPulses, pns...)

	if err := c.replicaStorage.SetSyncClientJetPulses(ctx, insolar.ID(c.jetID), c.leftPulses); err != nil {
		inslogger.FromContext(ctx).Errorf(
			"attempt to persist jet sync state failed: jetID=%v: %v", c.jetID, err.Error())
	}

	c.updateLeftPulsesMetrics(ctx)
	c.muPulses.Unlock()
}

func (c *JetClient) pulsesLeft() int {
	c.muPulses.Lock()
	defer c.muPulses.Unlock()
	return len(c.leftPulses)
}

// unshiftPulse removes and returns pulse number from head of processing queue.
func (c *JetClient) unshiftPulse(ctx context.Context) *insolar.PulseNumber {
	c.muPulses.Lock()
	defer c.muPulses.Unlock()

	if len(c.leftPulses) == 0 {
		return nil
	}
	result := c.leftPulses[0]

	// shift array elements on one position to left
	shifted := c.leftPulses[:len(c.leftPulses)-1]
	copy(shifted, c.leftPulses[1:])
	c.leftPulses = shifted

	if err := c.replicaStorage.SetSyncClientJetPulses(ctx, insolar.ID(c.jetID), c.leftPulses); err != nil {
		inslogger.FromContext(ctx).Errorf(
			"attempt to persist jet sync state failed: jetID=%v: %v", c.jetID, err.Error())
	}

	c.updateLeftPulsesMetrics(ctx)
	return &result
}

func (c *JetClient) nextPulseNumber() (insolar.PulseNumber, bool) {
	c.muPulses.Lock()
	defer c.muPulses.Unlock()

	if len(c.leftPulses) == 0 {
		return 0, false
	}
	return c.leftPulses[0], true
}

func (c *JetClient) runOnce(ctx context.Context) {
	// retrydelay = m.syncbackoff.ForAttempt(attempt)
	c.startOnce.Do(func() {
		// resets TraceID from and other fields in context
		// (TraceID is mostly meaningless in async sync loop)
		ctx, cancel := context.WithCancel(context.Background())
		c.cancel = cancel
		go c.syncloop(ctx)
	})
}

func (c *JetClient) syncloop(ctx context.Context) {
	inslog := inslogger.FromContext(ctx)
	defer close(c.syncdone)

	var (
		syncPN     insolar.PulseNumber
		hasNext    bool
		retrydelay time.Duration
	)

	finishpulse := func() {
		_ = c.unshiftPulse(ctx)
		c.syncbackoff.Reset()
		retrydelay = 0
	}

	for {
		select {
		case <-time.After(retrydelay):
			// for first try delay should be zero
		case <-ctx.Done():
			if c.pulsesLeft() == 0 {
				// got cancel signal and have nothing to do
				return
			}
			// client in canceled state signal but has smth to do
		}

		for {
			// if we have pulses to sync, process it
			syncPN, hasNext = c.nextPulseNumber()
			if hasNext {
				inslog.Debugf("synchronization next sync pulse num: %v (left=%v)", syncPN, c.leftPulses)
				break
			}

			inslog.Debug("synchronization waiting signal what new pulse happens")
			_, ok := <-c.signal
			if !ok {
				inslog.Info("stop is called, so we are should just stop syncronization loop")
				return
			}
		}

		if isPulseNumberOutdated(ctx, c.pulseAccessor, c.pulseCalculator, syncPN, c.opts.PulsesDeltaLimit) {
			inslog.Infof("pulse %v on jet %v is outdated, skip it", syncPN, c.jetID)
			finishpulse()
			continue
		}

		inslog.Infof("start synchronization to heavy for pulse %v", syncPN)

		shouldretry := false
		syncerr := c.HeavySync(ctx, syncPN)
		inslog := inslog.WithFields(map[string]interface{}{
			"jet_id":  c.jetID.DebugString(),
			"pulse":   syncPN,
			"attempt": c.syncbackoff.Attempt(),
		})
		if syncerr != nil {
			if heavyerr, ok := syncerr.(*reply.HeavyError); ok {
				shouldretry = heavyerr.IsRetryable()
			}

			syncerr = errors.Wrap(syncerr, "HeavySync failed")
			inslog.WithFields(map[string]interface{}{
				"err":       syncerr.Error(),
				"retryable": shouldretry,
			}).Error("sync failed")

			if shouldretry {
				retrydelay = c.syncbackoff.Duration()
				stats.Record(ctx, statSyncedRetries.M(1))
				continue
			}
		} else {
			ctx = insmetrics.InsertTag(ctx, tagJet, c.jetID.DebugString())
			stats.Record(ctx,
				statSyncedPulsesCount.M(1),
			)
			inslog.Info("sync completed")
		}

		finishpulse()
	}

}

// Stop stops heavy client replication
func (c *JetClient) Stop(ctx context.Context) {
	// cancel should be set if client has started
	if c.cancel != nil {
		// two signals for sync loop to stop
		c.cancel()
		close(c.signal)
		// waits sync loop to stop
		<-c.syncdone
	}
}

func backoffFromConfig(bconf configuration.Backoff) *backoff.Backoff {
	return &backoff.Backoff{
		Jitter: bconf.Jitter,
		Min:    bconf.Min,
		Max:    bconf.Max,
		Factor: bconf.Factor,
	}
}

func isPulseNumberOutdated(
	ctx context.Context,
	pulseAccessor pulse.Accessor,
	pulseCalculator pulse.Calculator,
	pn insolar.PulseNumber,
	delta int,
) bool {
	current, err := pulseAccessor.Latest(ctx)
	if err != nil {
		panic(err)
	}

	currentPulse, err := pulseAccessor.ForPulseNumber(ctx, current.PulseNumber)
	if err != nil {
		panic(err)
	}

	pnPulse, err := pulseAccessor.ForPulseNumber(ctx, pn)
	if err != nil {
		inslogger.FromContext(ctx).Errorf("Can't get pulse by pulse number: %v", pn)
		return true
	}

	backPN, err := pulseCalculator.Backwards(ctx, currentPulse.PulseNumber, delta)
	if err != nil {
		return false
	}

	return backPN.PulseNumber >= pnPulse.PulseNumber
}<|MERGE_RESOLUTION|>--- conflicted
+++ resolved
@@ -29,11 +29,8 @@
 	"github.com/insolar/insolar/ledger/storage"
 	"github.com/insolar/insolar/ledger/storage/blob"
 	"github.com/insolar/insolar/ledger/storage/drop"
-<<<<<<< HEAD
 	"github.com/insolar/insolar/ledger/storage/pulse"
-=======
 	"github.com/insolar/insolar/ledger/storage/object"
->>>>>>> 72c3f6f7
 	"github.com/insolar/insolar/utils/backoff"
 	"github.com/pkg/errors"
 	"go.opencensus.io/stats"
@@ -54,12 +51,9 @@
 	db               storage.DBContext
 	dropAccessor     drop.Accessor
 	blobSyncAccessor blob.CollectionAccessor
-<<<<<<< HEAD
 	pulseAccessor    pulse.Accessor
 	pulseCalculator  pulse.Calculator
-=======
 	recSyncAccessor  object.RecordCollectionAccessor
->>>>>>> 72c3f6f7
 
 	opts Options
 
@@ -99,12 +93,9 @@
 		replicaStorage:   replicaStorage,
 		dropAccessor:     dropAccessor,
 		blobSyncAccessor: blobSyncAccessor,
-<<<<<<< HEAD
 		pulseCalculator:  pulseCalculator,
 		pulseAccessor:    pulseAccessor,
-=======
 		recSyncAccessor:  recSyncAccessor,
->>>>>>> 72c3f6f7
 		cleaner:          cleaner,
 		db:               db,
 		jetID:            insolar.JetID(jetID),
