--- conflicted
+++ resolved
@@ -63,11 +63,7 @@
 	amount := 111
 
 	_, err := signedRequest(firstMember, "Transfer", amount, testutils.RandomRef())
-<<<<<<< HEAD
-	require.EqualError(t, err, "[ makeCall ] Error in called method: [ Transfer ] Can't get implementation: on calling main API: failed to fetch object index: storage object not found")
-=======
 	require.Contains(t, err.Error(), "[ Transfer ] Can't get implementation: on calling main API")
->>>>>>> 93065959
 
 	newFirstBalance := getBalanceNoErr(t, firstMember, firstMember.ref)
 	require.Equal(t, oldFirstBalance, newFirstBalance)
@@ -82,7 +78,7 @@
 	amount := -111
 
 	_, err := signedRequest(firstMember, "Transfer", amount, secondMember.ref)
-	require.EqualError(t, err, "[ makeCall ] Error in called method: [ transferCall ] Amount must be positive")
+	require.EqualError(t, err, "[ transferCall ] Amount must be positive")
 
 	newFirstBalance := getBalanceNoErr(t, firstMember, firstMember.ref)
 	newSecondBalance := getBalanceNoErr(t, secondMember, secondMember.ref)
@@ -116,7 +112,7 @@
 	amount := oldFirstBalance + 100
 
 	_, err := signedRequest(firstMember, "Transfer", amount, secondMember.ref)
-	require.EqualError(t, err, "[ makeCall ] Error in called method: [ Transfer ] Not enough balance for transfer: subtrahend must be smaller than minuend")
+	require.EqualError(t, err, "[ Transfer ] Not enough balance for transfer: subtrahend must be smaller than minuend")
 
 	newFirstBalance := getBalanceNoErr(t, firstMember, firstMember.ref)
 	newSecondBalance := getBalanceNoErr(t, secondMember, secondMember.ref)
@@ -131,7 +127,7 @@
 	amount := 100
 
 	_, err := signedRequest(member, "Transfer", amount, member.ref)
-	require.EqualError(t, err, "[ makeCall ] Error in called method: [ transferCall ] Recipient must be different from the sender")
+	require.EqualError(t, err, "[ transferCall ] Recipient must be different from the sender")
 
 	newMemberBalance := getBalanceNoErr(t, member, member.ref)
 	require.Equal(t, oldMemberBalance, newMemberBalance)
