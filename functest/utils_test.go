--- conflicted
+++ resolved
@@ -192,15 +192,15 @@
 		return nil, err
 	}
 	var resp response
-	currentInterNum := 1
-	for ; currentInterNum <= sendRetryCount; currentInterNum++ {
+	currentIterNum := 1
+	for ; currentIterNum <= sendRetryCount; currentIterNum++ {
 		res, err := requester.Send(ctx, TestAPIURL, rootCfg, &requester.RequestConfigJSON{
 			Method: method,
 			Params: params,
 		})
 
 		if netErr, ok := errors.Cause(err).(net.Error); ok && netErr.Timeout() {
-			fmt.Printf("Network timeout, retry. Attempt: %d/%d\n", currentInterNum, sendRetryCount)
+			fmt.Printf("Network timeout, retry. Attempt: %d/%d\n", currentIterNum, sendRetryCount)
 			fmt.Printf("Method: %s\n", method)
 			time.Sleep(time.Second)
 			resp.Error = netErr.Error()
@@ -218,34 +218,25 @@
 		if resp.Error == "" {
 			return resp.Result, nil
 		}
-<<<<<<< HEAD
-=======
-		if strings.Contains(resp.Error, "Incorrect message pulse") {
-			fmt.Printf("Incorrect message pulse, retry. Attempt: %d/%d\n(error - %s)\n", currentInterNum, sendRetryCount, resp.Error)
+
+		if strings.Contains(resp.Error, "flow canceled") {
+			fmt.Printf("Flow canceled, retry. Attempt: %d/%d\n(error - %s)\n", currentIterNum, sendRetryCount, resp.Error)
 			fmt.Printf("Method: %s\n", method)
 			time.Sleep(time.Second)
 			continue
 		}
->>>>>>> 883594eb
-
-		if strings.Contains(resp.Error, "flow canceled") {
-			fmt.Printf("Flow canceled, retry. Attempt: %d/%d\n(error - %s)\n", currentInterNum, sendRetryCount, resp.Error)
+
+		if strings.Contains(resp.Error, "Messagebus timeout exceeded") {
+			fmt.Printf("Messagebus timeout exceeded, retry. Attempt: %d/%d\n", currentIterNum, sendRetryCount)
 			fmt.Printf("Method: %s\n", method)
 			time.Sleep(time.Second)
 			continue
 		}
 
-		if strings.Contains(resp.Error, "Messagebus timeout exceeded") {
-			fmt.Printf("Messagebus timeout exceeded, retry. Attempt: %d/%d\n", currentInterNum, sendRetryCount)
-			fmt.Printf("Method: %s\n", method)
-			time.Sleep(time.Second)
-			continue
-		}
-
 		break
 	}
 
-	if currentInterNum > sendRetryCount {
+	if currentIterNum > sendRetryCount {
 		return nil, errors.New("Number of retries exceeded. " + resp.Error)
 	}
 
