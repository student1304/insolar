--- conflicted
+++ resolved
@@ -33,22 +33,10 @@
 	NodeDomainRef core.RecordRef
 }
 
-<<<<<<< HEAD
-=======
-func makeSeed() []byte {
-	seed := make([]byte, 32)
-	_, err := rand.Read(seed)
-	if err != nil {
-		panic(err)
-	}
-
-	return seed
-}
-
-var INSATTR_Authorize_API = true
+//var INSATTR_Authorize_API = true
 
 // Authorize checks is node authorized ( It's temporary method. Remove it when we have good tests )
-func (rd *RootDomain) Authorize() (string, core.NodeRole, error) {
+/*func (rd *RootDomain) Authorize() (string, core.NodeRole, error) {
 	privateKey, err := foundation.GeneratePrivateKey()
 	if err != nil {
 		return "", core.RoleUnknown, fmt.Errorf("[ RootDomain::Authorize ] Can't generate private key: %s", err.Error())
@@ -80,9 +68,8 @@
 
 	// Validate
 	return nd.Authorize(core.NewRefFromBase58(nodeRef), seed, signature)
-}
+}*/
 
->>>>>>> 88c9e1d2
 // CreateMember processes create member request
 func (rd *RootDomain) CreateMember(name string, key string) (string, error) {
 	if *rd.GetContext().Caller != rd.RootMember {
