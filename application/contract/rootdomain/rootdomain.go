--- conflicted
+++ resolved
@@ -105,12 +105,7 @@
 		return nil, fmt.Errorf("[ DumpUserInfo ] Only root can call this method")
 	}
 	res := []map[string]interface{}{}
-<<<<<<< HEAD
-	crefs, err := rd.GetChildrenTyped(*member.PrototypeReference)
-=======
-
 	iterator, err := rd.NewChildrenTypedIterator(member.GetPrototype())
->>>>>>> 51c285c9
 	if err != nil {
 		return nil, fmt.Errorf("[ DumpUserInfo ] Can't get children: %s", err.Error())
 	}
