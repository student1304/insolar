--- conflicted
+++ resolved
@@ -17,7 +17,7 @@
 package noderecord
 
 import (
-	"errors"
+	"fmt"
 
 	"github.com/insolar/insolar/core"
 	"github.com/insolar/insolar/logicrunner/goplugin/foundation"
@@ -37,15 +37,13 @@
 	Record RecordInfo
 }
 
-<<<<<<< HEAD
 // NewNodeRecord creates new NodeRecord
-func NewNodeRecord(publicKey string, roles []string, ip string) *NodeRecord {
+func NewNodeRecord(publicKey string, roles []string, ip string) (*NodeRecord, error) {
 	resultRoles := []core.NodeRole{}
 	for _, roleStr := range roles {
 		role := core.GetRoleFromString(roleStr)
 		if role == core.RoleUnknown {
-			// TODO: return error
-			panic("Role is not supported: " + roleStr)
+			return nil, fmt.Errorf("Role is not supported: " + roleStr)
 		}
 		resultRoles = append(resultRoles, role)
 	}
@@ -56,51 +54,22 @@
 			Roles:     resultRoles,
 			IP:        ip,
 		},
-	}
-}
-
-// GetPublicKey returns public key
-func (nr *NodeRecord) GetPublicKey() string {
-	return nr.Record.PublicKey
-}
-
-// GetRoleAndPublicKey returns role-pubKey pair
-func (nr *NodeRecord) GetRoleAndPublicKey() ([]core.NodeRole, string) {
-	return nr.Record.Roles, nr.Record.PublicKey
+	}, nil
 }
 
 // GetNodeInfo returns RecordInfo
-func (nr *NodeRecord) GetNodeInfo() RecordInfo {
-	return nr.Record
-=======
-// New creates new NodeRecord
-func NewNodeRecord(pk string, roleS string) (*NodeRecord, error) {
-
-	role := core.GetRoleFromString(roleS)
-	if role == core.RoleUnknown {
-		return nil, errors.New("Can't unsupported role")
-	}
-
-	return &NodeRecord{
-		PublicKey: pk,
-		Role:      role,
-	}, nil
+func (nr *NodeRecord) GetNodeInfo() (RecordInfo, error) {
+	return nr.Record, nil
 }
 
 // GetPublicKey returns public key
 func (nr *NodeRecord) GetPublicKey() (string, error) {
-	return nr.PublicKey, nil
+	return nr.Record.PublicKey, nil
 }
 
 // GetRole returns role
-func (nr *NodeRecord) GetRole() (core.NodeRole, error) {
-	return nr.Role, nil
-}
-
-// GetRoleAndPublicKey returns role-pubKey pair
-func (nr *NodeRecord) GetRoleAndPublicKey() (core.NodeRole, string, error) {
-	return nr.Role, nr.PublicKey, nil
->>>>>>> 520c658b
+func (nr *NodeRecord) GetRole() ([]core.NodeRole, error) {
+	return nr.Record.Roles, nil
 }
 
 // SelfDestroy makes request to destroy current node record
