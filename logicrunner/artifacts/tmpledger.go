--- conflicted
+++ resolved
@@ -105,13 +105,8 @@
 	// Init subcomponents.
 	ctx := inslogger.TestContext(t)
 	conf := configuration.NewLedger()
-<<<<<<< HEAD
 	tmpDB, recMem, dbcancel := storagetest.TmpDB(ctx, t, storagetest.Dir(dir))
-	// memoryMockDB := db.NewMemoryMockDB()
-=======
-	tmpDB, dbcancel := storagetest.TmpDB(ctx, t, storagetest.Dir(dir))
 	memoryMockDB := store.NewMemoryMockDB()
->>>>>>> 912298da
 
 	cm := &component.Manager{}
 	pt := storage.NewPulseTracker()
@@ -158,14 +153,6 @@
 		c.NodeNetwork = nodenetwork.NewNodeKeeper(networknode.NewNode(insolar.Reference{}, insolar.StaticRoleLightMaterial, nil, "127.0.0.1:5432", ""))
 	}
 
-	gi := genesis.NewGenesisInitializer()
-	gi.(*genesis.GenesisInitializer).DB = tmpDB
-	gi.(*genesis.GenesisInitializer).ObjectStorage = os
-	gi.(*genesis.GenesisInitializer).PulseTracker = pt
-	gi.(*genesis.GenesisInitializer).DropModifier = ds
-	gi.(*genesis.GenesisInitializer).Records = recordModifier
-	gi.(*genesis.GenesisInitializer).PlatformCryptographyScheme = testutils.NewPlatformCryptographyScheme()
-
 	handler := artifactmanager.NewMessageHandler(&conf)
 	handler.PulseTracker = pt
 	handler.JetStorage = js
@@ -173,13 +160,10 @@
 	handler.DBContext = tmpDB
 	handler.ObjectStorage = os
 	handler.DropModifier = ds
-<<<<<<< HEAD
+	handler.BlobModifier = bs
+	handler.BlobAccessor = bs
 	handler.RecordModifier = recordModifier
 	handler.RecordAccessor = recordAccessor
-=======
-	handler.BlobModifier = bs
-	handler.BlobAccessor = bs
->>>>>>> 912298da
 
 	idLockerMock := storage.NewIDLockerMock(t)
 	idLockerMock.LockMock.Return()
@@ -218,8 +202,6 @@
 	if err != nil {
 		t.Error("ComponentManager start failed", err)
 	}
-
-	gi.Init(ctx)
 
 	pulse, err := pt.GetLatestPulse(ctx)
 	require.NoError(t, err)
