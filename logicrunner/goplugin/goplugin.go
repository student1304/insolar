--- conflicted
+++ resolved
@@ -31,11 +31,6 @@
 	"github.com/insolar/insolar/core"
 	"github.com/insolar/insolar/logicrunner"
 	"github.com/insolar/insolar/logicrunner/goplugin/rpctypes"
-<<<<<<< HEAD
-	"github.com/insolar/insolar/messagerouter"
-	"github.com/insolar/insolar/network/servicenetwork"
-=======
->>>>>>> d5e2f053
 	"github.com/pkg/errors"
 )
 
@@ -55,14 +50,6 @@
 	CodeStoragePath string
 }
 
-<<<<<<< HEAD
-// MessageRouter interface
-type MessageRouter interface {
-	Route(msg servicenetwork.Message) (resp messagerouter.Response, err error)
-}
-
-=======
->>>>>>> d5e2f053
 // GoPlugin is a logic runner of code written in golang and compiled as go plugins
 type GoPlugin struct {
 	Options       Options
@@ -70,7 +57,6 @@
 	MessageRouter core.MessageRouter
 	sock          net.Listener
 	runner        *exec.Cmd
-	client        *rpc.Client
 }
 
 // RPC is a RPC interface for runner to use for various tasks, e.g. code fetching
@@ -95,13 +81,8 @@
 		return errors.New("message router was not set during initialization")
 	}
 
-<<<<<<< HEAD
-	msg := servicenetwork.Message{
-		Reference: string(req.Reference),
-=======
 	msg := core.Message{
 		Reference: req.Reference,
->>>>>>> d5e2f053
 		Method:    req.Method,
 		Arguments: req.Arguments,
 	}
@@ -132,7 +113,7 @@
 		Arguments:   req.Arguments,
 	}
 
-	res, err := gpr.gp.MessageRouter.Route(nil, msg)
+	res, err := gpr.gp.MessageRouter.Route(msg)
 	if err != nil {
 		return errors.Wrap(err, "couldn't route message")
 	}
@@ -256,6 +237,7 @@
 	if err != nil {
 		return nil, nil, errors.Wrap(err, "problem with rpc connection")
 	}
+	res := rpctypes.DownCallResp{}
 
 	res := rpctypes.DownCallMethodResp{}
 	req := rpctypes.DownCallMethodReq{Reference: codeRef, Data: data, Method: method, Arguments: args}
