--- conflicted
+++ resolved
@@ -24,14 +24,11 @@
 	"net/rpc"
 	"sync/atomic"
 
-<<<<<<< HEAD
 	"github.com/pkg/errors"
 	"github.com/satori/go.uuid"
-=======
 	"github.com/insolar/insolar/core/utils"
 
 	uuid "github.com/satori/go.uuid"
->>>>>>> 890f0a79
 
 	"github.com/insolar/insolar/core"
 	"github.com/insolar/insolar/core/message"
@@ -115,7 +112,6 @@
 	es := os.MustModeState(req.Mode)
 	ctx := es.Current.Context
 
-<<<<<<< HEAD
 	bm := MakeBaseMessage(req.UpBaseReq, es)
 	res, err := gpr.lr.ContractRequester.CallMethod(ctx,
 		&bm,
@@ -125,30 +121,6 @@
 		req.Arguments,
 		&req.ProxyPrototype,
 	)
-=======
-	mb := core.MessageBusFromContext(ctx, gpr.lr.MessageBus)
-	if mb == nil {
-		return errors.New("No access to message bus")
-	}
-
-	var mode message.MethodReturnMode
-	if req.Wait {
-		mode = message.ReturnResult
-	} else {
-		mode = message.ReturnNoWait
-	}
-
-	msg := &message.CallMethod{
-		BaseLogicMessage: MakeBaseMessage(req.UpBaseReq, es),
-		ReturnMode:       mode,
-		ObjectRef:        req.Object,
-		Method:           req.Method,
-		Arguments:        req.Arguments,
-		ProxyPrototype:   req.ProxyPrototype,
-	}
-
-	currentSlotPulse, err := gpr.ps.Current(ctx)
->>>>>>> 890f0a79
 	if err != nil {
 		return err
 	}
@@ -168,15 +140,8 @@
 
 	rep.Reference = ref
 
-<<<<<<< HEAD
 	return err
 }
-=======
-	currentSlotPulse, err := gpr.ps.Current(ctx)
-	if err != nil {
-		return err
-	}
->>>>>>> 890f0a79
 
 // SaveAsDelegate is an RPC saving data as memory of a contract as child a parent
 func (gpr *RPC) SaveAsDelegate(req rpctypes.UpSaveAsDelegateReq, rep *rpctypes.UpSaveAsDelegateResp) error {
@@ -252,43 +217,6 @@
 	return nil
 }
 
-<<<<<<< HEAD
-=======
-// SaveAsDelegate is an RPC saving data as memory of a contract as child a parent
-func (gpr *RPC) SaveAsDelegate(req rpctypes.UpSaveAsDelegateReq, rep *rpctypes.UpSaveAsDelegateResp) error {
-	os := gpr.lr.MustObjectState(req.Callee)
-	es := os.MustModeState(req.Mode)
-	ctx := es.Current.Context
-
-	mb := core.MessageBusFromContext(ctx, gpr.lr.MessageBus)
-	if mb == nil {
-		return errors.New("No access to message bus")
-	}
-
-	msg := &message.CallConstructor{
-		BaseLogicMessage: MakeBaseMessage(req.UpBaseReq, es),
-		PrototypeRef:     req.Prototype,
-		ParentRef:        req.Into,
-		Name:             req.ConstructorName,
-		Arguments:        req.ArgsSerialized,
-		SaveAs:           message.Delegate,
-	}
-
-	currentSlotPulse, err := gpr.ps.Current(ctx)
-	if err != nil {
-		return err
-	}
-
-	res, err := mb.Send(ctx, msg, *currentSlotPulse, nil)
-	if err != nil {
-		return errors.Wrap(err, "couldn't save new object as delegate")
-	}
-
-	rep.Reference = res.(*reply.CallConstructor).Object
-	return nil
-}
-
->>>>>>> 890f0a79
 // GetDelegate is an RPC saving data as memory of a contract as child a parent
 func (gpr *RPC) GetDelegate(req rpctypes.UpGetDelegateReq, rep *rpctypes.UpGetDelegateResp) error {
 	os := gpr.lr.MustObjectState(req.Callee)
