--- conflicted
+++ resolved
@@ -127,12 +127,8 @@
 		return nil, errors.New("Execute( ! message.ValidateCaseBindInterface )")
 	}
 	passedStepsCount, validationError := lr.Validate(msg.GetReference(), msg.GetPulse(), msg.GetCaseRecords())
-<<<<<<< HEAD
-	_, err := lr.MessageBus.Send(ctx,
-=======
 	_, err := lr.MessageBus.Send(
 		ctx,
->>>>>>> e651094b
 		&message.ValidationResults{
 			RecordRef:        msg.GetReference(),
 			PassedStepsCount: passedStepsCount,
