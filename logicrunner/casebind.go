/*
 *
 *  *    Copyright 2018 Insolar
 *  *
 *  *    Licensed under the Apache License, Version 2.0 (the "License");
 *  *    you may not use this file except in compliance with the License.
 *  *    You may obtain a copy of the License at
 *  *
 *  *        http://www.apache.org/licenses/LICENSE-2.0
 *  *
 *  *    Unless required by applicable law or agreed to in writing, software
 *  *    distributed under the License is distributed on an "AS IS" BASIS,
 *  *    WITHOUT WARRANTIES OR CONDITIONS OF ANY KIND, either express or implied.
 *  *    See the License for the specific language governing permissions and
 *  *    limitations under the License.
 *
 */

package logicrunner

import (
	"bytes"
	"context"

	"github.com/insolar/insolar/core"
	"github.com/insolar/insolar/core/message"
	"github.com/insolar/insolar/core/reply"
	"github.com/pkg/errors"
	"github.com/ugorji/go/codec"
	"golang.org/x/crypto/sha3"
)

func HashInterface(in interface{}) []byte {
	s := []byte{}
	ch := new(codec.CborHandle)
	err := codec.NewEncoderBytes(&s, ch).Encode(in)
	if err != nil {
		panic("Can't marshal: " + err.Error())
	}
	sh := sha3.New224()
	return sh.Sum(s)
}

func (lr *LogicRunner) addObjectCaseRecord(ref Ref, cr core.CaseRecord) {
	lr.caseBindMutex.Lock()
	lr.caseBind.Records[ref] = append(lr.caseBind.Records[ref], cr)
	lr.caseBindMutex.Unlock()
}

func (lr *LogicRunner) lastObjectCaseRecord(ref Ref) core.CaseRecord {
	lr.caseBindMutex.Lock()
	defer lr.caseBindMutex.Unlock()
	list := lr.caseBind.Records[ref]
	return list[len(list)-1]
}

func (lr *LogicRunner) getNextValidationStep(ref Ref) (*core.CaseRecord, int) {
	lr.caseBindReplaysMutex.Lock()
	defer lr.caseBindReplaysMutex.Unlock()
	r, ok := lr.caseBindReplays[ref]
	if !ok {
		return nil, -1
	} else if r.RecordsLen <= r.Step {
		return nil, r.Step
	}
	ret := r.Records[r.Step]
	r.Step++
	lr.caseBindReplays[ref] = r
	return &ret, r.Step
}

func (lr *LogicRunner) Validate(ref Ref, p core.Pulse, cr []core.CaseRecord) (int, error) {
	if len(cr) < 1 {
		return 0, errors.New("casebind is empty")
	}

	err := func() error {
		lr.caseBindReplaysMutex.Lock()
		defer lr.caseBindReplaysMutex.Unlock()
		if _, ok := lr.caseBindReplays[ref]; ok {
			return errors.New("already validating this ref")
		}
		lr.caseBindReplays[ref] = core.CaseBindReplay{
			Pulse:      p,
			Records:    cr,
			RecordsLen: len(cr),
			Step:       0,
		}
		return nil
	}()
	if err != nil {
		return 0, err
	}

	defer func() {
		lr.caseBindReplaysMutex.Lock()
		defer lr.caseBindReplaysMutex.Unlock()
		delete(lr.caseBindReplays, ref)
	}()

	for {
		start, step := lr.getNextValidationStep(ref)
		if step < 0 {
			return step, errors.New("no validation data")
		} else if start == nil { // finish
			return step, nil
		}
		if start.Type != core.CaseRecordTypeStart {
			return step, errors.New("step between two shores")
		}

<<<<<<< HEAD
		msg := start.Resp.(core.Message)
		signed, err := message.NewSignedMessage(msg, ref, lr.Network.GetPrivateKey())
		if err != nil {
			return 0, errors.New("failed to create a signed message")
		}
		ret, err := lr.Execute(inscontext.TODO(), signed)
=======
		ret, err := lr.Execute(context.TODO(), start.Resp.(core.Message))
>>>>>>> b4b50366
		if err != nil {
			return 0, errors.Wrap(err, "validation step failed")
		}
		stop, step := lr.getNextValidationStep(ref)
		if step < 0 {
			return 0, errors.New("validation container broken")
		} else if stop.Type != core.CaseRecordTypeResult {
			return step, errors.New("Validation stoped not on result")
		}

		switch need := stop.Resp.(type) {
		case *reply.CallMethod:
			if got, ok := ret.(*reply.CallMethod); !ok {
				return step, errors.New("not result type callmethod")
			} else if !bytes.Equal(got.Data, need.Data) {
				return step, errors.New("body mismatch")
			} else if !bytes.Equal(got.Result, need.Result) {
				return step, errors.New("result mismatch")
			}
		case *reply.CallConstructor:
			if got, ok := ret.(*reply.CallConstructor); !ok {
				return step, errors.New("not result type callconstructor")
			} else if !got.Object.Equal(*need.Object) {
				return step, errors.New("constructed refs mismatch mismatch")
			}
		default:
			return step, errors.New("unknown result type")
		}
	}
}
<<<<<<< HEAD
func (lr *LogicRunner) ValidateCaseBind(ctx core.Context, inmsg core.SignedMessage) (core.Reply, error) {
	msg, ok := inmsg.Message().(*message.ValidateCaseBind)
=======
func (lr *LogicRunner) ValidateCaseBind(ctx context.Context, inmsg core.Message) (core.Reply, error) {
	msg, ok := inmsg.(*message.ValidateCaseBind)
>>>>>>> b4b50366
	if !ok {
		return nil, errors.New("Execute( ! message.ValidateCaseBindInterface )")
	}
	passedStepsCount, validationError := lr.Validate(msg.GetReference(), msg.GetPulse(), msg.GetCaseRecords())
	_, err := lr.MessageBus.Send(
		context.TODO(),
		&message.ValidationResults{
			Caller:           lr.Network.GetNodeID(),
			RecordRef:        msg.GetReference(),
			PassedStepsCount: passedStepsCount,
			Error:            validationError,
			// TODO: INS-663 use signatures here
		},
	)

	return nil, err
}

func (lr *LogicRunner) GetConsensus(r Ref) (*Consensus, bool) {
	lr.consensusMutex.Lock()
	defer lr.consensusMutex.Unlock()
	c, ok := lr.consensus[r]
	if !ok {
		// arr, err := lr.Ledger.GetJetCoordinator().QueryRole(core.RoleVirtualValidator, r, lr.Pulse.PulseNumber)
		//if err != nil {
		//	panic("cannot QueryRole")
		//}
		c = newConsensus(nil)
		lr.consensus[r] = c
	}
	return c, ok
}

<<<<<<< HEAD
func (lr *LogicRunner) ProcessValidationResults(ctx core.Context, inmsg core.SignedMessage) (core.Reply, error) {
	msg, ok := inmsg.Message().(*message.ValidationResults)
=======
func (lr *LogicRunner) ProcessValidationResults(ctx context.Context, inmsg core.Message) (core.Reply, error) {
	msg, ok := inmsg.(*message.ValidationResults)
>>>>>>> b4b50366
	if !ok {
		return nil, errors.Errorf("ProcessValidationResults got argument typed %t", inmsg)
	}
	c, _ := lr.GetConsensus(msg.RecordRef)
	c.AddValidated(msg)
	return nil, nil
}

<<<<<<< HEAD
func (lr *LogicRunner) ExecutorResults(ctx core.Context, inmsg core.SignedMessage) (core.Reply, error) {
	msg, ok := inmsg.Message().(*message.ExecutorResults)
=======
func (lr *LogicRunner) ExecutorResults(ctx context.Context, inmsg core.Message) (core.Reply, error) {
	msg, ok := inmsg.(*message.ExecutorResults)
>>>>>>> b4b50366
	if !ok {
		return nil, errors.Errorf("ProcessValidationResults got argument typed %t", inmsg)
	}
	c, _ := lr.GetConsensus(msg.RecordRef)
	c.AddExecutor(msg)
	return nil, nil
}

// ValidationBehaviour is a special object that responsible for validation behavior of other methods.
type ValidationBehaviour interface {
	Begin(refs Ref, record core.CaseRecord)
	End(refs Ref, record core.CaseRecord)
	GetRole() core.JetRole
	ModifyContext(ctx *core.LogicCallContext)
	NeedSave() bool
	RegisterRequest(m message.IBaseLogicMessage) (*Ref, error)
}

type ValidationSaver struct {
	lr *LogicRunner
}

func (vb ValidationSaver) RegisterRequest(m message.IBaseLogicMessage) (*Ref, error) {
	ctx := context.TODO()
	reqid, err := vb.lr.ArtifactManager.RegisterRequest(ctx, m)
	if err != nil {
		return nil, err
	}
	// TODO: use proper conversion
	reqref := Ref{}
	reqref.SetRecord(*reqid)

	vb.lr.addObjectCaseRecord(m.GetReference(), core.CaseRecord{
		Type:   core.CaseRecordTypeRequest,
		ReqSig: HashInterface(m),
		Resp:   reqref,
	})
	return &reqref, err
}

func (vb ValidationSaver) NeedSave() bool {
	return true
}

func (vb ValidationSaver) ModifyContext(ctx *core.LogicCallContext) {
	// nothing need
}

func (vb ValidationSaver) Begin(refs Ref, record core.CaseRecord) {
	vb.lr.addObjectCaseRecord(refs, record)
}

func (vb ValidationSaver) End(refs Ref, record core.CaseRecord) {
	vb.lr.addObjectCaseRecord(refs, record)
}

func (vb ValidationSaver) GetRole() core.JetRole {
	return core.RoleVirtualExecutor
}

type ValidationChecker struct {
	lr *LogicRunner
	cb core.CaseBindReplay
}

func (vb ValidationChecker) RegisterRequest(m message.IBaseLogicMessage) (*Ref, error) {
	cr, _ := vb.lr.getNextValidationStep(m.GetReference())
	if core.CaseRecordTypeRequest != cr.Type {
		return nil, errors.New("Wrong validation type on Request")
	}
	if !bytes.Equal(cr.ReqSig, HashInterface(m)) {
		return nil, errors.New("Wrong validation sig on Request")
	}
	if req, ok := cr.Resp.(Ref); ok {
		return &req, nil
	}
	return nil, errors.Errorf("wrong validation, request contains %t", cr.Resp)

}

func (vb ValidationChecker) NeedSave() bool {
	return false
}

func (vb ValidationChecker) ModifyContext(ctx *core.LogicCallContext) {
	ctx.Pulse = vb.cb.Pulse
}

func (vb ValidationChecker) Begin(refs Ref, record core.CaseRecord) {
	// do nothing, everything done in lr.Validate
}

func (vb ValidationChecker) End(refs Ref, record core.CaseRecord) {
	// do nothing, everything done in lr.Validate
}

func (vb ValidationChecker) GetRole() core.JetRole {
	return core.RoleVirtualValidator
}<|MERGE_RESOLUTION|>--- conflicted
+++ resolved
@@ -109,16 +109,12 @@
 			return step, errors.New("step between two shores")
 		}
 
-<<<<<<< HEAD
 		msg := start.Resp.(core.Message)
 		signed, err := message.NewSignedMessage(msg, ref, lr.Network.GetPrivateKey())
 		if err != nil {
 			return 0, errors.New("failed to create a signed message")
 		}
-		ret, err := lr.Execute(inscontext.TODO(), signed)
-=======
-		ret, err := lr.Execute(context.TODO(), start.Resp.(core.Message))
->>>>>>> b4b50366
+		ret, err := lr.Execute(context.TODO(), signed)
 		if err != nil {
 			return 0, errors.Wrap(err, "validation step failed")
 		}
@@ -149,13 +145,8 @@
 		}
 	}
 }
-<<<<<<< HEAD
-func (lr *LogicRunner) ValidateCaseBind(ctx core.Context, inmsg core.SignedMessage) (core.Reply, error) {
+func (lr *LogicRunner) ValidateCaseBind(ctx context.Context, inmsg core.SignedMessage) (core.Reply, error) {
 	msg, ok := inmsg.Message().(*message.ValidateCaseBind)
-=======
-func (lr *LogicRunner) ValidateCaseBind(ctx context.Context, inmsg core.Message) (core.Reply, error) {
-	msg, ok := inmsg.(*message.ValidateCaseBind)
->>>>>>> b4b50366
 	if !ok {
 		return nil, errors.New("Execute( ! message.ValidateCaseBindInterface )")
 	}
@@ -189,13 +180,8 @@
 	return c, ok
 }
 
-<<<<<<< HEAD
-func (lr *LogicRunner) ProcessValidationResults(ctx core.Context, inmsg core.SignedMessage) (core.Reply, error) {
+func (lr *LogicRunner) ProcessValidationResults(ctx context.Context, inmsg core.SignedMessage) (core.Reply, error) {
 	msg, ok := inmsg.Message().(*message.ValidationResults)
-=======
-func (lr *LogicRunner) ProcessValidationResults(ctx context.Context, inmsg core.Message) (core.Reply, error) {
-	msg, ok := inmsg.(*message.ValidationResults)
->>>>>>> b4b50366
 	if !ok {
 		return nil, errors.Errorf("ProcessValidationResults got argument typed %t", inmsg)
 	}
@@ -204,13 +190,8 @@
 	return nil, nil
 }
 
-<<<<<<< HEAD
-func (lr *LogicRunner) ExecutorResults(ctx core.Context, inmsg core.SignedMessage) (core.Reply, error) {
+func (lr *LogicRunner) ExecutorResults(ctx context.Context, inmsg core.SignedMessage) (core.Reply, error) {
 	msg, ok := inmsg.Message().(*message.ExecutorResults)
-=======
-func (lr *LogicRunner) ExecutorResults(ctx context.Context, inmsg core.Message) (core.Reply, error) {
-	msg, ok := inmsg.(*message.ExecutorResults)
->>>>>>> b4b50366
 	if !ok {
 		return nil, errors.Errorf("ProcessValidationResults got argument typed %t", inmsg)
 	}
