--- conflicted
+++ resolved
@@ -46,13 +46,8 @@
 	lr, err := NewLogicRunner(&configuration.LogicRunner{
 		BuiltIn: &configuration.BuiltIn{},
 	})
-<<<<<<< HEAD
-
-	l, cleaner, _ := ledgertestutils.TmpLedger(t, lr, "")
-=======
 	c := core.Components{LogicRunner: lr}
 	l, cleaner := ledgertestutils.TmpLedger(t, "", c)
->>>>>>> 520c658b
 	defer cleaner()
 	am := l.GetArtifactManager()
 	assert.NoError(t, err, "Initialize runner")
