--- conflicted
+++ resolved
@@ -244,11 +244,7 @@
 
 	// unlock comes from OnPulse()
 	// pulse changed while we was locked and we don't process anything
-<<<<<<< HEAD
-	if parcel.Pulse() != lr.pulse(ctx).PulseNumber {
-=======
 	if entryPulse != lr.pulse(ctx).PulseNumber {
->>>>>>> f91b1d9e
 		return nil, es.ErrorWrap(nil, "abort execution: new Pulse coming")
 	}
 
