/*
 *    Copyright 2018 Insolar
 *
 *    Licensed under the Apache License, Version 2.0 (the "License");
 *    you may not use this file except in compliance with the License.
 *    You may obtain a copy of the License at
 *
 *        http://www.apache.org/licenses/LICENSE-2.0
 *
 *    Unless required by applicable law or agreed to in writing, software
 *    distributed under the License is distributed on an "AS IS" BASIS,
 *    WITHOUT WARRANTIES OR CONDITIONS OF ANY KIND, either express or implied.
 *    See the License for the specific language governing permissions and
 *    limitations under the License.
 */

package logicrunner

import (
	"context"
	"crypto"
	"crypto/rand"
	"fmt"
	"io/ioutil"
	"net/rpc"
	"os"
	"testing"
	"time"

	"github.com/insolar/insolar/ledger/recentstorage"
	"github.com/insolar/insolar/logicrunner/goplugin"

	"github.com/insolar/insolar/logicrunner/goplugin/rpctypes"

	"github.com/insolar/insolar/cryptography"
	"github.com/stretchr/testify/require"

	"github.com/insolar/insolar/component"
	"github.com/insolar/insolar/instrumentation/inslogger"
	"github.com/insolar/insolar/messagebus"
	"github.com/insolar/insolar/platformpolicy"
	"github.com/insolar/insolar/testutils/network"
	"github.com/insolar/insolar/testutils/nodekeeper"

	"github.com/insolar/insolar/application/contract/member"
	"github.com/insolar/insolar/application/contract/member/signer"
	"github.com/insolar/insolar/application/contract/rootdomain"
	"github.com/insolar/insolar/configuration"
	"github.com/insolar/insolar/core"
	"github.com/insolar/insolar/core/delegationtoken"
	"github.com/insolar/insolar/core/message"
	"github.com/insolar/insolar/core/reply"
	"github.com/insolar/insolar/core/utils"
	"github.com/insolar/insolar/ledger/ledgertestutils"
	"github.com/insolar/insolar/log"
	"github.com/insolar/insolar/logicrunner/goplugin/foundation"
	"github.com/insolar/insolar/logicrunner/goplugin/goplugintestutils"
	"github.com/insolar/insolar/testutils"
	"github.com/insolar/insolar/testutils/testmessagebus"
	"github.com/stretchr/testify/assert"
	"github.com/ugorji/go/codec"
)

var icc = ""
var runnerbin = ""
var parallel = true

func TestMain(m *testing.M) {
	var err error
	err = log.SetLevel("Debug")
	if err != nil {
		log.Errorln(err.Error())
	}
	if runnerbin, icc, err = goplugintestutils.Build(); err != nil {
		fmt.Println("Logic runner build failed, skip tests:", err.Error())
		os.Exit(1)
	}
	os.Exit(m.Run())
}

func MessageBusTrivialBehavior(mb *testmessagebus.TestMessageBus, lr core.LogicRunner) {
	mb.ReRegister(core.TypeCallMethod, lr.Execute)
	mb.ReRegister(core.TypeCallConstructor, lr.Execute)
	mb.ReRegister(core.TypeValidateCaseBind, lr.ValidateCaseBind)
	mb.ReRegister(core.TypeValidationResults, lr.ProcessValidationResults)
	mb.ReRegister(core.TypeExecutorResults, lr.ExecutorResults)
}

func PrepareLrAmCbPm(t *testing.T) (core.LogicRunner, core.ArtifactManager, *goplugintestutils.ContractsBuilder, core.PulseManager, func()) {
	ctx := context.TODO()
	lrSock := os.TempDir() + "/" + testutils.RandomString() + ".sock"
	rundSock := os.TempDir() + "/" + testutils.RandomString() + ".sock"

	rundCleaner, err := goplugintestutils.StartInsgorund(runnerbin, "unix", rundSock, "unix", lrSock)
	assert.NoError(t, err)

	lr, err := NewLogicRunner(&configuration.LogicRunner{
		RPCListen:   lrSock,
		RPCProtocol: "unix",
		GoPlugin: &configuration.GoPlugin{
			RunnerListen:   rundSock,
			RunnerProtocol: "unix",
		},
	})
	assert.NoError(t, err, "Initialize runner")

	mock := testutils.NewCryptographyServiceMock(t)
	mock.SignFunc = func(p []byte) (r *core.Signature, r1 error) {
		signature := core.SignatureFromBytes(nil)
		return &signature, nil
	}
	mock.GetPublicKeyFunc = func() (crypto.PublicKey, error) {
		return nil, nil
	}

	delegationTokenFactory := delegationtoken.NewDelegationTokenFactory()
	nk := nodekeeper.GetTestNodekeeper(mock)
	mb := testmessagebus.NewTestMessageBus(t)

	var pulseNumber core.PulseNumber
	pulseNumber = 0

	mb.PulseNumber = pulseNumber

	nw := network.GetTestNetwork()
	// FIXME: TmpLedger is deprecated. Use mocks instead.
	l, cleaner := ledgertestutils.TmpLedger(
		t, "",
		core.Components{
			LogicRunner: lr,
			NodeNetwork: nk,
			MessageBus:  mb,
			Network:     nw,
		},
	)

	recentMock := recentstorage.NewProviderMock(t)

	parcelFactory := messagebus.NewParcelFactory()
	cm := &component.Manager{}
	cm.Register(platformpolicy.NewPlatformCryptographyScheme())
	am := l.GetArtifactManager()
	cm.Register(am, l.GetPulseManager(), l.GetJetCoordinator())
	cm.Inject(nk, recentMock, l, lr, nw, mb, delegationTokenFactory, parcelFactory, mock)
	err = cm.Start(ctx)
	assert.NoError(t, err)

	MessageBusTrivialBehavior(mb, lr)
	pm := l.GetPulseManager()

	newTestPulse(ctx, lr, mb)

	assert.NoError(t, err)
	if err != nil {
		t.Fatal("pulse set died, ", err)
	}
	cb := goplugintestutils.NewContractBuilder(am, icc)

	return lr, am, cb, pm, func() {
		cb.Clean()
		lr.Stop(ctx)
		cleaner()
		rundCleaner()
	}
}

func mockCryptographyService(t *testing.T) core.CryptographyService {
	mock := testutils.NewCryptographyServiceMock(t)
	mock.SignFunc = func(p []byte) (r *core.Signature, r1 error) {
		signature := core.SignatureFromBytes(nil)
		return &signature, nil
	}
	mock.VerifyFunc = func(p crypto.PublicKey, p1 core.Signature, p2 []byte) (r bool) {
		return true
	}
	return mock
}

func newTestPulse(ctx context.Context, lr *LogicRunner, mb *testmessagebus.TestMessageBus) {
	currentPulse, _ := lr.Ledger.GetPulseManager().Current(ctx)
	newPulseNumber := currentPulse.PulseNumber + 1
	lr.Ledger.GetPulseManager().Set(
		ctx,
		core.Pulse{PulseNumber: newPulseNumber, Entropy: core.Entropy{}},
		false,
	)

	mb.PulseNumber = newPulseNumber
}

func ValidateAllResults(t testing.TB, ctx context.Context, lr core.LogicRunner, mustfail ...core.RecordRef) {
	failmap := make(map[core.RecordRef]struct{})
	for _, r := range mustfail {
		failmap[r] = struct{}{}
	}

	rlr := lr.(*LogicRunner)

	for ref, state := range rlr.execution {
		log.Debugf("TEST validating: %s", ref)

		_, err := lr.Validate(ctx, ref, *rlr.pulse(ctx), state.caseBind)
		if _, ok := failmap[ref]; ok {
			assert.Error(t, err, "validation %s", ref)
		} else {
			assert.NoError(t, err, "validation %s", ref)
		}
	}
}

func executeMethod(
	ctx context.Context, lr core.LogicRunner, pm core.PulseManager,
	objRef core.RecordRef, proxyPrototype core.RecordRef,
	nonce uint64,
	method string, arguments ...interface{},
) (
	core.Reply, error,
) {
	argsSerialized, err := core.Serialize(arguments)
	if err != nil {
		return nil, err
	}

	msg := &message.CallMethod{
		ObjectRef:      objRef,
		Method:         method,
		Arguments:      argsSerialized,
		ProxyPrototype: proxyPrototype,
	}
	msg.Caller = testutils.RandomRef()
	if nonce != 0 {
		msg.Nonce = nonce
	}

	pf := lr.(*LogicRunner).ParcelFactory
	parcel, _ := pf.Create(ctx, msg, testutils.RandomRef(), nil, *core.GenesisPulse)
	ctx = inslogger.ContextWithTrace(ctx, utils.RandTraceID())
	resp, err := lr.Execute(
		ctx,
		parcel,
	)

	return resp, err
}

func firstMethodRes(t *testing.T, resp core.Reply) interface{} {
	res := goplugintestutils.CBORUnMarshal(t, resp.(*reply.CallMethod).Result)
	return res.([]interface{})[0]
}

func TestTypeCompatibility(t *testing.T) {
	var _ core.LogicRunner = (*LogicRunner)(nil)
}

func getRefFromID(id *core.RecordID) *core.RecordRef {
	ref := core.RecordRef{}
	ref.SetRecord(*id)
	return &ref
}

func TestSingleContract(t *testing.T) {
	if parallel {
		t.Parallel()
	}
	var contractOneCode = `
package main

import "github.com/insolar/insolar/logicrunner/goplugin/foundation"

type One struct {
	foundation.BaseContract
	Number int
}

func (c *One) Inc() (int, error) {
	c.Number++
	return c.Number, nil
}

func (c *One) Get() (int, error) {
	return c.Number, nil
}

func (c *One) Dec() (int, error) {
	c.Number--
	return c.Number, nil
}
`
	ctx := context.Background()

	lr, am, cb, pm, cleaner := PrepareLrAmCbPm(t)
	defer cleaner()

	err := cb.Build(map[string]string{"one": contractOneCode})
	assert.NoError(t, err)

	obj, prototype := getObjectInstance(t, ctx, am, cb, "one")

	resp, err := executeMethod(ctx, lr, pm, *obj, *prototype, 0, "Get")
	assert.NoError(t, err, "contract call")
	assert.Equal(t, uint64(0), firstMethodRes(t, resp))

	resp, err = executeMethod(ctx, lr, pm, *obj, *prototype, 0, "Inc")
	assert.NoError(t, err, "contract call")
	assert.Equal(t, uint64(1), firstMethodRes(t, resp))

	resp, err = executeMethod(ctx, lr, pm, *obj, *prototype, 0, "Get")
	assert.NoError(t, err, "contract call")
	assert.Equal(t, uint64(1), firstMethodRes(t, resp))

	resp, err = executeMethod(ctx, lr, pm, *obj, *prototype, 0, "Dec")
	assert.NoError(t, err, "contract call")
	assert.Equal(t, uint64(0), firstMethodRes(t, resp))

	resp, err = executeMethod(ctx, lr, pm, *obj, *prototype, 0, "Get")
	assert.NoError(t, err, "contract call")
	assert.Equal(t, uint64(0), firstMethodRes(t, resp))

	ValidateAllResults(t, ctx, lr)
}

func TestContractCallingContract(t *testing.T) {
	if parallel {
		t.Parallel()
	}
	var contractOneCode = `
package main

import "github.com/insolar/insolar/logicrunner/goplugin/foundation"
import "github.com/insolar/insolar/application/proxy/two"
import "github.com/insolar/insolar/core"

type One struct {
	foundation.BaseContract
	Friend core.RecordRef
}

func (r *One) Hello(s string) (string, error) {
	holder := two.New()
	friend, err := holder.AsChild(r.GetReference())
	if err != nil {
		return "1", err
	}

	res, err := friend.Hello(s)
	if err != nil {
		return "2", err
	}
	
	r.Friend = friend.GetReference()
	return "Hi, " + s + "! Two said: " + res, nil
}

func (r *One) Again(s string) (string, error) {
	res, err := two.GetObject(r.Friend).Hello(s)
	if err != nil {
		return "", err
	}
	
	return "Hi, " + s + "! Two said: " + res, nil
}

func (r *One)GetFriend() (core.RecordRef, error) {
	return r.Friend, nil
}
`

	var contractTwoCode = `
package main

import (
	"fmt"

	"github.com/insolar/insolar/logicrunner/goplugin/foundation"
)

type Two struct {
	foundation.BaseContract
	X int
}

func New() (*Two, error) {
	return &Two{X:0}, nil;
}

func (r *Two) Hello(s string) (string, error) {
	r.X ++
	return fmt.Sprintf("Hello you too, %s. %d times!", s, r.X), nil
}
`
	ctx := context.Background()

	lr, am, cb, pm, cleaner := PrepareLrAmCbPm(t)
	defer cleaner()

	err := cb.Build(map[string]string{"one": contractOneCode, "two": contractTwoCode})
	assert.NoError(t, err)

	obj, prototype := getObjectInstance(t, ctx, am, cb, "one")
	_, prototypeTwo := getObjectInstance(t, ctx, am, cb, "two")

	resp, err := executeMethod(ctx, lr, pm, *obj, *prototype, 0, "Hello", "ins")
	assert.NoError(t, err, "contract call")
	assert.Equal(t, "Hi, ins! Two said: Hello you too, ins. 1 times!", firstMethodRes(t, resp))

	for i := 2; i <= 5; i++ {
		resp, err = executeMethod(ctx, lr, pm, *obj, *cb.Prototypes["one"], uint64(i), "Again", "ins")
		assert.NoError(t, err, "contract call")
		assert.Equal(
			t,
			fmt.Sprintf("Hi, ins! Two said: Hello you too, ins. %d times!", i),
			firstMethodRes(t, resp),
		)
	}

	resp, err = executeMethod(ctx, lr, pm, *obj, *prototype, 0, "GetFriend")
	assert.NoError(t, err, "contract call")
	r0 := firstMethodRes(t, resp).([]uint8)
	var two core.RecordRef
	for i := 0; i < 64; i++ {
		two[i] = r0[i]
	}

	for i := 6; i <= 9; i++ {
		resp, err = executeMethod(ctx, lr, pm, two, *prototypeTwo, uint64(i), "Hello", "Insolar")
		assert.NoError(t, err, "contract call")
		assert.Equal(t, fmt.Sprintf("Hello you too, Insolar. %d times!", i), firstMethodRes(t, resp))
	}

	ValidateAllResults(t, ctx, lr)
}

func TestInjectingDelegate(t *testing.T) {
	if parallel {
		t.Parallel()
	}
	var contractOneCode = `
package main

import "github.com/insolar/insolar/logicrunner/goplugin/foundation"
import "github.com/insolar/insolar/application/proxy/two"

type One struct {
	foundation.BaseContract
}

func (r *One) Hello(s string) (string, error) {
	holder := two.New()
	friend, err := holder.AsDelegate(r.GetReference())
	if err != nil {
		return "", err
	}

	res, err := friend.Hello(s)
	if err != nil {
		return "", err
	}

	return "Hi, " + s + "! Two said: " + res, nil
}

func (r *One) HelloFromDelegate(s string) (string, error) {
	friend, err := two.GetImplementationFrom(r.GetReference())
	if err != nil {
		return "", err
	}

	return friend.Hello(s)
}
`

	var contractTwoCode = `
package main

import (
	"fmt"

	"github.com/insolar/insolar/logicrunner/goplugin/foundation"
)

type Two struct {
	foundation.BaseContract
	X int
}

func New() (*Two, error) {
	return &Two{X:322}, nil
}

func (r *Two) Hello(s string) (string, error) {
	r.X *= 2
	return fmt.Sprintf("Hello you too, %s. %d times!", s, r.X), nil
}
`
	ctx := context.TODO()
	lr, am, cb, pm, cleaner := PrepareLrAmCbPm(t)
	defer cleaner()

	err := cb.Build(map[string]string{"one": contractOneCode, "two": contractTwoCode})
	assert.NoError(t, err)

	obj, prototype := getObjectInstance(t, ctx, am, cb, "one")

	resp, err := executeMethod(ctx, lr, pm, *obj, *prototype, 0, "Hello", "ins")
	assert.NoError(t, err)
	assert.Equal(t, "Hi, ins! Two said: Hello you too, ins. 644 times!", firstMethodRes(t, resp))

	resp, err = executeMethod(ctx, lr, pm, *obj, *prototype, 0, "HelloFromDelegate", "ins")
	assert.NoError(t, err)
	assert.Equal(t, "Hello you too, ins. 1288 times!", firstMethodRes(t, resp))
}

func TestBasicNotificationCall(t *testing.T) {
	if parallel {
		t.Parallel()
	}
	var contractOneCode = `
package main

import "github.com/insolar/insolar/logicrunner/goplugin/foundation"
import "github.com/insolar/insolar/application/proxy/two"

type One struct {
	foundation.BaseContract
}

func (r *One) Hello() error {
	holder := two.New()

	friend, err := holder.AsDelegate(r.GetReference())
	if err != nil {
		return err
	}

	err = friend.HelloNoWait()
	if err != nil {
		return err
	}

	return nil
}
`

	var contractTwoCode = `
package main

import (
	"fmt"

	"github.com/insolar/insolar/logicrunner/goplugin/foundation"
)

type Two struct {
	foundation.BaseContract
	X int
}

func New() (*Two, error) {
	return &Two{X:322}, nil
}

func (r *Two) Hello() (string, error) {
	r.X *= 2
	return fmt.Sprintf("Hello %d times!", r.X), nil
}
`
	ctx := context.TODO()
	// TODO: use am := testutil.NewTestArtifactManager() here
	lr, am, cb, pm, cleaner := PrepareLrAmCbPm(t)
	defer cleaner()

	err := cb.Build(map[string]string{"one": contractOneCode, "two": contractTwoCode})
	assert.NoError(t, err)

	obj, prototype := getObjectInstance(t, ctx, am, cb, "one")

	_, err = executeMethod(ctx, lr, pm, *obj, *prototype, 0, "Hello")
	assert.NoError(t, err, "contract call")

}

func TestContextPassing(t *testing.T) {
	if parallel {
		t.Parallel()
	}
	var code = `
package main

import "github.com/insolar/insolar/logicrunner/goplugin/foundation"

type One struct {
	foundation.BaseContract
}

func (r *One) Hello() (string, error) {
	return r.GetPrototype().String(), nil
}
`
	ctx := context.TODO()
	lr, am, cb, pm, cleaner := PrepareLrAmCbPm(t)
	defer cleaner()

	err := cb.Build(map[string]string{"one": code})
	assert.NoError(t, err)

	obj, prototype := getObjectInstance(t, ctx, am, cb, "one")

	res, err := executeMethod(ctx, lr, pm, *obj, *prototype, 0, "Hello")
	assert.NoError(t, err)

	resParsed := goplugintestutils.CBORUnMarshalToSlice(t, res.(*reply.CallMethod).Result)
	assert.Equal(t, cb.Prototypes["one"].String(), resParsed[0])
}

func TestDeactivation(t *testing.T) {
	if parallel {
		t.Parallel()
	}
	var code = `
package main

import "github.com/insolar/insolar/logicrunner/goplugin/foundation"

type One struct {
	foundation.BaseContract
}

func (r *One) Kill() error {
	r.SelfDestruct()
	return nil
}
`
	ctx := context.TODO()
	lr, am, cb, pm, cleaner := PrepareLrAmCbPm(t)
	defer cleaner()

	err := cb.Build(map[string]string{"one": code})
	assert.NoError(t, err)

	obj, prototype := getObjectInstance(t, ctx, am, cb, "one")

	_, err = executeMethod(ctx, lr, pm, *obj, *prototype, 0, "Kill")
	assert.NoError(t, err, "contract call")
}

func TestPanic(t *testing.T) {
	if parallel {
		t.Parallel()
	}
	var code = `
package main

import "github.com/insolar/insolar/logicrunner/goplugin/foundation"

type One struct {
	foundation.BaseContract
}

func (r *One) Panic() error {
	panic("haha")
	return nil
}
func (r *One) NotPanic() error {
	return nil
}
`
	ctx := context.TODO()
	lr, am, cb, pm, cleaner := PrepareLrAmCbPm(t)
	defer cleaner()

	err := cb.Build(map[string]string{"one": code})
	assert.NoError(t, err)

	obj, prototype := getObjectInstance(t, ctx, am, cb, "one")

	_, err = executeMethod(ctx, lr, pm, *obj, *prototype, 0, "Panic")
	assert.Error(t, err)

	_, err = executeMethod(ctx, lr, pm, *obj, *prototype, 0, "NotPanic")
	assert.NoError(t, err)
}

func TestGetChildren(t *testing.T) {
	if parallel {
		t.Parallel()
	}
	goContract := `
package main

import (
	"github.com/insolar/insolar/logicrunner/goplugin/foundation"
	"github.com/insolar/insolar/application/proxy/child"
)

type Contract struct {
	foundation.BaseContract
}

func (c *Contract) NewChilds(cnt int) (int, error) {
	s := 0
	for i := 1; i < cnt; i++ {
        child.New(i).AsChild(c.GetReference())
		s += i
	} 
	return s, nil
}

func (c *Contract) SumChildsByIterator() (int, error) {
	s := 0
	iterator, err := c.NewChildrenTypedIterator(child.GetPrototype())
	if err != nil {
		return 0, err
	}

	for iterator.HasNext() {
		chref, err := iterator.Next()
		if err != nil {
			return 0, err
		}

		o := child.GetObject(chref)
		n, err := o.GetNum()
		if err != nil {
			return 0, err
		}
		s += n
	}
	return s, nil
}

`
	goChild := `
package main
import "github.com/insolar/insolar/logicrunner/goplugin/foundation"

type Child struct {
	foundation.BaseContract
	Num int
}

func (c *Child) GetNum() (int, error) {
	return c.Num, nil
}


func New(n int) (*Child, error) {
	return &Child{Num: n}, nil
}
`
	ctx := context.TODO()
	lr, am, cb, pm, cleaner := PrepareLrAmCbPm(t)
	defer cleaner()

	err := cb.Build(map[string]string{"child": goChild})
	assert.NoError(t, err)
	err = cb.Build(map[string]string{"contract": goContract})
	assert.NoError(t, err)

<<<<<<< HEAD
	domain, err := core.NewRefFromBase58("7ZQboaH24PH42sqZKUvoa7UBrpuuubRtShp6CKNuWGZa.7ZQboaH24PH42sqZKUvoa7UBrpuuubRtShp6CKNuWGZa")
	require.NoError(t, err)

	ref1, err := core.NewRefFromBase58("4K3NiGuqYGqKPnYp6XeGd2kdN4P9veL6rYcWkLKWXZCu.4FFB8zfQoGznSmzDxwv4njX1aR9ioL8GHSH17QXH2AFa")
	require.NoError(t, err)

	contractID, err := am.RegisterRequest(
		ctx,
		&message.Parcel{Msg: &message.CallConstructor{PrototypeRef: *ref1}},
	)
	assert.NoError(t, err)
	contract := getRefFromID(contractID)
	_, err = am.ActivateObject(
		ctx,
		*domain,
		*contract,
		*am.GenesisRef(),
		*cb.Prototypes["contract"],
		false,
		goplugintestutils.CBORMarshal(t, nil),
	)
	assert.NoError(t, err, "create contract")
	assert.NotEqual(t, contract, nil, "contract created")
=======
	obj, prototype := getObjectInstance(t, ctx, am, cb, "contract")
>>>>>>> 9d3d8271

	// no childs, expect 0
	resp, err := executeMethod(ctx, lr, pm, *obj, *prototype, 0, "SumChildsByIterator")
	assert.NoError(t, err, "empty children")
	assert.Equal(t, uint64(0), firstMethodRes(t, resp))

	resp, err = executeMethod(ctx, lr, pm, *obj, *prototype, 0, "NewChilds", 10)
	assert.NoError(t, err, "add children")
	assert.Equal(t, uint64(45), firstMethodRes(t, resp))

	resp, err = executeMethod(ctx, lr, pm, *obj, *prototype, 0, "SumChildsByIterator")
	assert.NoError(t, err, "sum real children")
	assert.Equal(t, uint64(45), firstMethodRes(t, resp))

	ValidateAllResults(t, ctx, lr)
}

func TestFailValidate(t *testing.T) {
	if parallel {
		t.Parallel()
	}
	goContract := `
package main

import (
	"math/rand"
	"time"
	"github.com/insolar/insolar/logicrunner/goplugin/foundation"
)

type Contract struct {
	foundation.BaseContract
}

func (c *Contract) Rand() (int, error) {
	rand.Seed(time.Now().UnixNano())
	return rand.Intn(77), nil
}
`
	ctx := context.TODO()
	lr, am, cb, pm, cleaner := PrepareLrAmCbPm(t)
	defer cleaner()

	err := cb.Build(map[string]string{"contract": goContract})
	assert.NoError(t, err)

<<<<<<< HEAD
	domain, err := core.NewRefFromBase58("7ZQboaH24PH42sqZKUvoa7UBrpuuubRtShp6CKNuWGZa.7ZQboaH24PH42sqZKUvoa7UBrpuuubRtShp6CKNuWGZa")
	require.NoError(t, err)
	ref1, err := core.NewRefFromBase58("4K3NiGuqYGqKPnYp6XeGd2kdN4P9veL6rYcWkLKWXZCu.4FFB8zfQoGznSmzDxwv4njX1aR9ioL8GHSH17QXH2AFa")
	require.NoError(t, err)
	contractID, err := am.RegisterRequest(
		ctx,
		&message.Parcel{Msg: &message.CallConstructor{PrototypeRef: *ref1}},
	)
	assert.NoError(t, err)
	contract := getRefFromID(contractID)
	_, err = am.ActivateObject(
		ctx,
		*domain,
		*contract,
		*am.GenesisRef(),
		*cb.Prototypes["contract"],
		false,
		goplugintestutils.CBORMarshal(t, nil),
	)
	assert.NoError(t, err, "create contract")
	assert.NotEqual(t, contract, nil, "contract created")
=======
	obj, prototype := getObjectInstance(t, ctx, am, cb, "contract")
>>>>>>> 9d3d8271

	for i := 0; i < 5; i++ {
		_, err = executeMethod(ctx, lr, pm, *obj, *prototype, uint64(i), "Rand")
		assert.NoError(t, err, "contract call")
	}

	ValidateAllResults(t, ctx, lr, *obj)
}

func TestErrorInterface(t *testing.T) {
	if parallel {
		t.Parallel()
	}
	var contractOneCode = `
package main

import (
	"github.com/insolar/insolar/logicrunner/goplugin/foundation"
	"github.com/insolar/insolar/application/proxy/two"
)

type One struct {
	foundation.BaseContract
}

func (r *One) AnError() error {
	holder := two.New()
	friend, err := holder.AsChild(r.GetReference())
	if err != nil {
		return err
	}

	return friend.AnError()
}

func (r *One) NoError() error {
	holder := two.New()
	friend, err := holder.AsChild(r.GetReference())
	if err != nil {
		return err
	}

	return friend.NoError()
}
`

	var contractTwoCode = `
package main

import (
	"errors"

	"github.com/insolar/insolar/logicrunner/goplugin/foundation"
)

type Two struct {
	foundation.BaseContract
}
func New() (*Two, error) {
	return &Two{}, nil
}
func (r *Two) AnError() error {
	return errors.New("an error")
}
func (r *Two) NoError() error {
	return nil
}
`
	ctx := context.TODO()
	lr, am, cb, pm, cleaner := PrepareLrAmCbPm(t)
	defer cleaner()

	err := cb.Build(map[string]string{
		"one": contractOneCode,
		"two": contractTwoCode,
	})
	assert.NoError(t, err)

<<<<<<< HEAD
	domain, err := core.NewRefFromBase58("7ZQboaH24PH42sqZKUvoa7UBrpuuubRtShp6CKNuWGZa.7ZQboaH24PH42sqZKUvoa7UBrpuuubRtShp6CKNuWGZa")
	require.NoError(t, err)
	contractID, err := am.RegisterRequest(ctx, &message.Parcel{Msg: &message.CallConstructor{}})
	assert.NoError(t, err)
	contract := getRefFromID(contractID)
	_, err = am.ActivateObject(
		ctx,
		*domain,
		*contract,
		*am.GenesisRef(),
		*cb.Prototypes["one"],
		false,
		goplugintestutils.CBORMarshal(t, nil),
	)
	assert.NoError(t, err, "create contract")
	assert.NotEqual(t, contract, nil, "contract created")
=======
	obj, prototype := getObjectInstance(t, ctx, am, cb, "one")
>>>>>>> 9d3d8271

	resp, err := executeMethod(ctx, lr, pm, *obj, *prototype, 0, "AnError")
	assert.NoError(t, err, "contract call")

	ch := new(codec.CborHandle)
	res := []interface{}{&foundation.Error{}}
	err = codec.NewDecoderBytes(resp.(*reply.CallMethod).Result, ch).Decode(&res)
	assert.Equal(t, &foundation.Error{S: "an error"}, res[0])

	resp, err = executeMethod(ctx, lr, pm, *obj, *prototype, 0, "NoError")
	assert.NoError(t, err, "contract call")
	assert.Equal(t, nil, firstMethodRes(t, resp))

	ValidateAllResults(t, ctx, lr)
}

func TestNilResult(t *testing.T) {
	if parallel {
		t.Parallel()
	}
	var contractOneCode = `
package main

import (
	"github.com/insolar/insolar/logicrunner/goplugin/foundation"
	"github.com/insolar/insolar/application/proxy/two"
)

type One struct {
	foundation.BaseContract
}

func (r *One) Hello() (*string, error) {
	holder := two.New()
	friend, err := holder.AsChild(r.GetReference())
	if err != nil {
		return nil, err
	}

	return friend.Hello()
}
`

	var contractTwoCode = `
package main

import (
	"github.com/insolar/insolar/logicrunner/goplugin/foundation"
)

type Two struct {
	foundation.BaseContract
}
func New() (*Two, error) {
	return &Two{}, nil
}
func (r *Two) Hello() (*string, error) {
	return nil, nil
}
`
	ctx := context.TODO()
	lr, am, cb, pm, cleaner := PrepareLrAmCbPm(t)
	defer cleaner()

	err := cb.Build(map[string]string{
		"one": contractOneCode,
		"two": contractTwoCode,
	})
	assert.NoError(t, err)

<<<<<<< HEAD
	domain, err := core.NewRefFromBase58("7ZQboaH24PH42sqZKUvoa7UBrpuuubRtShp6CKNuWGZa.7ZQboaH24PH42sqZKUvoa7UBrpuuubRtShp6CKNuWGZa")
	require.NoError(t, err)
	contractID, err := am.RegisterRequest(ctx, &message.Parcel{Msg: &message.CallConstructor{}})
	assert.NoError(t, err)
	contract := getRefFromID(contractID)
	_, err = am.ActivateObject(
		ctx,
		*domain,
		*contract,
		*am.GenesisRef(),
		*cb.Prototypes["one"],
		false,
		goplugintestutils.CBORMarshal(t, nil),
	)
	assert.NoError(t, err, "create contract")
	assert.NotEqual(t, contract, nil, "contract created")
=======
	obj, prototype := getObjectInstance(t, ctx, am, cb, "one")
>>>>>>> 9d3d8271

	resp, err := executeMethod(ctx, lr, pm, *obj, *prototype, 0, "Hello")
	assert.NoError(t, err, "contract call")
	assert.Equal(t, nil, firstMethodRes(t, resp))

	ValidateAllResults(t, ctx, lr)
}

type Caller struct {
	member string
	lr     core.LogicRunner
	t      *testing.T
	cs     core.CryptographyService
}

func (s *Caller) SignedCall(ctx context.Context, pm core.PulseManager, rootDomain core.RecordRef, method string, proxyPrototype core.RecordRef, params []interface{}) interface{} {
	seed := make([]byte, 32)
	_, err := rand.Read(seed)
	assert.NoError(s.t, err)

	buf := goplugintestutils.CBORMarshal(s.t, params)

	memberRef, err := core.NewRefFromBase58(s.member)
	require.NoError(s.t, err)

	args, err := core.MarshalArgs(
		*memberRef,
		method,
		buf,
		seed)

	assert.NoError(s.t, err)

	signature, err := s.cs.Sign(args)
	assert.NoError(s.t, err)

	res, err := executeMethod(
<<<<<<< HEAD
		ctx, s.lr, pm, *memberRef, 0,
=======
		ctx, s.lr, pm, core.NewRefFromBase58(s.member), proxyPrototype, 0,
>>>>>>> 9d3d8271
		"Call", rootDomain, method, buf, seed, signature.Bytes(),
	)
	assert.NoError(s.t, err, "contract call")

	var result interface{}
	var contractErr interface{}
	err = signer.UnmarshalParams(res.(*reply.CallMethod).Result, &result, &contractErr)
	assert.NoError(s.t, err, "unmarshal answer")
	require.Nilf(s.t, contractErr, "[ SignedCall ] Got error %v", contractErr)
	return result
}

func TestRootDomainContract(t *testing.T) {
	if parallel {
		t.Parallel()
	}
	rootDomainCode, err := ioutil.ReadFile("../application/contract/rootdomain/rootdomain.go" +
		"")
	if err != nil {
		fmt.Print(err)
	}
	memberCode, err := ioutil.ReadFile("../application/contract/member/member.go")
	if err != nil {
		fmt.Print(err)
	}
	allowanceCode, err := ioutil.ReadFile("../application/contract/allowance/allowance.go")
	if err != nil {
		fmt.Print(err)
	}
	walletCode, err := ioutil.ReadFile("../application/contract/wallet/wallet.go")
	if err != nil {
		fmt.Print(err)
	}

	ctx := context.TODO()
	// TODO need use pulseManager to sync all refs
	lr, am, cb, pm, cleaner := PrepareLrAmCbPm(t)
	defer cleaner()
	err = cb.Build(map[string]string{
		"member":     string(memberCode),
		"allowance":  string(allowanceCode),
		"wallet":     string(walletCode),
		"rootdomain": string(rootDomainCode),
	})
	assert.NoError(t, err)

	// Initializing Root Domain
	rootDomainID, err := am.RegisterRequest(
		ctx,
		&message.Parcel{
			Msg: &message.GenesisRequest{
				Name: "4K3NiGuqYGqKPnYp6XeGd2kdN4P9veL6rYcWkLKWXZCu.7ZQboaH24PH42sqZKUvoa7UBrpuuubRtShp6CKNuWGZa",
			},
		},
	)
	assert.NoError(t, err)
	rootDomainRef := getRefFromID(rootDomainID)
	rootDomainDesc, err := am.ActivateObject(
		ctx,
		core.RecordRef{},
		*rootDomainRef,
		*am.GenesisRef(),
		*cb.Prototypes["rootdomain"],
		false,
		goplugintestutils.CBORMarshal(t, nil),
	)
	assert.NoError(t, err, "create contract")
	assert.NotEqual(t, rootDomainRef, nil, "contract created")

	kp := platformpolicy.NewKeyProcessor()

	// Creating Root member
	rootKey, err := kp.GeneratePrivateKey()
	assert.NoError(t, err)
	rootPubKey, err := kp.ExportPublicKey(kp.ExtractPublicKey(rootKey))
	assert.NoError(t, err)

	rootMemberID, err := am.RegisterRequest(
		ctx,
		&message.Parcel{
			Msg: &message.GenesisRequest{
				Name: "4FFB8zfQoGznSmzDxwv4njX1aR9ioL8GHSH17QXH2AFa.7ZQboaH24PH42sqZKUvoa7UBrpuuubRtShp6CKNuWGZa",
			},
		},
	)
	assert.NoError(t, err)
	rootMemberRef := getRefFromID(rootMemberID)

	m, err := member.New("root", string(rootPubKey))
	assert.NoError(t, err)

	_, err = am.ActivateObject(
		ctx,
		core.RecordRef{},
		*rootMemberRef,
		*rootDomainRef,
		*cb.Prototypes["member"],
		false,
		goplugintestutils.CBORMarshal(t, m),
	)
	assert.NoError(t, err)

	// Updating root domain with root member
	_, err = am.UpdateObject(ctx, core.RecordRef{}, core.RecordRef{}, rootDomainDesc, goplugintestutils.CBORMarshal(t, rootdomain.RootDomain{RootMember: *rootMemberRef}))
	assert.NoError(t, err)

	csRoot := cryptography.NewKeyBoundCryptographyService(rootKey)
	root := Caller{rootMemberRef.String(), lr, t, csRoot}

	// Creating Member1
	member1Key, err := kp.GeneratePrivateKey()
	assert.NoError(t, err)
	member1PubKey, err := kp.ExportPublicKey(kp.ExtractPublicKey(member1Key))
	assert.NoError(t, err)

	res1 := root.SignedCall(ctx, pm, *rootDomainRef, "CreateMember", *cb.Prototypes["member"], []interface{}{"Member1", member1PubKey})
	member1Ref := res1.(string)
	assert.NotEqual(t, "", member1Ref)

	// Creating Member2
	member2Key, err := kp.GeneratePrivateKey()
	assert.NoError(t, err)
	member2PubKey, err := kp.ExportPublicKey(kp.ExtractPublicKey(member2Key))
	assert.NoError(t, err)

	res2 := root.SignedCall(ctx, pm, *rootDomainRef, "CreateMember", *cb.Prototypes["member"], []interface{}{"Member2", member2PubKey})
	member2Ref := res2.(string)
	assert.NotEqual(t, "", member2Ref)

	// Transfer 1 coin from Member1 to Member2
	csMember1 := cryptography.NewKeyBoundCryptographyService(member1Key)
	member1 := Caller{member1Ref, lr, t, csMember1}
	resTransfer := member1.SignedCall(ctx, pm, *rootDomainRef, "Transfer", *cb.Prototypes["member"], []interface{}{1, member2Ref})
	assert.Equal(t, nil, resTransfer)

	// Verify Member1 balance
	res3 := root.SignedCall(ctx, pm, *rootDomainRef, "GetBalance", *cb.Prototypes["member"], []interface{}{member1Ref})
	assert.Equal(t, 999, int(res3.(uint64)))

	// Verify Member2 balance
	res4 := root.SignedCall(ctx, pm, *rootDomainRef, "GetBalance", *cb.Prototypes["member"], []interface{}{member2Ref})
	assert.Equal(t, 1001, int(res4.(uint64)))
}

func TestFullValidationCycle(t *testing.T) {
	t.Skip("test is terribly wrong")
	if parallel {
		t.Parallel()
	}
	goContract := `
package main

import (
	"github.com/insolar/insolar/logicrunner/goplugin/foundation"
	"github.com/insolar/insolar/application/proxy/child"
)

type Contract struct {
	foundation.BaseContract
}

func (c *Contract) NewChilds(cnt int) (int, error) {
	s := 0
	for i := 1; i < cnt; i++ {
        child.New(i).AsChild(c.GetReference())
		s += i
	} 
	return s, nil
}

func (c *Contract) SumChilds() (int, error) {
	s := 0
	childs, err := c.GetChildrenTyped(child.GetImage())
	if err != nil {
		return 0, err
	}
	for _, chref := range childs {
		o := child.GetObject(chref)
		n, err := o.GetNum()
		if err != nil {
			return 0, err
		}
		s += n
	}
	return s, nil
}

func (c *Contract) GetChildRefs() (ret []string, err error) {
	childs, err := c.GetChildrenTyped(child.GetImage())
	if err != nil {
		return nil, err
	}

	for _, chref := range childs {
		ret = append(ret, chref.String())
	}
	return ret, nil
}
`
	goChild := `
package main
import "github.com/insolar/insolar/logicrunner/goplugin/foundation"

type Child struct {
	foundation.BaseContract
	Num int
}

func (c *Child) GetNum() (int, error) {
	return c.Num, nil
}


func New(n int) (*Child, error) {
	return &Child{Num: n}, nil
}
`
	ctx := context.TODO()
	lr, am, cb, pm, cleaner := PrepareLrAmCbPm(t)
	defer cleaner()

	err := cb.Build(map[string]string{"child": goChild, "contract": goContract})
	assert.NoError(t, err)

<<<<<<< HEAD
	domain, err := core.NewRefFromBase58("7ZQboaH24PH42sqZKUvoa7UBrpuuubRtShp6CKNuWGZa.7ZQboaH24PH42sqZKUvoa7UBrpuuubRtShp6CKNuWGZa")
	require.NoError(t, err)
	ref1, err := core.NewRefFromBase58("4K3NiGuqYGqKPnYp6XeGd2kdN4P9veL6rYcWkLKWXZCu.4FFB8zfQoGznSmzDxwv4njX1aR9ioL8GHSH17QXH2AFa")
	require.NoError(t, err)
	contractID, err := am.RegisterRequest(
		ctx,
		&message.Parcel{Msg: &message.CallConstructor{PrototypeRef: *ref1}},
	)
	assert.NoError(t, err)
	contract := getRefFromID(contractID)
	_, err = am.ActivateObject(
		ctx,
		*domain,
		*contract,
		*am.GenesisRef(),
		*cb.Prototypes["contract"],
		false,
		goplugintestutils.CBORMarshal(t, nil),
	)
	assert.NoError(t, err, "create contract")
	assert.NotEqual(t, contract, nil, "contract created")
=======
	obj, prototype := getObjectInstance(t, ctx, am, cb, "contract")
>>>>>>> 9d3d8271

	resp, err := executeMethod(ctx, lr, pm, *obj, *prototype, 0, "NewChilds", 1)
	assert.NoError(t, err, "contract call")
	assert.Equal(t, uint64(0), firstMethodRes(t, resp))

	mb := lr.(*LogicRunner).MessageBus.(*testmessagebus.TestMessageBus)
	toValidate := make([]core.Parcel, 0)
	mb.ReRegister(core.TypeValidateCaseBind, func(ctx context.Context, m core.Parcel) (core.Reply, error) {
		toValidate = append(toValidate, m)
		return nil, nil
	})
	toExecute := make([]core.Parcel, 0)
	mb.ReRegister(core.TypeExecutorResults, func(ctx context.Context, m core.Parcel) (core.Reply, error) {
		toExecute = append(toExecute, m)
		return nil, nil
	})
	toCheckValidate := make([]core.Parcel, 0)
	mb.ReRegister(core.TypeValidationResults, func(ctx context.Context, m core.Parcel) (core.Reply, error) {
		toCheckValidate = append(toCheckValidate, m)
		return nil, nil
	})

	err = lr.(*LogicRunner).Ledger.GetPulseManager().Set(
		ctx,
		core.Pulse{PulseNumber: 1231234, Entropy: core.Entropy{}},
		false,
	)
	assert.NoError(t, err)

	for _, m := range toValidate {
		lr.ValidateCaseBind(ctx, m)
	}

	for _, m := range toExecute {
		lr.ExecutorResults(ctx, m)
	}

	for _, m := range toCheckValidate {
		lr.ProcessValidationResults(ctx, m)
	}
}

func TestConstructorReturnNil(t *testing.T) {
	if parallel {
		t.Parallel()
	}
	var contractOneCode = `
package main

import (
	"github.com/insolar/insolar/logicrunner/goplugin/foundation"
	"github.com/insolar/insolar/application/proxy/two"
)

type One struct {
	foundation.BaseContract
}

func (r *One) Hello() (*string, error) {
	holder := two.New()
	_, err := holder.AsChild(r.GetReference())
	if err != nil {
		return nil, err
	}
	ok := "all was well"
	return &ok, nil
}
`

	var contractTwoCode = `
package main

import (
	"github.com/insolar/insolar/logicrunner/goplugin/foundation"
)

type Two struct {
	foundation.BaseContract
}
func New() (*Two, error) {
	return nil, nil
}
`
	ctx := context.TODO()
	lr, am, cb, pm, cleaner := PrepareLrAmCbPm(t)
	defer cleaner()

	err := cb.Build(map[string]string{
		"one": contractOneCode,
		"two": contractTwoCode,
	})
	assert.NoError(t, err)

<<<<<<< HEAD
	domain, err := core.NewRefFromBase58("7ZQboaH24PH42sqZKUvoa7UBrpuuubRtShp6CKNuWGZa.7ZQboaH24PH42sqZKUvoa7UBrpuuubRtShp6CKNuWGZa")
	require.NoError(t, err)
	contractID, err := am.RegisterRequest(ctx, &message.Parcel{Msg: &message.CallConstructor{}})
	assert.NoError(t, err)
	contract := getRefFromID(contractID)
	_, err = am.ActivateObject(
		ctx,
		*domain,
		*contract,
		*am.GenesisRef(),
		*cb.Prototypes["one"],
		false,
		goplugintestutils.CBORMarshal(t, nil),
	)
	assert.NoError(t, err, "create contract")
	assert.NotEqual(t, contract, nil, "contract created")
=======
	obj, prototype := getObjectInstance(t, ctx, am, cb, "one")
>>>>>>> 9d3d8271

	resp, err := executeMethod(ctx, lr, pm, *obj, *prototype, 0, "Hello")
	assert.NoError(t, err, "contract call")

	var result interface{}
	var contractErr *foundation.Error

	err = signer.UnmarshalParams(resp.(*reply.CallMethod).Result, &result, &contractErr)
	assert.NoError(t, err, "unmarshal answer")
	assert.NotNil(t, contractErr)
	assert.Contains(t, contractErr.Error(), "[ FakeNew ] ( INSCONSTRUCTOR_* ) ( Generated Method ) Constructor returns nil")
}

func TestRecursiveCall(t *testing.T) {
	if parallel {
		t.Parallel()
	}

	var recursiveContractCode = `
package main

import (
	"github.com/insolar/insolar/logicrunner/goplugin/foundation"
	"github.com/insolar/insolar/application/proxy/recursive"
)
type One struct {
	foundation.BaseContract
}

func New() (*One, error) {
	return &One{}, nil
}

func (r *One) Recursive() (error) {
	remoteSelf := recursive.GetObject(r.GetReference())
	err := remoteSelf.Recursive()
	return err
}

`

	ctx := inslogger.ContextWithTrace(context.Background(), utils.RandTraceID())
	lr, am, cb, pm, cleaner := PrepareLrAmCbPm(t)
	defer cleaner()

	err := cb.Build(map[string]string{
		"recursive": recursiveContractCode,
	})
	assert.NoError(t, err)

<<<<<<< HEAD
	domain, err := core.NewRefFromBase58("7ZQboaH24PH42sqZKUvoa7UBrpuuubRtShp6CKNuWGZa.7ZQboaH24PH42sqZKUvoa7UBrpuuubRtShp6CKNuWGZa")
	require.NoError(t, err)
	ref1, err := core.NewRefFromBase58("4K3NiGuqYGqKPnYp6XeGd2kdN4P9veL6rYcWkLKWXZCu.4FFB8zfQoGznSmzDxwv4njX1aR9ioL8GHSH17QXH2AFa")
	require.NoError(t, err)
	contractID, err := am.RegisterRequest(
		ctx,
		&message.Parcel{Msg: &message.CallConstructor{PrototypeRef: *ref1}},
	)
	assert.NoError(t, err)
	contract := getRefFromID(contractID)
	_, err = am.ActivateObject(
		ctx, *domain, *contract, *am.GenesisRef(), *cb.Prototypes["recursive"], false,
		goplugintestutils.CBORMarshal(t, nil),
	)
	assert.NoError(t, err, "create contract")
	assert.NotEqual(t, contract, nil, "contract created")
=======
	obj, prototype := getObjectInstance(t, ctx, am, cb, "recursive")
>>>>>>> 9d3d8271

	resp, err := executeMethod(ctx, lr, pm, *obj, *prototype, 0, "Recursive")
	assert.NoError(t, err, "contract call")

	var contractErr *foundation.Error
	err = signer.UnmarshalParams(resp.(*reply.CallMethod).Result, &contractErr)
	assert.NoError(t, err, "unmarshal answer")
	assert.NotNil(t, contractErr)
	assert.Contains(t, contractErr.Error(), "loop detected")
}

func TestNewAllowanceNotFromWallet(t *testing.T) {
	if parallel {
		t.Parallel()
	}
	var contractOneCode = `
package main
import (
	"fmt"
	"github.com/insolar/insolar/logicrunner/goplugin/foundation"
	"github.com/insolar/insolar/application/proxy/allowance"
	"github.com/insolar/insolar/application/proxy/wallet"
	"github.com/insolar/insolar/core"
)
type One struct {
	foundation.BaseContract
}
func (r *One) CreateAllowance(member string) (error) {
	memberRef, refErr := core.NewRefFromBase58(member)
	if refErr != nil {
		return refErr
	}
	w, _ := wallet.GetImplementationFrom(*memberRef)
	walletRef := w.GetReference()
	ah := allowance.New(&walletRef, 111, r.GetContext().Time.Unix()+10)
	_, err := ah.AsChild(walletRef)
	if err != nil {
		return fmt.Errorf("Error:", err.Error())
	}
	return nil
}
`
	rootDomainCode, err := ioutil.ReadFile("../application/contract/rootdomain/rootdomain.go" +
		"")
	if err != nil {
		fmt.Print(err)
	}
	memberCode, err := ioutil.ReadFile("../application/contract/member/member.go")
	if err != nil {
		fmt.Print(err)
	}
	allowanceCode, err := ioutil.ReadFile("../application/contract/allowance/allowance.go")
	if err != nil {
		fmt.Print(err)
	}
	walletCode, err := ioutil.ReadFile("../application/contract/wallet/wallet.go")
	if err != nil {
		fmt.Print(err)
	}

	ctx := context.TODO()
	lr, am, cb, pm, cleaner := PrepareLrAmCbPm(t)
	defer cleaner()
	err = cb.Build(map[string]string{
		"one":        contractOneCode,
		"member":     string(memberCode),
		"allowance":  string(allowanceCode),
		"wallet":     string(walletCode),
		"rootdomain": string(rootDomainCode),
	})
	assert.NoError(t, err)

	kp := platformpolicy.NewKeyProcessor()

	// Initializing Root Domain
	rootDomainID, err := am.RegisterRequest(ctx, &message.Parcel{Msg: &message.GenesisRequest{Name: "4K3NiGuqYGqKPnYp6XeGd2kdN4P9veL6rYcWkLKWXZCu.7ZQboaH24PH42sqZKUvoa7UBrpuuubRtShp6CKNuWGZa"}})
	assert.NoError(t, err)
	rootDomainRef := getRefFromID(rootDomainID)
	rootDomainDesc, err := am.ActivateObject(
		ctx,
		core.RecordRef{},
		*rootDomainRef,
		*am.GenesisRef(),
		*cb.Prototypes["rootdomain"],
		false,
		goplugintestutils.CBORMarshal(t, nil),
	)
	assert.NoError(t, err, "create contract")
	assert.NotEqual(t, rootDomainRef, nil, "contract created")

	// Creating Root member
	rootKey, err := kp.GeneratePrivateKey()
	assert.NoError(t, err)
	rootPubKey, err := kp.ExportPublicKey(kp.ExtractPublicKey(rootKey))
	assert.NoError(t, err)

	rootMemberID, err := am.RegisterRequest(
		ctx,
		&message.Parcel{
			Msg: &message.GenesisRequest{
				Name: "4K3NiGuqYGqKPnYp6XeGd2kdN4P9veL6rYcWkLKWXZCu.4FFB8zfQoGznSmzDxwv4njX1aR9ioL8GHSH17QXH2AFa",
			},
		},
	)
	assert.NoError(t, err)
	rootMemberRef := getRefFromID(rootMemberID)

	m, err := member.New("root", string(rootPubKey))
	assert.NoError(t, err)

	_, err = am.ActivateObject(
		ctx,
		core.RecordRef{},
		*rootMemberRef,
		*rootDomainRef,
		*cb.Prototypes["member"],
		false,
		goplugintestutils.CBORMarshal(t, m),
	)
	assert.NoError(t, err)

	// Updating root domain with root member
	_, err = am.UpdateObject(ctx, core.RecordRef{}, core.RecordRef{}, rootDomainDesc, goplugintestutils.CBORMarshal(t, rootdomain.RootDomain{RootMember: *rootMemberRef}))
	assert.NoError(t, err)

	cs := cryptography.NewKeyBoundCryptographyService(rootKey)
	root := Caller{rootMemberRef.String(), lr, t, cs}

	// Creating Member
	memberKey, err := kp.GeneratePrivateKey()
	assert.NoError(t, err)
	memberPubKey, err := kp.ExportPublicKey(kp.ExtractPublicKey(memberKey))
	assert.NoError(t, err)

	res1 := root.SignedCall(ctx, pm, *rootDomainRef, "CreateMember", *cb.Prototypes["member"], []interface{}{"Member", string(memberPubKey)})
	memberRef := res1.(string)
	assert.NotEqual(t, "", memberRef)

	// Call CreateAllowance method in custom contract
	domain, err := core.NewRefFromBase58("7ZQboaH24PH42sqZKUvoa7UBrpuuubRtShp6CKNuWGZa.7ZQboaH24PH42sqZKUvoa7UBrpuuubRtShp6CKNuWGZa")
	require.NoError(t, err)
	contractID, err := am.RegisterRequest(ctx, &message.Parcel{Msg: &message.CallConstructor{}})
	assert.NoError(t, err)
	contract := getRefFromID(contractID)
	_, err = am.ActivateObject(
		ctx,
		*domain,
		*contract,
		*am.GenesisRef(),
		*cb.Prototypes["one"],
		false,
		goplugintestutils.CBORMarshal(t, nil),
	)
	assert.NoError(t, err, "create contract")
	assert.NotEqual(t, contract, nil, "contract created")

	resp, err := executeMethod(ctx, lr, pm, *contract, *cb.Prototypes["one"], 0, "CreateAllowance", memberRef)
	assert.NoError(t, err, "contract call")

	var contractErr *foundation.Error

	err = signer.UnmarshalParams(resp.(*reply.CallMethod).Result, &contractErr)
	assert.NoError(t, err, "unmarshal answer")
	assert.NotNil(t, contractErr)
	assert.Contains(t, contractErr.Error(), "[ New Allowance ] : Can't create allowance from not wallet contract")

	// Verify Member balance
	res3 := root.SignedCall(ctx, pm, *rootDomainRef, "GetBalance", *cb.Prototypes["member"], []interface{}{memberRef})
	assert.Equal(t, 1000, int(res3.(uint64)))
}

func TestGetParent(t *testing.T) {
	if parallel {
		t.Parallel()
	}
	var contractOneCode = `
package main
 import "github.com/insolar/insolar/logicrunner/goplugin/foundation"
import "github.com/insolar/insolar/application/proxy/two"
import "github.com/insolar/insolar/core"
 type One struct {
	foundation.BaseContract
}
 func (r *One) AddChildAndReturnMyselfAsParent() (core.RecordRef, error) {
	holder := two.New()
	friend, err := holder.AsChild(r.GetReference())
	if err != nil {
		return core.RecordRef{}, err
	}

 	return friend.GetParent()
}
`
	var contractTwoCode = `
package main
 import (
	"github.com/insolar/insolar/core"
	"github.com/insolar/insolar/logicrunner/goplugin/foundation"
)
 type Two struct {
	foundation.BaseContract
}
 func New() (*Two, error) {
	return &Two{}, nil
}
 func (r *Two) GetParent() (core.RecordRef, error) {
	return *r.GetContext().Parent, nil
}
 `
	ctx := context.Background()
	lr, am, cb, pm, cleaner := PrepareLrAmCbPm(t)
	defer cleaner()
	err := cb.Build(map[string]string{"one": contractOneCode, "two": contractTwoCode})
	assert.NoError(t, err)

	obj, prototype := getObjectInstance(t, ctx, am, cb, "one")

	resp, err := executeMethod(ctx, lr, pm, *obj, *prototype, 0, "AddChildAndReturnMyselfAsParent")
	assert.Equal(t, *obj, Ref{}.FromSlice(firstMethodRes(t, resp).([]byte)))

	ValidateAllResults(t, ctx, lr)
}

func TestReleaseRequestsAfterPulse(t *testing.T) {
	t.Skip("Test for old architecture. Unskip when new queue mechanism will release.")
	if parallel {
		t.Parallel()
	}

	var sleepContract = `
package main

import (
   "github.com/insolar/insolar/logicrunner/goplugin/foundation"
   "time"
)
type One struct {
   foundation.BaseContract
   N int
}

func New() (*One, error){
   return nil, nil
}

func (r *One) LongSleep() (error) {
   time.Sleep(7 * time.Second)
   r.N++
   return nil
}

func (r *One) ShortSleep() (error) {
   time.Sleep(1 * time.Microsecond)
   r.N++
   return nil
}

`
	ctx := inslogger.ContextWithTrace(context.Background(), utils.RandTraceID())
	lr, am, cb, pm, cleaner := PrepareLrAmCbPm(t)
	defer cleaner()

	err := cb.Build(map[string]string{
		"one": sleepContract,
	})
	assert.NoError(t, err)

<<<<<<< HEAD
	domain, err := core.NewRefFromBase58("7ZQboaH24PH42sqZKUvoa7UBrpuuubRtShp6CKNuWGZa.7ZQboaH24PH42sqZKUvoa7UBrpuuubRtShp6CKNuWGZa")
	require.NoError(t, err)
	ref1, err := core.NewRefFromBase58("4K3NiGuqYGqKPnYp6XeGd2kdN4P9veL6rYcWkLKWXZCu.4FFB8zfQoGznSmzDxwv4njX1aR9ioL8GHSH17QXH2AFa")
	require.NoError(t, err)
	contractID, err := am.RegisterRequest(
		ctx,
		&message.Parcel{Msg: &message.CallConstructor{PrototypeRef: *ref1}},
	)
	assert.NoError(t, err)
	contract := getRefFromID(contractID)
	_, err = am.ActivateObject(
		ctx, *domain, *contract, *am.GenesisRef(), *cb.Prototypes["one"], false,
		goplugintestutils.CBORMarshal(t, nil),
	)
	assert.NoError(t, err, "create contract")
	assert.NotEqual(t, contract, nil, "contract created")
=======
	obj, prototype := getObjectInstance(t, ctx, am, cb, "one")
>>>>>>> 9d3d8271

	lr = getLogicRunnerWithoutValidation(lr)

	// hold executor
	go func() {
		log.Debugf("!!!!! Long start")
		executeMethod(ctx, lr, pm, *obj, *prototype, 0, "LongSleep")
		log.Debugf("!!!!! Long end")
	}()

	// wait both method calls, send new pulse
	go func() {
		log.Debugf("!!!!! Pulse sleep")
		time.Sleep(3 * time.Second)
		log.Debugf("!!!!! Pulse start")
		err = pm.Set(
			ctx,
			core.Pulse{PulseNumber: 1, Entropy: core.Entropy{}},
			false,
		)
		log.Debugf("!!!!! Pulse end")
	}()

	// wait for holding and add to queue
	log.Debugf("!!!!! Short sleep")
	time.Sleep(time.Second)
	log.Debugf("!!!!! Short start")
	_, err = executeMethod(ctx, lr, pm, *obj, *prototype, 0, "ShortSleep")
	log.Debugf("!!!!! Short end")
	assert.Error(t, err, "contract call")

	assert.Contains(t, err.Error(), "abort execution: new Pulse coming")
}

func getLogicRunnerWithoutValidation(lr core.LogicRunner) *LogicRunner {
	rlr := lr.(*LogicRunner)
	newmb := rlr.MessageBus.(*testmessagebus.TestMessageBus)

	emptyFunc := func(context.Context, core.Parcel) (res core.Reply, err error) {
		return nil, nil
	}

	newmb.ReRegister(core.TypeValidationResults, emptyFunc)
	newmb.ReRegister(core.TypeExecutorResults, emptyFunc)

	rlr.MessageBus = newmb

	return rlr
}

func TestGinsiderMustDieAfterInsolard(t *testing.T) {
	if parallel {
		t.Parallel()
	}

	var emptyMethodContract = `
package main

import (
	"time"
	"github.com/insolar/insolar/logicrunner/goplugin/foundation"
	
)
type One struct {
   foundation.BaseContract
}

func New() (*One, error){
   return nil, nil
}

func (r *One) EmptyMethod() (error) {
	time.Sleep(200 * time.Millisecond)
	return nil
}

`
	ctx := inslogger.ContextWithTrace(context.Background(), utils.RandTraceID())
	lr, am, cb, _, cleaner := PrepareLrAmCbPm(t)
	defer cleaner()

	err := cb.Build(map[string]string{
		"one": emptyMethodContract,
	})
	assert.NoError(t, err)

<<<<<<< HEAD
	domain, err := core.NewRefFromBase58("7ZQboaH24PH42sqZKUvoa7UBrpuuubRtShp6CKNuWGZa.7ZQboaH24PH42sqZKUvoa7UBrpuuubRtShp6CKNuWGZa")
	require.NoError(t, err)
	protoRef, err := core.NewRefFromBase58("4K3NiGuqYGqKPnYp6XeGd2kdN4P9veL6rYcWkLKWXZCu.4FFB8zfQoGznSmzDxwv4njX1aR9ioL8GHSH17QXH2AFa")
	require.NoError(t, err)
	contractID, err := am.RegisterRequest(
		ctx,
		&message.Parcel{Msg: &message.CallConstructor{PrototypeRef: *protoRef}},
	)
	assert.NoError(t, err)
	contract := getRefFromID(contractID)
	object, err := am.ActivateObject(
		ctx, *domain, *contract, *am.GenesisRef(), *cb.Prototypes["one"], false,
		goplugintestutils.CBORMarshal(t, nil),
	)
	assert.NoError(t, err, "create contract")
	assert.NotEqual(t, contract, nil, "contract created")
=======
	_, prototype := getObjectInstance(t, ctx, am, cb, "one")
>>>>>>> 9d3d8271

	proto, err := am.GetObject(ctx, *prototype, nil, false)
	codeRef, err := proto.Code()

	assert.NoError(t, err, "get contract code")

	rlr := lr.(*LogicRunner)
	gp, err := goplugin.NewGoPlugin(rlr.Cfg, rlr.MessageBus, rlr.ArtifactManager)

	callContext := &core.LogicCallContext{
		Caller:          nil,
		Callee:          nil,
		Request:         nil,
		Time:            time.Now(),
		Pulse:           *rlr.pulse(ctx),
		TraceID:         inslogger.TraceID(ctx),
		CallerPrototype: nil,
	}
	res := rpctypes.DownCallMethodResp{}
	req := rpctypes.DownCallMethodReq{
		Context:   callContext,
		Code:      *codeRef,
		Method:    "EmptyMethod",
		Arguments: goplugintestutils.CBORMarshal(t, []interface{}{}),
	}

	client, err := gp.Downstream(ctx)

	// call method without waiting of it execution
	client.Go("RPC.CallMethod", req, res, nil)

	// emulate death
	rlr.sock.Close()

	// wait for gorund try to send answer back, it will see closing connection, after that it needs to die
	time.Sleep(300 * time.Millisecond)

	// ping to goPlugin, it has to be dead
	_, err = rpc.Dial(gp.Cfg.GoPlugin.RunnerProtocol, gp.Cfg.GoPlugin.RunnerListen)
	assert.Error(t, err, "rpc Dial")
	assert.Contains(t, err.Error(), "connect: connection refused")
}

func TestGetRemoteData(t *testing.T) {
	if parallel {
		t.Parallel()
	}
	var contractOneCode = `
package main
 import "github.com/insolar/insolar/logicrunner/goplugin/foundation"
 import "github.com/insolar/insolar/application/proxy/two"
 import "github.com/insolar/insolar/core"
 type One struct {
	foundation.BaseContract
 }
 func (r *One) GetChildCode() (core.RecordRef, error) {
	holder := two.New()
	child, err := holder.AsChild(r.GetReference())
	if err != nil {
		return core.RecordRef{}, err
	}

 	return child.GetCode()
 }

 func (r *One) GetChildPrototype() (core.RecordRef, error) {
	holder := two.New()
	child, err := holder.AsChild(r.GetReference())
	if err != nil {
		return core.RecordRef{}, err
	}

 	return child.GetPrototype()
 }
`
	var contractTwoCode = `
 package main
 import (
	"github.com/insolar/insolar/logicrunner/goplugin/foundation"
 )
 type Two struct {
	foundation.BaseContract
 }
 func New() (*Two, error) {
	return &Two{}, nil
 }
 `
	ctx := context.Background()
	lr, am, cb, pm, cleaner := PrepareLrAmCbPm(t)
	defer cleaner()
	err := cb.Build(map[string]string{"one": contractOneCode, "two": contractTwoCode})
	assert.NoError(t, err)

	obj, prototype := getObjectInstance(t, ctx, am, cb, "one")

	resp, err := executeMethod(ctx, lr, pm, *obj, *prototype, 0, "GetChildCode")
	assert.NoError(t, err, "contract call")
	assert.Equal(t, *cb.Codes["two"], Ref{}.FromSlice(firstMethodRes(t, resp).([]byte)), "Compare Code Refs")

	resp, err = executeMethod(ctx, lr, pm, *obj, *prototype, 0, "GetChildPrototype")
	assert.NoError(t, err, "contract call")
	assert.Equal(t, *cb.Prototypes["two"], Ref{}.FromSlice(firstMethodRes(t, resp).([]byte)), "Compare Code Prototypes")
}

// TODO - unskip when we decide how to work with NotificationCalls (NoWaitMethods)
func TestNoLoopsWhileNotificationCall(t *testing.T) {
	t.Skip()
	if parallel {
		t.Parallel()
	}
	var contractOneCode = `
package main
 import "github.com/insolar/insolar/logicrunner/goplugin/foundation"
 import "github.com/insolar/insolar/application/proxy/two"

 type One struct {
	foundation.BaseContract
 }
 func (r *One) GetChildCode() (int, error) {
	holder := two.New()
	child, err := holder.AsChild(r.GetReference())
	if err != nil {
		return 0, err
	}

	for i := 0; i < 100; i++ {
		child.IncreaseNoWait()
	}

 	return child.GetCounter()
 }
`
	var contractTwoCode = `
 package main
 import (
	"github.com/insolar/insolar/logicrunner/goplugin/foundation"
 )
 type Two struct {
	foundation.BaseContract
	Counter int
 }
 func New() (*Two, error) {
	return &Two{}, nil
 }

 func (r *Two) Increase() error {
 	r.Counter++
	return nil
 }

 func (r *Two) GetCounter() (int, error) {
	return r.Counter, nil
 }

`

	ctx := context.Background()
	lr, am, cb, pm, cleaner := PrepareLrAmCbPm(t)
	defer cleaner()
	err := cb.Build(map[string]string{"one": contractOneCode, "two": contractTwoCode})
	assert.NoError(t, err)

	obj, prototype := getObjectInstance(t, ctx, am, cb, "one")

	for i := 0; i < 100; i++ {

	}

	resp, err := executeMethod(ctx, lr, pm, *obj, *prototype, 0, "GetChildCode", goplugintestutils.CBORMarshal(t, []interface{}{}))
	assert.NoError(t, err, "contract call")
	r := goplugintestutils.CBORUnMarshal(t, resp.(*reply.CallMethod).Result)
	assert.Equal(t, []interface{}{uint64(100), nil}, r)
}

func TestPrototypeMismatch(t *testing.T) {
	if parallel {
		t.Parallel()
	}
	testContract := `
package main

import (
	"github.com/insolar/insolar/logicrunner/goplugin/foundation"
	"github.com/insolar/insolar/application/proxy/first"
	"github.com/insolar/insolar/core"
)

type Contract struct {
	foundation.BaseContract
}

func (c *Contract) Test(firstRef *core.RecordRef) (string, error) {
	return first.GetObject(*firstRef).GetName()
}
`

	// right contract
	firstContract := `
package main
import "github.com/insolar/insolar/logicrunner/goplugin/foundation"

type First struct {
	foundation.BaseContract
}

func (c *First) GetName() (string, error) {
	return "first", nil
}
`

	// malicious contract with same method signature and another behaviour
	secondContract := `
package main
import "github.com/insolar/insolar/logicrunner/goplugin/foundation"

type First struct {
	foundation.BaseContract
}

func (c *First) GetName() (string, error) {
	return "YOU ARE ROBBED!", nil
}
`
	ctx := context.TODO()
	lr, am, cb, pm, cleaner := PrepareLrAmCbPm(t)
	defer cleaner()

	err := cb.Build(map[string]string{"test": testContract, "first": firstContract, "second": secondContract})
	assert.NoError(t, err)

	testObj, testPrototype := getObjectInstance(t, ctx, am, cb, "test")
	secondObj, _ := getObjectInstance(t, ctx, am, cb, "second")

	assert.NoError(t, err, "create contract")
	assert.NotEqual(t, secondObj, nil, "contract created")

	resp, err := executeMethod(ctx, lr, pm, *testObj, *testPrototype, 0, "Test", *secondObj)
	assert.NoError(t, err, "contract call")

	ch := new(codec.CborHandle)
	res := []interface{}{&foundation.Error{}}
	err = codec.NewDecoderBytes(resp.(*reply.CallMethod).Result, ch).Decode(&res)
	assert.Equal(t, map[interface{}]interface{}(map[interface{}]interface{}{"S": "[ RouteCall ] on calling main API: couldn't dispatch event: proxy call error: try to call method of prototype as method of another prototype"}), res[1])
}

func getObjectInstance(t *testing.T, ctx context.Context, am core.ArtifactManager, cb *goplugintestutils.ContractsBuilder, contractName string) (*core.RecordRef, *core.RecordRef) {
	domain := core.NewRefFromBase58("c1")
	contractID, err := am.RegisterRequest(
		ctx,
		&message.Parcel{Msg: &message.CallConstructor{PrototypeRef: testutils.RandomRef()}},
	)
	assert.NoError(t, err)
	objectRef := getRefFromID(contractID)

	_, err = am.ActivateObject(
		ctx,
		domain,
		*objectRef,
		*am.GenesisRef(),
		*cb.Prototypes[contractName],
		false,
		goplugintestutils.CBORMarshal(t, nil),
	)
	assert.NoError(t, err, "create contract")
	assert.NotEqual(t, objectRef, nil, "contract created")

	return objectRef, cb.Prototypes[contractName]
}<|MERGE_RESOLUTION|>--- conflicted
+++ resolved
@@ -756,33 +756,7 @@
 	err = cb.Build(map[string]string{"contract": goContract})
 	assert.NoError(t, err)
 
-<<<<<<< HEAD
-	domain, err := core.NewRefFromBase58("7ZQboaH24PH42sqZKUvoa7UBrpuuubRtShp6CKNuWGZa.7ZQboaH24PH42sqZKUvoa7UBrpuuubRtShp6CKNuWGZa")
-	require.NoError(t, err)
-
-	ref1, err := core.NewRefFromBase58("4K3NiGuqYGqKPnYp6XeGd2kdN4P9veL6rYcWkLKWXZCu.4FFB8zfQoGznSmzDxwv4njX1aR9ioL8GHSH17QXH2AFa")
-	require.NoError(t, err)
-
-	contractID, err := am.RegisterRequest(
-		ctx,
-		&message.Parcel{Msg: &message.CallConstructor{PrototypeRef: *ref1}},
-	)
-	assert.NoError(t, err)
-	contract := getRefFromID(contractID)
-	_, err = am.ActivateObject(
-		ctx,
-		*domain,
-		*contract,
-		*am.GenesisRef(),
-		*cb.Prototypes["contract"],
-		false,
-		goplugintestutils.CBORMarshal(t, nil),
-	)
-	assert.NoError(t, err, "create contract")
-	assert.NotEqual(t, contract, nil, "contract created")
-=======
 	obj, prototype := getObjectInstance(t, ctx, am, cb, "contract")
->>>>>>> 9d3d8271
 
 	// no childs, expect 0
 	resp, err := executeMethod(ctx, lr, pm, *obj, *prototype, 0, "SumChildsByIterator")
@@ -829,31 +803,7 @@
 	err := cb.Build(map[string]string{"contract": goContract})
 	assert.NoError(t, err)
 
-<<<<<<< HEAD
-	domain, err := core.NewRefFromBase58("7ZQboaH24PH42sqZKUvoa7UBrpuuubRtShp6CKNuWGZa.7ZQboaH24PH42sqZKUvoa7UBrpuuubRtShp6CKNuWGZa")
-	require.NoError(t, err)
-	ref1, err := core.NewRefFromBase58("4K3NiGuqYGqKPnYp6XeGd2kdN4P9veL6rYcWkLKWXZCu.4FFB8zfQoGznSmzDxwv4njX1aR9ioL8GHSH17QXH2AFa")
-	require.NoError(t, err)
-	contractID, err := am.RegisterRequest(
-		ctx,
-		&message.Parcel{Msg: &message.CallConstructor{PrototypeRef: *ref1}},
-	)
-	assert.NoError(t, err)
-	contract := getRefFromID(contractID)
-	_, err = am.ActivateObject(
-		ctx,
-		*domain,
-		*contract,
-		*am.GenesisRef(),
-		*cb.Prototypes["contract"],
-		false,
-		goplugintestutils.CBORMarshal(t, nil),
-	)
-	assert.NoError(t, err, "create contract")
-	assert.NotEqual(t, contract, nil, "contract created")
-=======
 	obj, prototype := getObjectInstance(t, ctx, am, cb, "contract")
->>>>>>> 9d3d8271
 
 	for i := 0; i < 5; i++ {
 		_, err = executeMethod(ctx, lr, pm, *obj, *prototype, uint64(i), "Rand")
@@ -932,26 +882,7 @@
 	})
 	assert.NoError(t, err)
 
-<<<<<<< HEAD
-	domain, err := core.NewRefFromBase58("7ZQboaH24PH42sqZKUvoa7UBrpuuubRtShp6CKNuWGZa.7ZQboaH24PH42sqZKUvoa7UBrpuuubRtShp6CKNuWGZa")
-	require.NoError(t, err)
-	contractID, err := am.RegisterRequest(ctx, &message.Parcel{Msg: &message.CallConstructor{}})
-	assert.NoError(t, err)
-	contract := getRefFromID(contractID)
-	_, err = am.ActivateObject(
-		ctx,
-		*domain,
-		*contract,
-		*am.GenesisRef(),
-		*cb.Prototypes["one"],
-		false,
-		goplugintestutils.CBORMarshal(t, nil),
-	)
-	assert.NoError(t, err, "create contract")
-	assert.NotEqual(t, contract, nil, "contract created")
-=======
 	obj, prototype := getObjectInstance(t, ctx, am, cb, "one")
->>>>>>> 9d3d8271
 
 	resp, err := executeMethod(ctx, lr, pm, *obj, *prototype, 0, "AnError")
 	assert.NoError(t, err, "contract call")
@@ -1022,26 +953,7 @@
 	})
 	assert.NoError(t, err)
 
-<<<<<<< HEAD
-	domain, err := core.NewRefFromBase58("7ZQboaH24PH42sqZKUvoa7UBrpuuubRtShp6CKNuWGZa.7ZQboaH24PH42sqZKUvoa7UBrpuuubRtShp6CKNuWGZa")
-	require.NoError(t, err)
-	contractID, err := am.RegisterRequest(ctx, &message.Parcel{Msg: &message.CallConstructor{}})
-	assert.NoError(t, err)
-	contract := getRefFromID(contractID)
-	_, err = am.ActivateObject(
-		ctx,
-		*domain,
-		*contract,
-		*am.GenesisRef(),
-		*cb.Prototypes["one"],
-		false,
-		goplugintestutils.CBORMarshal(t, nil),
-	)
-	assert.NoError(t, err, "create contract")
-	assert.NotEqual(t, contract, nil, "contract created")
-=======
 	obj, prototype := getObjectInstance(t, ctx, am, cb, "one")
->>>>>>> 9d3d8271
 
 	resp, err := executeMethod(ctx, lr, pm, *obj, *prototype, 0, "Hello")
 	assert.NoError(t, err, "contract call")
@@ -1079,11 +991,7 @@
 	assert.NoError(s.t, err)
 
 	res, err := executeMethod(
-<<<<<<< HEAD
-		ctx, s.lr, pm, *memberRef, 0,
-=======
-		ctx, s.lr, pm, core.NewRefFromBase58(s.member), proxyPrototype, 0,
->>>>>>> 9d3d8271
+		ctx, s.lr, pm, *memberRef, proxyPrototype, 0,
 		"Call", rootDomain, method, buf, seed, signature.Bytes(),
 	)
 	assert.NoError(s.t, err, "contract call")
@@ -1308,31 +1216,7 @@
 	err := cb.Build(map[string]string{"child": goChild, "contract": goContract})
 	assert.NoError(t, err)
 
-<<<<<<< HEAD
-	domain, err := core.NewRefFromBase58("7ZQboaH24PH42sqZKUvoa7UBrpuuubRtShp6CKNuWGZa.7ZQboaH24PH42sqZKUvoa7UBrpuuubRtShp6CKNuWGZa")
-	require.NoError(t, err)
-	ref1, err := core.NewRefFromBase58("4K3NiGuqYGqKPnYp6XeGd2kdN4P9veL6rYcWkLKWXZCu.4FFB8zfQoGznSmzDxwv4njX1aR9ioL8GHSH17QXH2AFa")
-	require.NoError(t, err)
-	contractID, err := am.RegisterRequest(
-		ctx,
-		&message.Parcel{Msg: &message.CallConstructor{PrototypeRef: *ref1}},
-	)
-	assert.NoError(t, err)
-	contract := getRefFromID(contractID)
-	_, err = am.ActivateObject(
-		ctx,
-		*domain,
-		*contract,
-		*am.GenesisRef(),
-		*cb.Prototypes["contract"],
-		false,
-		goplugintestutils.CBORMarshal(t, nil),
-	)
-	assert.NoError(t, err, "create contract")
-	assert.NotEqual(t, contract, nil, "contract created")
-=======
 	obj, prototype := getObjectInstance(t, ctx, am, cb, "contract")
->>>>>>> 9d3d8271
 
 	resp, err := executeMethod(ctx, lr, pm, *obj, *prototype, 0, "NewChilds", 1)
 	assert.NoError(t, err, "contract call")
@@ -1426,7 +1310,197 @@
 	})
 	assert.NoError(t, err)
 
-<<<<<<< HEAD
+	obj, prototype := getObjectInstance(t, ctx, am, cb, "one")
+
+	resp, err := executeMethod(ctx, lr, pm, *obj, *prototype, 0, "Hello")
+	assert.NoError(t, err, "contract call")
+
+	var result interface{}
+	var contractErr *foundation.Error
+
+	err = signer.UnmarshalParams(resp.(*reply.CallMethod).Result, &result, &contractErr)
+	assert.NoError(t, err, "unmarshal answer")
+	assert.NotNil(t, contractErr)
+	assert.Contains(t, contractErr.Error(), "[ FakeNew ] ( INSCONSTRUCTOR_* ) ( Generated Method ) Constructor returns nil")
+}
+
+func TestRecursiveCall(t *testing.T) {
+	if parallel {
+		t.Parallel()
+	}
+
+	var recursiveContractCode = `
+package main
+
+import (
+	"github.com/insolar/insolar/logicrunner/goplugin/foundation"
+	"github.com/insolar/insolar/application/proxy/recursive"
+)
+type One struct {
+	foundation.BaseContract
+}
+
+func New() (*One, error) {
+	return &One{}, nil
+}
+
+func (r *One) Recursive() (error) {
+	remoteSelf := recursive.GetObject(r.GetReference())
+	err := remoteSelf.Recursive()
+	return err
+}
+
+`
+
+	ctx := inslogger.ContextWithTrace(context.Background(), utils.RandTraceID())
+	lr, am, cb, pm, cleaner := PrepareLrAmCbPm(t)
+	defer cleaner()
+
+	err := cb.Build(map[string]string{
+		"recursive": recursiveContractCode,
+	})
+	assert.NoError(t, err)
+
+	obj, prototype := getObjectInstance(t, ctx, am, cb, "recursive")
+
+	resp, err := executeMethod(ctx, lr, pm, *obj, *prototype, 0, "Recursive")
+	assert.NoError(t, err, "contract call")
+
+	var contractErr *foundation.Error
+	err = signer.UnmarshalParams(resp.(*reply.CallMethod).Result, &contractErr)
+	assert.NoError(t, err, "unmarshal answer")
+	assert.NotNil(t, contractErr)
+	assert.Contains(t, contractErr.Error(), "loop detected")
+}
+
+func TestNewAllowanceNotFromWallet(t *testing.T) {
+	if parallel {
+		t.Parallel()
+	}
+	var contractOneCode = `
+package main
+import (
+	"fmt"
+	"github.com/insolar/insolar/logicrunner/goplugin/foundation"
+	"github.com/insolar/insolar/application/proxy/allowance"
+	"github.com/insolar/insolar/application/proxy/wallet"
+	"github.com/insolar/insolar/core"
+)
+type One struct {
+	foundation.BaseContract
+}
+func (r *One) CreateAllowance(member string) (error) {
+	memberRef, refErr := core.NewRefFromBase58(member)
+	if refErr != nil {
+		return refErr
+	}
+	w, _ := wallet.GetImplementationFrom(*memberRef)
+	walletRef := w.GetReference()
+	ah := allowance.New(&walletRef, 111, r.GetContext().Time.Unix()+10)
+	_, err := ah.AsChild(walletRef)
+	if err != nil {
+		return fmt.Errorf("Error:", err.Error())
+	}
+	return nil
+}
+`
+	rootDomainCode, err := ioutil.ReadFile("../application/contract/rootdomain/rootdomain.go" +
+		"")
+	if err != nil {
+		fmt.Print(err)
+	}
+	memberCode, err := ioutil.ReadFile("../application/contract/member/member.go")
+	if err != nil {
+		fmt.Print(err)
+	}
+	allowanceCode, err := ioutil.ReadFile("../application/contract/allowance/allowance.go")
+	if err != nil {
+		fmt.Print(err)
+	}
+	walletCode, err := ioutil.ReadFile("../application/contract/wallet/wallet.go")
+	if err != nil {
+		fmt.Print(err)
+	}
+
+	ctx := context.TODO()
+	lr, am, cb, pm, cleaner := PrepareLrAmCbPm(t)
+	defer cleaner()
+	err = cb.Build(map[string]string{
+		"one":        contractOneCode,
+		"member":     string(memberCode),
+		"allowance":  string(allowanceCode),
+		"wallet":     string(walletCode),
+		"rootdomain": string(rootDomainCode),
+	})
+	assert.NoError(t, err)
+
+	kp := platformpolicy.NewKeyProcessor()
+
+	// Initializing Root Domain
+	rootDomainID, err := am.RegisterRequest(ctx, &message.Parcel{Msg: &message.GenesisRequest{Name: "4K3NiGuqYGqKPnYp6XeGd2kdN4P9veL6rYcWkLKWXZCu.7ZQboaH24PH42sqZKUvoa7UBrpuuubRtShp6CKNuWGZa"}})
+	assert.NoError(t, err)
+	rootDomainRef := getRefFromID(rootDomainID)
+	rootDomainDesc, err := am.ActivateObject(
+		ctx,
+		core.RecordRef{},
+		*rootDomainRef,
+		*am.GenesisRef(),
+		*cb.Prototypes["rootdomain"],
+		false,
+		goplugintestutils.CBORMarshal(t, nil),
+	)
+	assert.NoError(t, err, "create contract")
+	assert.NotEqual(t, rootDomainRef, nil, "contract created")
+
+	// Creating Root member
+	rootKey, err := kp.GeneratePrivateKey()
+	assert.NoError(t, err)
+	rootPubKey, err := kp.ExportPublicKey(kp.ExtractPublicKey(rootKey))
+	assert.NoError(t, err)
+
+	rootMemberID, err := am.RegisterRequest(
+		ctx,
+		&message.Parcel{
+			Msg: &message.GenesisRequest{
+				Name: "4K3NiGuqYGqKPnYp6XeGd2kdN4P9veL6rYcWkLKWXZCu.4FFB8zfQoGznSmzDxwv4njX1aR9ioL8GHSH17QXH2AFa",
+			},
+		},
+	)
+	assert.NoError(t, err)
+	rootMemberRef := getRefFromID(rootMemberID)
+
+	m, err := member.New("root", string(rootPubKey))
+	assert.NoError(t, err)
+
+	_, err = am.ActivateObject(
+		ctx,
+		core.RecordRef{},
+		*rootMemberRef,
+		*rootDomainRef,
+		*cb.Prototypes["member"],
+		false,
+		goplugintestutils.CBORMarshal(t, m),
+	)
+	assert.NoError(t, err)
+
+	// Updating root domain with root member
+	_, err = am.UpdateObject(ctx, core.RecordRef{}, core.RecordRef{}, rootDomainDesc, goplugintestutils.CBORMarshal(t, rootdomain.RootDomain{RootMember: *rootMemberRef}))
+	assert.NoError(t, err)
+
+	cs := cryptography.NewKeyBoundCryptographyService(rootKey)
+	root := Caller{rootMemberRef.String(), lr, t, cs}
+
+	// Creating Member
+	memberKey, err := kp.GeneratePrivateKey()
+	assert.NoError(t, err)
+	memberPubKey, err := kp.ExportPublicKey(kp.ExtractPublicKey(memberKey))
+	assert.NoError(t, err)
+
+	res1 := root.SignedCall(ctx, pm, *rootDomainRef, "CreateMember", *cb.Prototypes["member"], []interface{}{"Member", string(memberPubKey)})
+	memberRef := res1.(string)
+	assert.NotEqual(t, "", memberRef)
+
+	// Call CreateAllowance method in custom contract
 	domain, err := core.NewRefFromBase58("7ZQboaH24PH42sqZKUvoa7UBrpuuubRtShp6CKNuWGZa.7ZQboaH24PH42sqZKUvoa7UBrpuuubRtShp6CKNuWGZa")
 	require.NoError(t, err)
 	contractID, err := am.RegisterRequest(ctx, &message.Parcel{Msg: &message.CallConstructor{}})
@@ -1443,234 +1517,6 @@
 	)
 	assert.NoError(t, err, "create contract")
 	assert.NotEqual(t, contract, nil, "contract created")
-=======
-	obj, prototype := getObjectInstance(t, ctx, am, cb, "one")
->>>>>>> 9d3d8271
-
-	resp, err := executeMethod(ctx, lr, pm, *obj, *prototype, 0, "Hello")
-	assert.NoError(t, err, "contract call")
-
-	var result interface{}
-	var contractErr *foundation.Error
-
-	err = signer.UnmarshalParams(resp.(*reply.CallMethod).Result, &result, &contractErr)
-	assert.NoError(t, err, "unmarshal answer")
-	assert.NotNil(t, contractErr)
-	assert.Contains(t, contractErr.Error(), "[ FakeNew ] ( INSCONSTRUCTOR_* ) ( Generated Method ) Constructor returns nil")
-}
-
-func TestRecursiveCall(t *testing.T) {
-	if parallel {
-		t.Parallel()
-	}
-
-	var recursiveContractCode = `
-package main
-
-import (
-	"github.com/insolar/insolar/logicrunner/goplugin/foundation"
-	"github.com/insolar/insolar/application/proxy/recursive"
-)
-type One struct {
-	foundation.BaseContract
-}
-
-func New() (*One, error) {
-	return &One{}, nil
-}
-
-func (r *One) Recursive() (error) {
-	remoteSelf := recursive.GetObject(r.GetReference())
-	err := remoteSelf.Recursive()
-	return err
-}
-
-`
-
-	ctx := inslogger.ContextWithTrace(context.Background(), utils.RandTraceID())
-	lr, am, cb, pm, cleaner := PrepareLrAmCbPm(t)
-	defer cleaner()
-
-	err := cb.Build(map[string]string{
-		"recursive": recursiveContractCode,
-	})
-	assert.NoError(t, err)
-
-<<<<<<< HEAD
-	domain, err := core.NewRefFromBase58("7ZQboaH24PH42sqZKUvoa7UBrpuuubRtShp6CKNuWGZa.7ZQboaH24PH42sqZKUvoa7UBrpuuubRtShp6CKNuWGZa")
-	require.NoError(t, err)
-	ref1, err := core.NewRefFromBase58("4K3NiGuqYGqKPnYp6XeGd2kdN4P9veL6rYcWkLKWXZCu.4FFB8zfQoGznSmzDxwv4njX1aR9ioL8GHSH17QXH2AFa")
-	require.NoError(t, err)
-	contractID, err := am.RegisterRequest(
-		ctx,
-		&message.Parcel{Msg: &message.CallConstructor{PrototypeRef: *ref1}},
-	)
-	assert.NoError(t, err)
-	contract := getRefFromID(contractID)
-	_, err = am.ActivateObject(
-		ctx, *domain, *contract, *am.GenesisRef(), *cb.Prototypes["recursive"], false,
-		goplugintestutils.CBORMarshal(t, nil),
-	)
-	assert.NoError(t, err, "create contract")
-	assert.NotEqual(t, contract, nil, "contract created")
-=======
-	obj, prototype := getObjectInstance(t, ctx, am, cb, "recursive")
->>>>>>> 9d3d8271
-
-	resp, err := executeMethod(ctx, lr, pm, *obj, *prototype, 0, "Recursive")
-	assert.NoError(t, err, "contract call")
-
-	var contractErr *foundation.Error
-	err = signer.UnmarshalParams(resp.(*reply.CallMethod).Result, &contractErr)
-	assert.NoError(t, err, "unmarshal answer")
-	assert.NotNil(t, contractErr)
-	assert.Contains(t, contractErr.Error(), "loop detected")
-}
-
-func TestNewAllowanceNotFromWallet(t *testing.T) {
-	if parallel {
-		t.Parallel()
-	}
-	var contractOneCode = `
-package main
-import (
-	"fmt"
-	"github.com/insolar/insolar/logicrunner/goplugin/foundation"
-	"github.com/insolar/insolar/application/proxy/allowance"
-	"github.com/insolar/insolar/application/proxy/wallet"
-	"github.com/insolar/insolar/core"
-)
-type One struct {
-	foundation.BaseContract
-}
-func (r *One) CreateAllowance(member string) (error) {
-	memberRef, refErr := core.NewRefFromBase58(member)
-	if refErr != nil {
-		return refErr
-	}
-	w, _ := wallet.GetImplementationFrom(*memberRef)
-	walletRef := w.GetReference()
-	ah := allowance.New(&walletRef, 111, r.GetContext().Time.Unix()+10)
-	_, err := ah.AsChild(walletRef)
-	if err != nil {
-		return fmt.Errorf("Error:", err.Error())
-	}
-	return nil
-}
-`
-	rootDomainCode, err := ioutil.ReadFile("../application/contract/rootdomain/rootdomain.go" +
-		"")
-	if err != nil {
-		fmt.Print(err)
-	}
-	memberCode, err := ioutil.ReadFile("../application/contract/member/member.go")
-	if err != nil {
-		fmt.Print(err)
-	}
-	allowanceCode, err := ioutil.ReadFile("../application/contract/allowance/allowance.go")
-	if err != nil {
-		fmt.Print(err)
-	}
-	walletCode, err := ioutil.ReadFile("../application/contract/wallet/wallet.go")
-	if err != nil {
-		fmt.Print(err)
-	}
-
-	ctx := context.TODO()
-	lr, am, cb, pm, cleaner := PrepareLrAmCbPm(t)
-	defer cleaner()
-	err = cb.Build(map[string]string{
-		"one":        contractOneCode,
-		"member":     string(memberCode),
-		"allowance":  string(allowanceCode),
-		"wallet":     string(walletCode),
-		"rootdomain": string(rootDomainCode),
-	})
-	assert.NoError(t, err)
-
-	kp := platformpolicy.NewKeyProcessor()
-
-	// Initializing Root Domain
-	rootDomainID, err := am.RegisterRequest(ctx, &message.Parcel{Msg: &message.GenesisRequest{Name: "4K3NiGuqYGqKPnYp6XeGd2kdN4P9veL6rYcWkLKWXZCu.7ZQboaH24PH42sqZKUvoa7UBrpuuubRtShp6CKNuWGZa"}})
-	assert.NoError(t, err)
-	rootDomainRef := getRefFromID(rootDomainID)
-	rootDomainDesc, err := am.ActivateObject(
-		ctx,
-		core.RecordRef{},
-		*rootDomainRef,
-		*am.GenesisRef(),
-		*cb.Prototypes["rootdomain"],
-		false,
-		goplugintestutils.CBORMarshal(t, nil),
-	)
-	assert.NoError(t, err, "create contract")
-	assert.NotEqual(t, rootDomainRef, nil, "contract created")
-
-	// Creating Root member
-	rootKey, err := kp.GeneratePrivateKey()
-	assert.NoError(t, err)
-	rootPubKey, err := kp.ExportPublicKey(kp.ExtractPublicKey(rootKey))
-	assert.NoError(t, err)
-
-	rootMemberID, err := am.RegisterRequest(
-		ctx,
-		&message.Parcel{
-			Msg: &message.GenesisRequest{
-				Name: "4K3NiGuqYGqKPnYp6XeGd2kdN4P9veL6rYcWkLKWXZCu.4FFB8zfQoGznSmzDxwv4njX1aR9ioL8GHSH17QXH2AFa",
-			},
-		},
-	)
-	assert.NoError(t, err)
-	rootMemberRef := getRefFromID(rootMemberID)
-
-	m, err := member.New("root", string(rootPubKey))
-	assert.NoError(t, err)
-
-	_, err = am.ActivateObject(
-		ctx,
-		core.RecordRef{},
-		*rootMemberRef,
-		*rootDomainRef,
-		*cb.Prototypes["member"],
-		false,
-		goplugintestutils.CBORMarshal(t, m),
-	)
-	assert.NoError(t, err)
-
-	// Updating root domain with root member
-	_, err = am.UpdateObject(ctx, core.RecordRef{}, core.RecordRef{}, rootDomainDesc, goplugintestutils.CBORMarshal(t, rootdomain.RootDomain{RootMember: *rootMemberRef}))
-	assert.NoError(t, err)
-
-	cs := cryptography.NewKeyBoundCryptographyService(rootKey)
-	root := Caller{rootMemberRef.String(), lr, t, cs}
-
-	// Creating Member
-	memberKey, err := kp.GeneratePrivateKey()
-	assert.NoError(t, err)
-	memberPubKey, err := kp.ExportPublicKey(kp.ExtractPublicKey(memberKey))
-	assert.NoError(t, err)
-
-	res1 := root.SignedCall(ctx, pm, *rootDomainRef, "CreateMember", *cb.Prototypes["member"], []interface{}{"Member", string(memberPubKey)})
-	memberRef := res1.(string)
-	assert.NotEqual(t, "", memberRef)
-
-	// Call CreateAllowance method in custom contract
-	domain, err := core.NewRefFromBase58("7ZQboaH24PH42sqZKUvoa7UBrpuuubRtShp6CKNuWGZa.7ZQboaH24PH42sqZKUvoa7UBrpuuubRtShp6CKNuWGZa")
-	require.NoError(t, err)
-	contractID, err := am.RegisterRequest(ctx, &message.Parcel{Msg: &message.CallConstructor{}})
-	assert.NoError(t, err)
-	contract := getRefFromID(contractID)
-	_, err = am.ActivateObject(
-		ctx,
-		*domain,
-		*contract,
-		*am.GenesisRef(),
-		*cb.Prototypes["one"],
-		false,
-		goplugintestutils.CBORMarshal(t, nil),
-	)
-	assert.NoError(t, err, "create contract")
-	assert.NotEqual(t, contract, nil, "contract created")
 
 	resp, err := executeMethod(ctx, lr, pm, *contract, *cb.Prototypes["one"], 0, "CreateAllowance", memberRef)
 	assert.NoError(t, err, "contract call")
@@ -1783,26 +1629,7 @@
 	})
 	assert.NoError(t, err)
 
-<<<<<<< HEAD
-	domain, err := core.NewRefFromBase58("7ZQboaH24PH42sqZKUvoa7UBrpuuubRtShp6CKNuWGZa.7ZQboaH24PH42sqZKUvoa7UBrpuuubRtShp6CKNuWGZa")
-	require.NoError(t, err)
-	ref1, err := core.NewRefFromBase58("4K3NiGuqYGqKPnYp6XeGd2kdN4P9veL6rYcWkLKWXZCu.4FFB8zfQoGznSmzDxwv4njX1aR9ioL8GHSH17QXH2AFa")
-	require.NoError(t, err)
-	contractID, err := am.RegisterRequest(
-		ctx,
-		&message.Parcel{Msg: &message.CallConstructor{PrototypeRef: *ref1}},
-	)
-	assert.NoError(t, err)
-	contract := getRefFromID(contractID)
-	_, err = am.ActivateObject(
-		ctx, *domain, *contract, *am.GenesisRef(), *cb.Prototypes["one"], false,
-		goplugintestutils.CBORMarshal(t, nil),
-	)
-	assert.NoError(t, err, "create contract")
-	assert.NotEqual(t, contract, nil, "contract created")
-=======
 	obj, prototype := getObjectInstance(t, ctx, am, cb, "one")
->>>>>>> 9d3d8271
 
 	lr = getLogicRunnerWithoutValidation(lr)
 
@@ -1889,26 +1716,7 @@
 	})
 	assert.NoError(t, err)
 
-<<<<<<< HEAD
-	domain, err := core.NewRefFromBase58("7ZQboaH24PH42sqZKUvoa7UBrpuuubRtShp6CKNuWGZa.7ZQboaH24PH42sqZKUvoa7UBrpuuubRtShp6CKNuWGZa")
-	require.NoError(t, err)
-	protoRef, err := core.NewRefFromBase58("4K3NiGuqYGqKPnYp6XeGd2kdN4P9veL6rYcWkLKWXZCu.4FFB8zfQoGznSmzDxwv4njX1aR9ioL8GHSH17QXH2AFa")
-	require.NoError(t, err)
-	contractID, err := am.RegisterRequest(
-		ctx,
-		&message.Parcel{Msg: &message.CallConstructor{PrototypeRef: *protoRef}},
-	)
-	assert.NoError(t, err)
-	contract := getRefFromID(contractID)
-	object, err := am.ActivateObject(
-		ctx, *domain, *contract, *am.GenesisRef(), *cb.Prototypes["one"], false,
-		goplugintestutils.CBORMarshal(t, nil),
-	)
-	assert.NoError(t, err, "create contract")
-	assert.NotEqual(t, contract, nil, "contract created")
-=======
 	_, prototype := getObjectInstance(t, ctx, am, cb, "one")
->>>>>>> 9d3d8271
 
 	proto, err := am.GetObject(ctx, *prototype, nil, false)
 	codeRef, err := proto.Code()
@@ -2155,7 +1963,8 @@
 }
 
 func getObjectInstance(t *testing.T, ctx context.Context, am core.ArtifactManager, cb *goplugintestutils.ContractsBuilder, contractName string) (*core.RecordRef, *core.RecordRef) {
-	domain := core.NewRefFromBase58("c1")
+	domain, err := core.NewRefFromBase58("4K3NiGuqYGqKPnYp6XeGd2kdN4P9veL6rYcWkLKWXZCu.7ZQboaH24PH42sqZKUvoa7UBrpuuubRtShp6CKNuWGZa")
+	require.NoError(t, err)
 	contractID, err := am.RegisterRequest(
 		ctx,
 		&message.Parcel{Msg: &message.CallConstructor{PrototypeRef: testutils.RandomRef()}},
@@ -2165,7 +1974,7 @@
 
 	_, err = am.ActivateObject(
 		ctx,
-		domain,
+		*domain,
 		*objectRef,
 		*am.GenesisRef(),
 		*cb.Prototypes[contractName],
