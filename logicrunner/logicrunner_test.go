/*
 *    Copyright 2018 Insolar
 *
 *    Licensed under the Apache License, Version 2.0 (the "License");
 *    you may not use this file except in compliance with the License.
 *    You may obtain a copy of the License at
 *
 *        http://www.apache.org/licenses/LICENSE-2.0
 *
 *    Unless required by applicable law or agreed to in writing, software
 *    distributed under the License is distributed on an "AS IS" BASIS,
 *    WITHOUT WARRANTIES OR CONDITIONS OF ANY KIND, either express or implied.
 *    See the License for the specific language governing permissions and
 *    limitations under the License.
 */

package logicrunner

import (
	"bytes"
	"crypto/ecdsa"
	"crypto/rand"
	"fmt"
	"io/ioutil"
	"os"
	"os/exec"
	"path"
	"testing"

	"github.com/insolar/insolar/application/contract/member"
	"github.com/insolar/insolar/application/contract/member/signer"
	"github.com/insolar/insolar/application/contract/rootdomain"
	"github.com/insolar/insolar/configuration"
	"github.com/insolar/insolar/core"
	"github.com/insolar/insolar/core/message"
	"github.com/insolar/insolar/core/reply"
	cryptoHelper "github.com/insolar/insolar/cryptohelpers/ecdsa"
	"github.com/insolar/insolar/ledger/ledgertestutil"
	"github.com/insolar/insolar/log"
	"github.com/insolar/insolar/logicrunner/goplugin/foundation"
	"github.com/insolar/insolar/logicrunner/goplugin/preprocessor"
	"github.com/insolar/insolar/logicrunner/goplugin/testutil"
	"github.com/insolar/insolar/pulsar"
	"github.com/insolar/insolar/testutils"
	"github.com/pkg/errors"
	"github.com/stretchr/testify/assert"
	"github.com/ugorji/go/codec"
)

var icc = ""
var runnerbin = ""
var parallel = true

func TestMain(m *testing.M) {
	var err error
	err = log.SetLevel("Debug")
	if err != nil {
		log.Errorln(err.Error())
	}
	if runnerbin, icc, err = testutil.Build(); err != nil {
		fmt.Println("Logic runner build failed, skip tests:", err.Error())
		os.Exit(1)
	}
	os.Exit(m.Run())
}

func PrepareLrAmCb(t testing.TB) (core.LogicRunner, core.ArtifactManager, *testutil.ContractsBuilder, func()) {
	lrSock := os.TempDir() + "/" + core.RandomRef().String()[0:10] + ".sock"
	rundSock := os.TempDir() + "/" + core.RandomRef().String()[0:10] + ".sock"

	rundCleaner, err := testutils.StartInsgorund(runnerbin, "unix", rundSock, "unix", lrSock)
	assert.NoError(t, err)

	lr, err := NewLogicRunner(&configuration.LogicRunner{
		RPCListen:   lrSock,
		RPCProtocol: "unix",
		GoPlugin: &configuration.GoPlugin{
			RunnerListen:   rundSock,
			RunnerProtocol: "unix",
		},
	})
	assert.NoError(t, err, "Initialize runner")

	l, cleaner := ledgertestutil.TmpLedger(t, lr, "")

	assert.NoError(t, lr.Start(core.Components{
		Ledger:     l,
		MessageBus: &testMessageBus{LogicRunner: lr},
	}), "starting logicrunner")
	err = l.GetPulseManager().Set(*pulsar.NewPulse(configuration.NewPulsar().NumberDelta, 0, &pulsar.StandardEntropyGenerator{}))
	if err != nil {
		t.Fatal("pulse set died, ", err)
	}
	am := l.GetArtifactManager()
	cb := testutil.NewContractBuilder(am, icc)

	return lr, am, cb, func() {
		cb.Clean()
		lr.Stop()
		cleaner()
		rundCleaner()
	}
}

<<<<<<< HEAD
func ValidateAllResults(t testing.TB, lr core.LogicRunner) {
	// TODO еще неплохо бы результат получить и проверить
	lr.OnPulse(*pulsar.NewPulse(configuration.NewPulsar().NumberDelta, 1, &pulsar.StandardEntropyGenerator{}))
=======
func ValidateAllResults(t testing.TB, lr core.LogicRunner, mustfail ...core.RecordRef) {
	failmap := make(map[core.RecordRef]struct{})
	for _, r := range mustfail {
		failmap[r] = struct{}{}
	}
	rlr := lr.(*LogicRunner)
	rlr.caseBindMutex.Lock()
	rlrcbr := rlr.caseBind.Records
	rlr.caseBind.Records = make(map[core.RecordRef][]core.CaseRecord)
	rlr.caseBindMutex.Unlock()
	for ref, cr := range rlrcbr {
		assert.Equal(t, configuration.NewPulsar().NumberDelta, uint32(rlr.caseBind.Pulse.PulseNumber), "right pulsenumber")
		vstep, err := lr.Validate(ref, rlr.caseBind.Pulse, cr)
		if _, ok := failmap[ref]; ok {
			assert.Error(t, err, "validation")
			assert.True(t, len(cr) > vstep, "Validation failed before end")
		} else {
			assert.NoError(t, err, "validation")
			assert.Equal(t, len(cr), vstep, "Validation passed to the end")
		}
	}
>>>>>>> ce5468d5
}

func TestTypeCompatibility(t *testing.T) {
	var _ core.LogicRunner = (*LogicRunner)(nil)
}

type testExecutor struct {
	constructorResponses []*testResp
	methodResponses      []*testResp
}

func (r *testExecutor) Stop() error {
	return nil
}

type testResp struct {
	data []byte
	res  core.Arguments
	err  error
}

func newTestExecutor() *testExecutor {
	return &testExecutor{
		constructorResponses: make([]*testResp, 0),
		methodResponses:      make([]*testResp, 0),
	}
}

func (r *testExecutor) CallMethod(ctx *core.LogicCallContext, code core.RecordRef, data []byte, method string, args core.Arguments) ([]byte, core.Arguments, error) {
	if len(r.methodResponses) < 1 {
		panic(errors.New("no expected 'CallMethod' calls"))
	}

	res := r.methodResponses[0]
	r.methodResponses = r.methodResponses[1:]
	return res.data, res.res, res.err
}

func (r *testExecutor) CallConstructor(ctx *core.LogicCallContext, code core.RecordRef, name string, args core.Arguments) ([]byte, error) {
	if len(r.constructorResponses) < 1 {
		panic(errors.New("no expected 'CallConstructor' calls"))
	}

	res := r.constructorResponses[0]
	r.constructorResponses = r.constructorResponses[1:]
	return res.data, res.err
}

func TestBasics(t *testing.T) {
	if parallel {
		t.Parallel()
	}
	lr, err := NewLogicRunner(&configuration.LogicRunner{})
	assert.NoError(t, err)
	lr.OnPulse(*pulsar.NewPulse(configuration.NewPulsar().NumberDelta, 0, &pulsar.StandardEntropyGenerator{}))

	comps := core.Components{
		Ledger:     &testLedger{am: testutil.NewTestArtifactManager()},
		MessageBus: &testMessageBus{},
	}
	assert.NoError(t, lr.Start(comps))
	assert.IsType(t, &LogicRunner{}, lr)

	_, err = lr.GetExecutor(core.MachineTypeGoPlugin)
	assert.Error(t, err)

	te := newTestExecutor()

	err = lr.RegisterExecutor(core.MachineTypeGoPlugin, te)
	assert.NoError(t, err)

	te2, err := lr.GetExecutor(core.MachineTypeGoPlugin)
	assert.NoError(t, err)
	assert.Equal(t, te, te2)
}

type testLedger struct {
	am core.ArtifactManager
}

func (r *testLedger) GetPulseManager() core.PulseManager {
	panic("implement me")
}

func (r *testLedger) GetJetCoordinator() core.JetCoordinator {
	panic("implement me")
}

func (r *testLedger) Start(components core.Components) error   { return nil }
func (r *testLedger) Stop() error                              { return nil }
func (r *testLedger) GetArtifactManager() core.ArtifactManager { return r.am }

func (r *testLedger) HandleMessage(core.Message) (core.Reply, error) {
	panic("implement me")
}

type testMessageBus struct {
	LogicRunner core.LogicRunner
}

func (eb *testMessageBus) Register(p core.MessageType, handler core.MessageHandler) error {
	return nil
}

func (eb *testMessageBus) MustRegister(p core.MessageType, handler core.MessageHandler) {
}

func (*testMessageBus) Start(components core.Components) error { return nil }
func (*testMessageBus) Stop() error                            { return nil }

func (eb *testMessageBus) Send(event core.Message) (resp core.Reply, err error) {
	switch event.Type() {
	case core.TypeCallMethod:
	case core.TypeCallConstructor:
		return eb.LogicRunner.Execute(event)
	case core.TypeValidateCaseBind:
		return eb.LogicRunner.ValidateCaseBind(event)
	case core.TypeValidationResults:
		return eb.LogicRunner.ProcessValidationResults(event)
	case core.TypeExecutorResults:
		return eb.LogicRunner.ExecutorResults(event)
	}

	return eb.LogicRunner.Execute(event)
}
func (*testMessageBus) SendAsync(msg core.Message) {}

func TestExecution(t *testing.T) {
	if parallel {
		t.Parallel()
	}
	am := testutil.NewTestArtifactManager()
	ld := &testLedger{am: am}
	eb := &testMessageBus{}
	lr, err := NewLogicRunner(&configuration.LogicRunner{})
	assert.NoError(t, err)
	lr.Start(core.Components{
		Ledger:     ld,
		MessageBus: eb,
	})
	lr.OnPulse(*pulsar.NewPulse(configuration.NewPulsar().NumberDelta, 0, &pulsar.StandardEntropyGenerator{}))
	eb.LogicRunner = lr

	codeRef := core.NewRefFromBase58("someCode")
	dataRef := core.NewRefFromBase58("someObject")
	classRef := core.NewRefFromBase58("someClass")
	am.Objects[dataRef] = &testutil.TestObjectDescriptor{
		AM:    am,
		Data:  []byte("origData"),
		Code:  &codeRef,
		Class: &classRef,
	}
	am.Classes[classRef] = &testutil.TestClassDescriptor{AM: am, ARef: &classRef, ACode: &codeRef}
	am.Codes[codeRef] = &testutil.TestCodeDescriptor{ARef: codeRef, AMachineType: core.MachineTypeGoPlugin}

	te := newTestExecutor()
	te.methodResponses = append(te.methodResponses, &testResp{data: []byte("data"), res: core.Arguments("res")})

	err = lr.RegisterExecutor(core.MachineTypeGoPlugin, te)
	assert.NoError(t, err)

	resp, err := lr.Execute(&message.CallMethod{ObjectRef: dataRef})
	assert.NoError(t, err)
	assert.Equal(t, []byte("data"), resp.(*reply.CallMethod).Data)
	assert.Equal(t, []byte("res"), resp.(*reply.CallMethod).Result)

	te.constructorResponses = append(te.constructorResponses, &testResp{data: []byte("data"), res: core.Arguments("res")})
	resp, err = lr.Execute(&message.CallConstructor{ClassRef: classRef})
	assert.NoError(t, err)
}

func TestContractCallingContract(t *testing.T) {
	if parallel {
		t.Parallel()
	}
	var contractOneCode = `
package main

import "github.com/insolar/insolar/logicrunner/goplugin/foundation"
import "github.com/insolar/insolar/application/proxy/two"
import "github.com/insolar/insolar/core"

type One struct {
	foundation.BaseContract
	Friend core.RecordRef
}

func (r *One) Hello(s string) string {
	holder := two.New()
	friend := holder.AsChild(r.GetReference())
	res := friend.Hello(s)
	r.Friend = friend.GetReference()
	return "Hi, " + s + "! Two said: " + res
}

func (r *One) Again(s string) string {
	res := two.GetObject(r.Friend).Hello(s)
	return "Hi, " + s + "! Two said: " + res
}

func (r *One)GetFriend() core.RecordRef {
	return r.Friend
}
`

	var contractTwoCode = `
package main

import (
	"fmt"

	"github.com/insolar/insolar/logicrunner/goplugin/foundation"
)

type Two struct {
	foundation.BaseContract
	X int
}

func New() *Two {
	return &Two{X:0};
}

func (r *Two) Hello(s string) string {
	r.X ++
	return fmt.Sprintf("Hello you too, %s. %d times!", s, r.X)
}
`

	lr, am, cb, cleaner := PrepareLrAmCb(t)
	defer cleaner()

	err := cb.Build(map[string]string{"one": contractOneCode, "two": contractTwoCode})
	assert.NoError(t, err)

	obj, err := am.RegisterRequest(&message.CallConstructor{})
	_, err = am.ActivateObject(
		core.RecordRef{}, *obj,
		*cb.Classes["one"],
		*am.GenesisRef(),
		testutil.CBORMarshal(t, &struct{}{}),
	)
	assert.NoError(t, err)

	resp, err := lr.Execute(&message.CallMethod{
		ObjectRef: *obj,
		Method:    "Hello",
		Arguments: testutil.CBORMarshal(t, []interface{}{"ins"}),
	})
	assert.NoError(t, err, "contract call")
	r := testutil.CBORUnMarshal(t, resp.(*reply.CallMethod).Result)
	f := r.([]interface{})[0]
	assert.Equal(t, "Hi, ins! Two said: Hello you too, ins. 1 times!", f)

	for i := 2; i <= 5; i++ {
		resp, err := lr.Execute(&message.CallMethod{
			ObjectRef: *obj,
			Method:    "Again",
			Arguments: testutil.CBORMarshal(t, []interface{}{"ins"}),
		})
		assert.NoError(t, err, "contract call")
		r := testutil.CBORUnMarshal(t, resp.(*reply.CallMethod).Result)
		f := r.([]interface{})[0]
		assert.Equal(t, fmt.Sprintf("Hi, ins! Two said: Hello you too, ins. %d times!", i), f)
	}

	resp, err = lr.Execute(&message.CallMethod{
		ObjectRef: *obj,
		Method:    "GetFriend",
		Arguments: testutil.CBORMarshal(t, []interface{}{}),
	})
	assert.NoError(t, err, "contract call")
	r = testutil.CBORUnMarshal(t, resp.(*reply.CallMethod).Result)
	r0 := r.([]interface{})[0].([]uint8)
	var two core.RecordRef
	for i := 0; i < 64; i++ {
		two[i] = r0[i]
	}

	for i := 6; i <= 9; i++ {
		resp, err := lr.Execute(&message.CallMethod{
			ObjectRef: two,
			Method:    "Hello",
			Arguments: testutil.CBORMarshal(t, []interface{}{"Insolar"}),
		})
		assert.NoError(t, err, "contract call")
		r := testutil.CBORUnMarshal(t, resp.(*reply.CallMethod).Result)
		f := r.([]interface{})[0]
		assert.Equal(t, fmt.Sprintf("Hello you too, Insolar. %d times!", i), f)
	}
	ValidateAllResults(t, lr)

}

func TestInjectingDelegate(t *testing.T) {
	if parallel {
		t.Parallel()
	}
	var contractOneCode = `
package main

import "github.com/insolar/insolar/logicrunner/goplugin/foundation"
import "github.com/insolar/insolar/application/proxy/two"

type One struct {
	foundation.BaseContract
}

func (r *One) Hello(s string) string {
	holder := two.New()
	friend := holder.AsDelegate(r.GetReference())

	res := friend.Hello(s)

	return "Hi, " + s + "! Two said: " + res
}

func (r *One) HelloFromDelegate(s string) string {
	friend := two.GetImplementationFrom(r.GetReference())
	return friend.Hello(s)
}
`

	var contractTwoCode = `
package main

import (
	"fmt"

	"github.com/insolar/insolar/logicrunner/goplugin/foundation"
)

type Two struct {
	foundation.BaseContract
	X int
}

func New() *Two {
	return &Two{X:322};
}

func (r *Two) Hello(s string) string {
	r.X *= 2
	return fmt.Sprintf("Hello you too, %s. %d times!", s, r.X)
}
`
	lr, am, cb, cleaner := PrepareLrAmCb(t)
	gp := lr.(*LogicRunner).Executors[core.MachineTypeGoPlugin]
	defer cleaner()

	data := testutil.CBORMarshal(t, &struct{}{})
	argsSerialized := testutil.CBORMarshal(t, []interface{}{"ins"})

	err := cb.Build(map[string]string{"one": contractOneCode, "two": contractTwoCode})
	assert.NoError(t, err)

	obj, err := am.RegisterRequest(&message.CallConstructor{})
	_, err = am.ActivateObject(
		core.RecordRef{}, *obj,
		*cb.Classes["one"],
		*am.GenesisRef(),
		data,
	)
	assert.NoError(t, err)

	_, res, err := gp.CallMethod(
		&core.LogicCallContext{Class: cb.Classes["one"], Callee: obj}, *cb.Codes["one"],
		data, "Hello", argsSerialized,
	)
	assert.NoError(t, err)

	resParsed := testutil.CBORUnMarshalToSlice(t, res)
	assert.Equal(t, "Hi, ins! Two said: Hello you too, ins. 644 times!", resParsed[0])

	_, res, err = gp.CallMethod(
		&core.LogicCallContext{Class: cb.Classes["one"], Callee: obj}, *cb.Codes["one"],
		data, "HelloFromDelegate", argsSerialized,
	)
	assert.NoError(t, err)

	resParsed = testutil.CBORUnMarshalToSlice(t, res)

	assert.Equal(t, "Hello you too, ins. 1288 times!", resParsed[0])
}

func TestBasicNotificationCall(t *testing.T) {
	if parallel {
		t.Parallel()
	}
	var contractOneCode = `
package main

import "github.com/insolar/insolar/logicrunner/goplugin/foundation"
import "github.com/insolar/insolar/application/proxy/two"

type One struct {
	foundation.BaseContract
}

func (r *One) Hello() {
	holder := two.New()
	friend := holder.AsDelegate(r.GetReference())
	friend.HelloNoWait()
}
`

	var contractTwoCode = `
package main

import (
	"fmt"

	"github.com/insolar/insolar/logicrunner/goplugin/foundation"
)

type Two struct {
	foundation.BaseContract
	X int
}

func New() *Two {
	return &Two{X:322};
}

func (r *Two) Hello() string {
	r.X *= 2
	return fmt.Sprintf("Hello %d times!", r.X)
}
`
	// TODO: use am := testutil.NewTestArtifactManager() here
	lr, am, cb, cleaner := PrepareLrAmCb(t)
	gp := lr.(*LogicRunner).Executors[core.MachineTypeGoPlugin]
	defer cleaner()

	data := testutil.CBORMarshal(t, &struct{}{})
	argsSerialized := testutil.CBORMarshal(t, []interface{}{})
	err := cb.Build(map[string]string{"one": contractOneCode, "two": contractTwoCode})
	assert.NoError(t, err)

	obj, err := am.RegisterRequest(&message.CallConstructor{})
	_, err = am.ActivateObject(
		core.RecordRef{},
		*obj,
		*cb.Classes["one"],
		*am.GenesisRef(),
		data,
	)
	assert.NoError(t, err)

	_, _, err = gp.CallMethod(
		&core.LogicCallContext{Class: cb.Classes["one"], Callee: obj}, *cb.Codes["one"],
		data, "Hello", argsSerialized,
	)
	assert.NoError(t, err)
}

func TestContextPassing(t *testing.T) {
	if parallel {
		t.Parallel()
	}
	var code = `
package main

import "github.com/insolar/insolar/logicrunner/goplugin/foundation"

type One struct {
	foundation.BaseContract
}

func (r *One) Hello() string {
	return r.GetClass().String()
}
`
	lr, _, cb, cleaner := PrepareLrAmCb(t)
	gp := lr.(*LogicRunner).Executors[core.MachineTypeGoPlugin]
	defer cleaner()

	data := testutil.CBORMarshal(t, &struct{}{})
	argsSerialized := testutil.CBORMarshal(t, []struct{}{})

	err := cb.Build(map[string]string{"one": code})
	assert.NoError(t, err)

	_, res, err := gp.CallMethod(
		&core.LogicCallContext{Class: cb.Classes["one"]}, *cb.Codes["one"],
		data, "Hello", argsSerialized,
	)
	assert.NoError(t, err)

	resParsed := testutil.CBORUnMarshalToSlice(t, res)
	assert.Equal(t, cb.Classes["one"].String(), resParsed[0])
}

func TestDeactivation(t *testing.T) {
	if parallel {
		t.Parallel()
	}
	var code = `
package main

import "github.com/insolar/insolar/logicrunner/goplugin/foundation"

type One struct {
	foundation.BaseContract
}

func (r *One) Kill() {
	r.SelfDestruct()
}
`
	lr, am, cb, cleaner := PrepareLrAmCb(t)
	defer cleaner()

	err := cb.Build(map[string]string{"one": code})
	assert.NoError(t, err)

	obj, err := am.RegisterRequest(&message.CallConstructor{})
	_, err = am.ActivateObject(
		core.RecordRef{}, *obj,
		*cb.Classes["one"],
		*am.GenesisRef(),
		testutil.CBORMarshal(t, &struct{}{}),
	)
	assert.NoError(t, err)

	_, err = lr.Execute(&message.CallMethod{
		ObjectRef: *obj,
		Method:    "Kill",
		Arguments: testutil.CBORMarshal(t, []interface{}{}),
	})
	assert.NoError(t, err, "contract call")
}

func TestGetChildren(t *testing.T) {
	if parallel {
		t.Parallel()
	}
	goContract := `
package main

import (
	"github.com/insolar/insolar/logicrunner/goplugin/foundation"
	"github.com/insolar/insolar/application/proxy/child"
)

type Contract struct {
	foundation.BaseContract
}

func (c *Contract) NewChilds(cnt int) int {
	s := 0
	for i := 1; i < cnt; i++ {
        child.New(i).AsChild(c.GetReference())
		s += i
	} 
	return s
}

func (c *Contract) SumChilds() int {
	s := 0
	childs, err := c.GetChildrenTyped(child.GetClass())
	if err != nil {
		panic(err)
	}
	for _, chref := range childs {
		o := child.GetObject(chref)
		s += o.GetNum()
	}
	return s
}

func (c *Contract) GetChildRefs() (ret []string) {
	childs, err := c.GetChildrenTyped(child.GetClass())
	if err != nil {
		panic(err)
	}

	for _, chref := range childs {
		ret = append(ret, chref.String())
	}
	return ret
}
`
	goChild := `
package main
import "github.com/insolar/insolar/logicrunner/goplugin/foundation"

type Child struct {
	foundation.BaseContract
	Num int
}

func (c *Child) GetNum() int {
	return c.Num
}


func New(n int) *Child {
	return &Child{Num: n};
}
`
	lr, am, cb, cleaner := PrepareLrAmCb(t)
	defer cleaner()

	err := cb.Build(map[string]string{"child": goChild})
	assert.NoError(t, err)
	err = cb.Build(map[string]string{"contract": goContract})
	assert.NoError(t, err)

	domain := core.NewRefFromBase58("c1")
	contract, err := am.RegisterRequest(&message.CallConstructor{ClassRef: core.NewRefFromBase58("dassads")})
	_, err = am.ActivateObject(domain, *contract, *cb.Classes["contract"], *am.GenesisRef(), testutil.CBORMarshal(t, nil))
	assert.NoError(t, err, "create contract")
	assert.NotEqual(t, contract, nil, "contract created")

	resp, err := lr.Execute(&message.CallMethod{
		ObjectRef: *contract,
		Method:    "NewChilds",
		Arguments: testutil.CBORMarshal(t, []interface{}{10}),
	})
	assert.NoError(t, err, "contract call")
	r := testutil.CBORUnMarshal(t, resp.(*reply.CallMethod).Result)
	assert.Equal(t, []interface{}([]interface{}{uint64(45)}), r)

	resp, err = lr.Execute(&message.CallMethod{
		ObjectRef: *contract,
		Method:    "SumChilds",
		Arguments: testutil.CBORMarshal(t, []interface{}{}),
	})

	ValidateAllResults(t, lr)

	assert.NoError(t, err, "contract call")
	r = testutil.CBORUnMarshal(t, resp.(*reply.CallMethod).Result)
	assert.Equal(t, []interface{}([]interface{}{uint64(45)}), r)
}

func TestFailValidate(t *testing.T) {
	if parallel {
		t.Parallel()
	}
	goContract := `
package main

import (
	"math/rand"
	"time"
	"github.com/insolar/insolar/logicrunner/goplugin/foundation"
)

type Contract struct {
	foundation.BaseContract
}

func (c *Contract) Rand() int {
	rand.Seed(time.Now().UnixNano())
	return rand.Intn(77)
}
`
	lr, am, cb, cleaner := PrepareLrAmCb(t)
	defer cleaner()

	err := cb.Build(map[string]string{"contract": goContract})
	assert.NoError(t, err)

	domain := core.NewRefFromBase58("c1")
	contract, err := am.RegisterRequest(&message.CallConstructor{ClassRef: core.NewRefFromBase58("dassads")})
	_, err = am.ActivateObject(domain, *contract, *cb.Classes["contract"], *am.GenesisRef(), testutil.CBORMarshal(t, nil))
	assert.NoError(t, err, "create contract")
	assert.NotEqual(t, contract, nil, "contract created")

	for i := 0; i < 5; i++ {
		_, err = lr.Execute(&message.CallMethod{
			ObjectRef: *contract,
			Method:    "Rand",
			Arguments: testutil.CBORMarshal(t, []interface{}{}),
		})
		assert.NoError(t, err, "contract call")
	}
	ValidateAllResults(t, lr, *contract)
}

func TestErrorInterface(t *testing.T) {
	if parallel {
		t.Parallel()
	}
	var contractOneCode = `
package main

import (
	"github.com/insolar/insolar/logicrunner/goplugin/foundation"
	"github.com/insolar/insolar/application/proxy/two"
)

type One struct {
	foundation.BaseContract
}

func (r *One) AnError() error {
	holder := two.New()
	friend := holder.AsChild(r.GetReference())

	return friend.AnError()
}

func (r *One) NoError() error {
	holder := two.New()
	friend := holder.AsChild(r.GetReference())

	return friend.NoError()
}
`

	var contractTwoCode = `
package main

import (
	"errors"

	"github.com/insolar/insolar/logicrunner/goplugin/foundation"
)

type Two struct {
	foundation.BaseContract
}
func New() *Two {
	return &Two{}
}
func (r *Two) AnError() error {
	return errors.New("an error")
}
func (r *Two) NoError() error {
	return nil
}
`
	lr, am, cb, cleaner := PrepareLrAmCb(t)
	defer cleaner()

	err := cb.Build(map[string]string{
		"one": contractOneCode,
		"two": contractTwoCode,
	})
	assert.NoError(t, err)

	domain := core.NewRefFromBase58("c1")
	contract, err := am.RegisterRequest(&message.CallConstructor{})
	_, err = am.ActivateObject(domain, *contract, *cb.Classes["one"], *am.GenesisRef(), testutil.CBORMarshal(t, nil))
	assert.NoError(t, err, "create contract")
	assert.NotEqual(t, contract, nil, "contract created")

	resp, err := lr.Execute(&message.CallMethod{
		ObjectRef: *contract,
		Method:    "AnError",
		Arguments: testutil.CBORMarshal(t, []interface{}{}),
	})
	assert.NoError(t, err, "contract call")

	ValidateAllResults(t, lr)

	ch := new(codec.CborHandle)
	res := []interface{}{&foundation.Error{}}
	err = codec.NewDecoderBytes(resp.(*reply.CallMethod).Result, ch).Decode(&res)
	assert.NoError(t, err, "contract call")
	assert.Equal(t, &foundation.Error{S: "an error"}, res[0])

	resp, err = lr.Execute(&message.CallMethod{
		ObjectRef: *contract,
		Method:    "NoError",
		Arguments: testutil.CBORMarshal(t, []interface{}{}),
	})
	assert.NoError(t, err, "contract call")

	ValidateAllResults(t, lr)

	r := testutil.CBORUnMarshal(t, resp.(*reply.CallMethod).Result)
	assert.Equal(t, []interface{}([]interface{}{nil}), r)
}

func TestNilResult(t *testing.T) {
	if parallel {
		t.Parallel()
	}
	var contractOneCode = `
package main

import (
	"github.com/insolar/insolar/logicrunner/goplugin/foundation"
	"github.com/insolar/insolar/application/proxy/two"
)

type One struct {
	foundation.BaseContract
}

func (r *One) Hello() *string {
	holder := two.New()
	friend := holder.AsChild(r.GetReference())

	return friend.Hello()
}
`

	var contractTwoCode = `
package main

import (
	"github.com/insolar/insolar/logicrunner/goplugin/foundation"
)

type Two struct {
	foundation.BaseContract
}
func New() *Two {
	return &Two{}
}
func (r *Two) Hello() *string {
	return nil
}
`
	lr, am, cb, cleaner := PrepareLrAmCb(t)
	defer cleaner()

	err := cb.Build(map[string]string{
		"one": contractOneCode,
		"two": contractTwoCode,
	})
	assert.NoError(t, err)

	domain := core.NewRefFromBase58("c1")
	contract, err := am.RegisterRequest(&message.CallConstructor{})
	_, err = am.ActivateObject(domain, *contract, *cb.Classes["one"], *am.GenesisRef(), testutil.CBORMarshal(t, nil))
	assert.NoError(t, err, "create contract")
	assert.NotEqual(t, contract, nil, "contract created")

	resp, err := lr.Execute(&message.CallMethod{
		ObjectRef: *contract,
		Method:    "Hello",
		Arguments: testutil.CBORMarshal(t, []interface{}{}),
	})
	assert.NoError(t, err, "contract call")

	ValidateAllResults(t, lr)

	r := testutil.CBORUnMarshal(t, resp.(*reply.CallMethod).Result)
	assert.Equal(t, []interface{}([]interface{}{nil}), r)
}

type Caller struct {
	member string
	key    *ecdsa.PrivateKey
	lr     core.LogicRunner
	t      *testing.T
}

func (s *Caller) SignedCall(ref core.RecordRef, delegate core.RecordRef, method string, params []interface{}, resp []interface{}) {
	seed := make([]byte, 32)
	_, err := rand.Read(seed)
	assert.NoError(s.t, err)

	buf := testutil.CBORMarshal(s.t, params)

	serialized, err := signer.Serialize(ref[:], delegate[:], method, buf, seed)
	assert.NoError(s.t, err)

	sign, err := cryptoHelper.Sign(serialized, s.key)
	assert.NoError(s.t, err)
	res, err := s.lr.Execute(&message.CallMethod{
		ObjectRef: core.NewRefFromBase58(s.member),
		Method:    "AuthorizedCall",
		Arguments: testutil.CBORMarshal(s.t, []interface{}{ref, delegate, method, buf, seed, sign}),
	})
	assert.NoError(s.t, err, "contract call")
	result := testutil.CBORUnMarshal(s.t, res.(*reply.CallMethod).Result).([]interface{})
	assert.Nil(s.t, result[1])
	if result[0] != nil {
		ch := new(codec.CborHandle)
		err = codec.NewDecoderBytes(result[0].([]byte), ch).Decode(&resp)
	}
}

func TestRootDomainContract(t *testing.T) {
	if parallel {
		t.Parallel()
	}
	rootDomainCode, err := ioutil.ReadFile("../application/contract/rootdomain/rootdomain.go" +
		"")
	if err != nil {
		fmt.Print(err)
	}
	memberCode, err := ioutil.ReadFile("../application/contract/member/member.go")
	if err != nil {
		fmt.Print(err)
	}
	allowanceCode, err := ioutil.ReadFile("../application/contract/allowance/allowance.go")
	if err != nil {
		fmt.Print(err)
	}
	walletCode, err := ioutil.ReadFile("../application/contract/wallet/wallet.go")
	if err != nil {
		fmt.Print(err)
	}

	lr, am, cb, cleaner := PrepareLrAmCb(t)
	defer cleaner()
	err = cb.Build(map[string]string{"member": string(memberCode), "allowance": string(allowanceCode), "wallet": string(walletCode), "rootdomain": string(rootDomainCode)})
	assert.NoError(t, err)

	// Initializing Root Domain
	rootDomainRef, err := am.RegisterRequest(&message.BootstrapRequest{Name: "c1"})
	_, err = am.ActivateObject(core.RecordRef{}, *rootDomainRef, *cb.Classes["rootdomain"], *am.GenesisRef(), testutil.CBORMarshal(t, nil))
	assert.NoError(t, err, "create contract")
	assert.NotEqual(t, rootDomainRef, nil, "contract created")

	// Creating Root member
	rootKey, err := cryptoHelper.GeneratePrivateKey()
	assert.NoError(t, err)
	rootPubKey, err := cryptoHelper.ExportPublicKey(&rootKey.PublicKey)
	assert.NoError(t, err)

	rootMemberRef, err := am.RegisterRequest(&message.BootstrapRequest{Name: "c2"})
	assert.NoError(t, err)
	_, err = am.ActivateObject(core.RecordRef{}, *rootMemberRef, *cb.Classes["member"], *rootDomainRef, testutil.CBORMarshal(t, member.New("root", rootPubKey)))
	assert.NoError(t, err)

	// Updating root domain with root member
	_, err = am.UpdateObject(core.RecordRef{}, core.RecordRef{}, *rootDomainRef, testutil.CBORMarshal(t, rootdomain.RootDomain{RootMember: *rootMemberRef}))
	assert.NoError(t, err)

	root := Caller{rootMemberRef.String(), rootKey, lr, t}

	// Creating Member1
	member1Key, err := cryptoHelper.GeneratePrivateKey()
	assert.NoError(t, err)
	member1PubKey, err := cryptoHelper.ExportPublicKey(&member1Key.PublicKey)
	assert.NoError(t, err)

	res1 := []interface{}{""}
	root.SignedCall(*rootDomainRef, core.RecordRef{}, "CreateMember", []interface{}{"Member1", member1PubKey}, res1)
	member1Ref := res1[0].(string)
	assert.NotEqual(t, "", member1Ref)

	// Creating Member2
	member2Key, err := cryptoHelper.GeneratePrivateKey()
	assert.NoError(t, err)
	member2PubKey, err := cryptoHelper.ExportPublicKey(&member2Key.PublicKey)
	assert.NoError(t, err)

	res2 := []interface{}{""}
	root.SignedCall(*rootDomainRef, core.RecordRef{}, "CreateMember", []interface{}{"Member2", member2PubKey}, res2)
	member2Ref := res2[0].(string)
	assert.NotEqual(t, "", member2Ref)

	// Transfer 1 coin from Member1 to Member2
	member1 := Caller{member1Ref, member1Key, lr, t}
	z := core.NewRefFromBase58(member2Ref)
	member1.SignedCall(core.NewRefFromBase58(member1Ref), *cb.Classes["wallet"], "Transfer", []interface{}{1, &z}, nil)

	// Verify Member1 balance
	res3 := []interface{}{0}
	root.SignedCall(core.NewRefFromBase58(member1Ref), *cb.Classes["wallet"], "GetTotalBalance", []interface{}{}, res3)
	assert.Equal(t, 999, res3[0])

	// Verify Member2 balance
	res4 := []interface{}{0}
	root.SignedCall(core.NewRefFromBase58(member2Ref), *cb.Classes["wallet"], "GetTotalBalance", []interface{}{}, res4)
	assert.Equal(t, 1001, res4[0])
}

func BenchmarkContractCall(b *testing.B) {
	goParent := `
package main

import "github.com/insolar/insolar/logicrunner/goplugin/foundation"
import "github.com/insolar/insolar/application/proxy/child"
import "github.com/insolar/insolar/core"

type Parent struct {
	foundation.BaseContract
}

func (c *Parent) CCC(ref *core.RecordRef) int {	
	o := child.GetObject(*ref)	
	return o.GetNum()
}
`
	goChild := `
package main
import "github.com/insolar/insolar/logicrunner/goplugin/foundation"

type Child struct {
	foundation.BaseContract
}

func (c *Child) GetNum() int {
	return 5
}
`
	lr, am, cb, cleaner := PrepareLrAmCb(b)
	defer cleaner()
	err := cb.Build(map[string]string{"child": goChild, "parent": goParent})
	assert.NoError(b, err)

	domain := core.NewRefFromBase58("c1")
	parent, err := am.RegisterRequest(&message.CallConstructor{})
	_, err = am.ActivateObject(domain, *parent, *cb.Classes["parent"], *am.GenesisRef(), testutil.CBORMarshal(b, nil))
	assert.NoError(b, err, "create parent")
	assert.NotEqual(b, parent, nil, "parent created")
	child, err := am.RegisterRequest(&message.CallConstructor{ParentRef: *parent})
	_, err = am.ActivateObject(domain, *child, *cb.Classes["child"], *am.GenesisRef(), testutil.CBORMarshal(b, nil))
	assert.NoError(b, err, "create child")
	assert.NotEqual(b, child, nil, "child created")

	b.N = 1000
	for i := 0; i < b.N; i++ {
		resp, err := lr.Execute(&message.CallMethod{
			ObjectRef: *parent,
			Method:    "CCC",
			Arguments: testutil.CBORMarshal(b, []interface{}{child}),
		})
		assert.NoError(b, err, "parent call")
		r := testutil.CBORUnMarshal(b, resp.(*reply.CallMethod).Result)
		assert.Equal(b, []interface{}([]interface{}{uint64(5)}), r)
	}
}

func TestProxyGeneration(t *testing.T) {
	if parallel {
		t.Parallel()
	}
	contracts, err := preprocessor.GetRealContractsNames()
	assert.NoError(t, err)

	for _, contract := range contracts {
		t.Run(contract, func(t *testing.T) {
			parsed, err := preprocessor.ParseFile("../application/contract/" + contract + "/" + contract + ".go")
			assert.NoError(t, err)

			proxyPath, err := preprocessor.GetRealApplicationDir("proxy")
			assert.NoError(t, err)

			name, err := parsed.ProxyPackageName()
			assert.NoError(t, err)

			proxy := path.Join(proxyPath, name, name+".go")
			_, err = os.Stat(proxy)
			assert.NoError(t, err)

			buff := bytes.NewBufferString("")
			parsed.WriteProxy("", buff)

			cmd := exec.Command("diff", proxy, "-")
			cmd.Stdin = buff
			out, err := cmd.CombinedOutput()
			assert.NoError(t, err, string(out))
		})
	}
}<|MERGE_RESOLUTION|>--- conflicted
+++ resolved
@@ -102,11 +102,6 @@
 	}
 }
 
-<<<<<<< HEAD
-func ValidateAllResults(t testing.TB, lr core.LogicRunner) {
-	// TODO еще неплохо бы результат получить и проверить
-	lr.OnPulse(*pulsar.NewPulse(configuration.NewPulsar().NumberDelta, 1, &pulsar.StandardEntropyGenerator{}))
-=======
 func ValidateAllResults(t testing.TB, lr core.LogicRunner, mustfail ...core.RecordRef) {
 	failmap := make(map[core.RecordRef]struct{})
 	for _, r := range mustfail {
@@ -128,7 +123,6 @@
 			assert.Equal(t, len(cr), vstep, "Validation passed to the end")
 		}
 	}
->>>>>>> ce5468d5
 }
 
 func TestTypeCompatibility(t *testing.T) {
