--- conflicted
+++ resolved
@@ -28,33 +28,17 @@
 
 // HostNetwork holds configuration for HostNetwork
 type HostNetwork struct {
-<<<<<<< HEAD
-	Transport      Transport
-	BootstrapHosts []string
-	IsRelay        bool // set if node must be relay explicit
-	Timeout        int  // bootstrap reconnect timeout
-=======
 	Transport         Transport
 	BootstrapHosts    []string
 	IsRelay           bool // set if node must be relay explicit
 	InfinityBootstrap bool // set true for infinity tries to bootstrap
 	Timeout           int  // bootstrap reconnect timeout
->>>>>>> 8fa8b3f3
 }
 
 // NewHostNetwork creates new default HostNetwork configuration
 func NewHostNetwork() HostNetwork {
 	// IP address should not be 0.0.0.0!!!
 	transport := Transport{Protocol: "UTP", Address: "127.0.0.1:0", BehindNAT: false}
-<<<<<<< HEAD
-	bootstrapHosts := make([]string, 1)
-	bootstrapHosts[0] = "127.0.0.1:12343"
-	return HostNetwork{
-		Transport:      transport,
-		IsRelay:        false,
-		BootstrapHosts: bootstrapHosts,
-		Timeout:        4,
-=======
 	bootstrapHosts := make([]string, 0)
 	return HostNetwork{
 		Transport:         transport,
@@ -62,6 +46,5 @@
 		BootstrapHosts:    bootstrapHosts,
 		Timeout:           4,
 		InfinityBootstrap: false,
->>>>>>> 8fa8b3f3
 	}
 }