/*
 *    Copyright 2018 Insolar
 *
 *    Licensed under the Apache License, Version 2.0 (the "License");
 *    you may not use this file except in compliance with the License.
 *    You may obtain a copy of the License at
 *
 *        http://www.apache.org/licenses/LICENSE-2.0
 *
 *    Unless required by applicable law or agreed to in writing, software
 *    distributed under the License is distributed on an "AS IS" BASIS,
 *    WITHOUT WARRANTIES OR CONDITIONS OF ANY KIND, either express or implied.
 *    See the License for the specific language governing permissions and
 *    limitations under the License.
 */

package networkcoordinator

import (
	"github.com/insolar/insolar/core"
	"github.com/insolar/insolar/core/message"
	"github.com/insolar/insolar/core/reply"
	"github.com/pkg/errors"
)

// NetworkCoordinator encapsulates logic of network configuration
type NetworkCoordinator struct {
	logicRunner   core.LogicRunner
	messageBus    core.MessageBus
	nodeDomainRef *core.RecordRef
	rootDomainRef *core.RecordRef
}

// New creates new NetworkCoordinator
func New() (*NetworkCoordinator, error) {
	return &NetworkCoordinator{}, nil
}

// Start implements interface of Component
func (nc *NetworkCoordinator) Start(c core.Components) error {
	nc.logicRunner = c.LogicRunner
	nc.messageBus = c.MessageBus
	nc.rootDomainRef = c.Bootstrapper.GetRootDomainRef()

	return nil
}

// Stop implements interface of Component
func (nc *NetworkCoordinator) Stop() error {
	return nil
}

func (nc *NetworkCoordinator) routeCall(ref core.RecordRef, method string, args core.Arguments) (core.Reply, error) {
	if nc.messageBus == nil {
		return nil, errors.New("[ NetworkCoordinator::routeCall ] message bus was not set during initialization")
	}

	e := &message.CallMethod{
		ObjectRef: ref,
		Method:    method,
		Arguments: args,
	}

	res, err := nc.messageBus.Send(e)
	if err != nil {
		return nil, errors.Wrap(err, "[ NetworkCoordinator::routeCall ] couldn't send message: "+ref.String())
	}

	return res, nil
}

func (nc *NetworkCoordinator) sendRequest(ref *core.RecordRef, method string, argsIn []interface{}) (core.Reply, error) {
	args, err := core.MarshalArgs(argsIn...)
	if err != nil {
		return nil, errors.Wrap(err, "[ NetworkCoordinator::sendRequest ]")
	}

	routResult, err := nc.routeCall(*ref, method, args)
	if err != nil {
		return nil, errors.Wrap(err, "[ NetworkCoordinator::sendRequest ]")
	}

	return routResult, nil
}

// Authorize authorizes node by verifying it's signature
<<<<<<< HEAD
func (nc *NetworkCoordinator) Authorize(nodeRef core.RecordRef, seed []byte, signatureRaw []byte) (string, []core.NodeRole, error) {
	routResult, err := nc.sendRequest(nc.nodeDomainRef, "Authorize", []interface{}{nodeRef, seed, signatureRaw})

=======
func (nc *NetworkCoordinator) Authorize(nodeRef core.RecordRef, seed []byte, signatureRaw []byte) (string, core.NodeRole, error) {
	nodeDomainRef, err := nc.getNodeDomainRef()
	if err != nil {
		return "", core.RoleUnknown, errors.Wrap(err, "[ Authorize ] Can't get nodeDomainRef")
	}

	routResult, err := nc.sendRequest(nodeDomainRef, "Authorize", []interface{}{nodeRef, seed, signatureRaw})
>>>>>>> 5f3fcca6
	if err != nil {
		return "", nil, errors.Wrap(err, "[ Authorize ] Can't send request")
	}

	pubKey, role, err := extractAuthorizeResponse(routResult.(*reply.CallMethod).Result)
	if err != nil {
		return "", nil, errors.Wrap(err, "[ Authorize ] Can't extract response")
	}

	return pubKey, role, nil
}

// RegisterNode registers node in nodedomain
<<<<<<< HEAD
func (nc *NetworkCoordinator) RegisterNode(pk string, numberOfBootstrapNodes int, majorityRule int, roles []string, ip string) ([]byte, error) {

	routResult, err := nc.sendRequest(nc.nodeDomainRef, "RegisterNode", []interface{}{pk, numberOfBootstrapNodes, majorityRule, roles, ip})
=======
func (nc *NetworkCoordinator) RegisterNode(publicKey string, role string) (*core.RecordRef, error) {
	nodeDomainRef, err := nc.getNodeDomainRef()
	if err != nil {
		return nil, errors.Wrap(err, "[ RegisterNode ] Can't get nodeDomainRef")
	}

	routResult, err := nc.sendRequest(nodeDomainRef, "RegisterNode", []interface{}{publicKey, role})
>>>>>>> 5f3fcca6
	if err != nil {
		return nil, errors.Wrap(err, "[ RegisterNode ] Can't send request")
	}

<<<<<<< HEAD
	rawCertificate, err := ExtractRegisterNodeResponse(routResult.(*reply.CallMethod).Result)
=======
	nodeRef, err := extractReferenceResponse(routResult.(*reply.CallMethod).Result)
>>>>>>> 5f3fcca6
	if err != nil {
		return nil, errors.Wrap(err, "[ RegisterNode ] Can't extract response")
	}

	return rawCertificate, nil
}

// WriteActiveNodes writes active nodes to ledger
func (nc *NetworkCoordinator) WriteActiveNodes(number core.PulseNumber, activeNodes []*core.ActiveNode) error {
	return errors.New("not implemented")
}

func (nc *NetworkCoordinator) fetchNodeDomainRef() (*core.RecordRef, error) {
	routResult, err := nc.sendRequest(nc.rootDomainRef, "GetNodeDomainRef", []interface{}{})
	if err != nil {
		return nil, errors.Wrap(err, "[ fetchNodeDomainRef ] Can't send request")
	}

	nodeDomainRef, err := extractReferenceResponse(routResult.(*reply.CallMethod).Result)
	if err != nil {
		return nil, errors.Wrap(err, "[ fetchNodeDomainRef ] Can't extract response")
	}

	return nodeDomainRef, nil
}

func (nc *NetworkCoordinator) getNodeDomainRef() (*core.RecordRef, error) {
	if nc.nodeDomainRef == nil {
		nodeDomainRef, err := nc.fetchNodeDomainRef()
		if err != nil {
			return nil, errors.Wrap(err, "[ getNodeDomainRef ] can't fetch nodeDomainRef")
		}
		nc.nodeDomainRef = nodeDomainRef
	}
	return nc.nodeDomainRef, nil
}<|MERGE_RESOLUTION|>--- conflicted
+++ resolved
@@ -83,65 +83,15 @@
 	return routResult, nil
 }
 
-// Authorize authorizes node by verifying it's signature
-<<<<<<< HEAD
-func (nc *NetworkCoordinator) Authorize(nodeRef core.RecordRef, seed []byte, signatureRaw []byte) (string, []core.NodeRole, error) {
-	routResult, err := nc.sendRequest(nc.nodeDomainRef, "Authorize", []interface{}{nodeRef, seed, signatureRaw})
-
-=======
-func (nc *NetworkCoordinator) Authorize(nodeRef core.RecordRef, seed []byte, signatureRaw []byte) (string, core.NodeRole, error) {
-	nodeDomainRef, err := nc.getNodeDomainRef()
-	if err != nil {
-		return "", core.RoleUnknown, errors.Wrap(err, "[ Authorize ] Can't get nodeDomainRef")
+func (nc *NetworkCoordinator) getNodeDomainRef() (*core.RecordRef, error) {
+	if nc.nodeDomainRef == nil {
+		nodeDomainRef, err := nc.fetchNodeDomainRef()
+		if err != nil {
+			return nil, errors.Wrap(err, "[ getNodeDomainRef ] can't fetch nodeDomainRef")
+		}
+		nc.nodeDomainRef = nodeDomainRef
 	}
-
-	routResult, err := nc.sendRequest(nodeDomainRef, "Authorize", []interface{}{nodeRef, seed, signatureRaw})
->>>>>>> 5f3fcca6
-	if err != nil {
-		return "", nil, errors.Wrap(err, "[ Authorize ] Can't send request")
-	}
-
-	pubKey, role, err := extractAuthorizeResponse(routResult.(*reply.CallMethod).Result)
-	if err != nil {
-		return "", nil, errors.Wrap(err, "[ Authorize ] Can't extract response")
-	}
-
-	return pubKey, role, nil
-}
-
-// RegisterNode registers node in nodedomain
-<<<<<<< HEAD
-func (nc *NetworkCoordinator) RegisterNode(pk string, numberOfBootstrapNodes int, majorityRule int, roles []string, ip string) ([]byte, error) {
-
-	routResult, err := nc.sendRequest(nc.nodeDomainRef, "RegisterNode", []interface{}{pk, numberOfBootstrapNodes, majorityRule, roles, ip})
-=======
-func (nc *NetworkCoordinator) RegisterNode(publicKey string, role string) (*core.RecordRef, error) {
-	nodeDomainRef, err := nc.getNodeDomainRef()
-	if err != nil {
-		return nil, errors.Wrap(err, "[ RegisterNode ] Can't get nodeDomainRef")
-	}
-
-	routResult, err := nc.sendRequest(nodeDomainRef, "RegisterNode", []interface{}{publicKey, role})
->>>>>>> 5f3fcca6
-	if err != nil {
-		return nil, errors.Wrap(err, "[ RegisterNode ] Can't send request")
-	}
-
-<<<<<<< HEAD
-	rawCertificate, err := ExtractRegisterNodeResponse(routResult.(*reply.CallMethod).Result)
-=======
-	nodeRef, err := extractReferenceResponse(routResult.(*reply.CallMethod).Result)
->>>>>>> 5f3fcca6
-	if err != nil {
-		return nil, errors.Wrap(err, "[ RegisterNode ] Can't extract response")
-	}
-
-	return rawCertificate, nil
-}
-
-// WriteActiveNodes writes active nodes to ledger
-func (nc *NetworkCoordinator) WriteActiveNodes(number core.PulseNumber, activeNodes []*core.ActiveNode) error {
-	return errors.New("not implemented")
+	return nc.nodeDomainRef, nil
 }
 
 func (nc *NetworkCoordinator) fetchNodeDomainRef() (*core.RecordRef, error) {
@@ -158,13 +108,49 @@
 	return nodeDomainRef, nil
 }
 
-func (nc *NetworkCoordinator) getNodeDomainRef() (*core.RecordRef, error) {
-	if nc.nodeDomainRef == nil {
-		nodeDomainRef, err := nc.fetchNodeDomainRef()
-		if err != nil {
-			return nil, errors.Wrap(err, "[ getNodeDomainRef ] can't fetch nodeDomainRef")
-		}
-		nc.nodeDomainRef = nodeDomainRef
+// WriteActiveNodes writes active nodes to ledger
+func (nc *NetworkCoordinator) WriteActiveNodes(number core.PulseNumber, activeNodes []*core.ActiveNode) error {
+	return errors.New("not implemented")
+}
+
+// Authorize authorizes node by verifying it's signature
+func (nc *NetworkCoordinator) Authorize(nodeRef core.RecordRef, seed []byte, signatureRaw []byte) (string, []core.NodeRole, error) {
+	nodeDomainRef, err := nc.getNodeDomainRef()
+	if err != nil {
+		return "", nil, errors.Wrap(err, "[ Authorize ] Can't get nodeDomainRef")
 	}
-	return nc.nodeDomainRef, nil
+
+	routResult, err := nc.sendRequest(nodeDomainRef, "Authorize", []interface{}{nodeRef, seed, signatureRaw})
+
+	if err != nil {
+		return "", nil, errors.Wrap(err, "[ Authorize ] Can't send request")
+	}
+
+	pubKey, role, err := extractAuthorizeResponse(routResult.(*reply.CallMethod).Result)
+	if err != nil {
+		return "", nil, errors.Wrap(err, "[ Authorize ] Can't extract response")
+	}
+
+	return pubKey, role, nil
+}
+
+// RegisterNode registers node in nodedomain
+func (nc *NetworkCoordinator) RegisterNode(pk string, numberOfBootstrapNodes int, majorityRule int, roles []string, ip string) ([]byte, error) {
+	nodeDomainRef, err := nc.getNodeDomainRef()
+	if err != nil {
+		return nil, errors.Wrap(err, "[ RegisterNode ] Can't get nodeDomainRef")
+	}
+	routResult, err := nc.sendRequest(nodeDomainRef, "RegisterNode", []interface{}{pk, numberOfBootstrapNodes, majorityRule, roles, ip})
+
+	if err != nil {
+		return nil, errors.Wrap(err, "[ RegisterNode ] Can't send request")
+	}
+
+	rawCertificate, err := ExtractRegisterNodeResponse(routResult.(*reply.CallMethod).Result)
+
+	if err != nil {
+		return nil, errors.Wrap(err, "[ RegisterNode ] Can't extract response")
+	}
+
+	return rawCertificate, nil
 }