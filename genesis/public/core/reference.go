/*
 *    Copyright 2018 INS Ecosystem
 *
 *    Licensed under the Apache License, Version 2.0 (the "License");
 *    you may not use this file except in compliance with the License.
 *    You may obtain a copy of the License at
 *
 *        http://www.apache.org/licenses/LICENSE-2.0
 *
 *    Unless required by applicable law or agreed to in writing, software
 *    distributed under the License is distributed on an "AS IS" BASIS,
 *    WITHOUT WARRANTIES OR CONDITIONS OF ANY KIND, either express or implied.
 *    See the License for the specific language governing permissions and
 *    limitations under the License.
 */

package core

import (
	"fmt"

	"github.com/insolar/insolar/genesis/model/class"
	"github.com/insolar/insolar/genesis/model/domain"
	"github.com/insolar/insolar/genesis/model/factory"
	"github.com/insolar/insolar/genesis/model/object"
)

// ReferenceDomainName is a name for reference domain.
const ReferenceDomainName = "ReferenceDomain"

// ReferenceDomain is a contract that allows to publish and resolve global references.
type ReferenceDomain interface {
	// Base domain implementation.
	domain.Domain
	// RegisterReference is used to publish new global references.
	RegisterReference(object.Reference, string) (string, error)
	// ResolveReference provides reference instance from record.
	ResolveReference(string) (object.Reference, error)
	// InitGlobalMap sets globalResolverMap for references register/resolving.
	InitGlobalMap(globalInstanceMap *map[string]object.Proxy)
}

type referenceDomain struct {
	domain.BaseDomain
	globalResolverMap *map[string]object.Proxy
}

// newReferenceDomain creates new instance of ReferenceDomain.
func newReferenceDomain(parent object.Parent) *referenceDomain {
	refDomain := &referenceDomain{
		BaseDomain: *domain.NewBaseDomain(parent, ReferenceDomainName),
	}
	// Bootstrap case
	if parent == nil {
		refDomain.Parent = refDomain
	}
	return refDomain
}

// GetClassID returns string representation of ReferenceDomain's class.
func (rd *referenceDomain) GetClassID() string {
	return class.ReferenceDomainID
}

// InitGlobalMap sets globalResolverMap for register/resolve references.
func (rd *referenceDomain) InitGlobalMap(globalInstanceMap *map[string]object.Proxy) {
	if rd.globalResolverMap != nil {
		return
	}
	rd.globalResolverMap = globalInstanceMap
}

// RegisterReference sets new reference as a child to domain storage.
func (rd *referenceDomain) RegisterReference(ref object.Reference, classID string) (string, error) {
	record, err := rd.ChildStorage.Set(ref)
	if err != nil {
		return "", err
	}
	resolver := rd.GetResolver()
	obj, err := resolver.GetObject(ref, classID)
	if err != nil {
		return "", err
	}
	proxy, ok := obj.(object.Proxy)
	if !ok {
		return "", fmt.Errorf("object with reference `%s` is not `Proxy` instance", ref)
	}
	(*rd.globalResolverMap)[record] = proxy

	return record, nil
}

// ResolveReference returns reference from its record in domain storage.
func (rd *referenceDomain) ResolveReference(record string) (object.Reference, error) {
	reference, err := rd.ChildStorage.Get(record)
	if err != nil {
		return nil, err
	}

	result, ok := reference.(object.Reference)
	if !ok {
		return nil, fmt.Errorf("object with record `%s` is not `Reference` instance", record)
	}

	return result, nil
}

type referenceDomainProxy struct {
	instance *referenceDomain
}

// newReferenceDomainProxy creates new proxy and associate it with new instance of ReferenceDomain.
func newReferenceDomainProxy(parent object.Parent) *referenceDomainProxy {
	return &referenceDomainProxy{
		instance: newReferenceDomain(parent),
	}
}

// RegisterReference is a proxy call for instance method.
func (rdp *referenceDomainProxy) RegisterReference(address object.Reference, classID string) (string, error) {
	return rdp.instance.RegisterReference(address, classID)
}

// ResolveReference is a proxy call for instance method.
func (rdp *referenceDomainProxy) ResolveReference(record string) (object.Reference, error) {
	return rdp.instance.ResolveReference(record)
}

// GetReference is a proxy call for instance method.
func (rdp *referenceDomainProxy) GetReference() object.Reference {
	return rdp.instance.GetReference()
}

// GetParent is a proxy call for instance method.
func (rdp *referenceDomainProxy) GetParent() object.Parent {
	return rdp.instance.GetParent()
}

// GetClassID is a proxy call for instance method.
func (rdp *referenceDomainProxy) GetClassID() string {
	return class.ReferenceDomainID
}

// InitGlobalMap is a proxy call for instance method.
func (rdp *referenceDomainProxy) InitGlobalMap(globalInstanceMap *map[string]object.Proxy) {
	rdp.instance.InitGlobalMap(globalInstanceMap)
}

type referenceDomainFactory struct {
	parent object.Parent
}

// NewReferenceDomainFactory creates new factory for ReferenceDomain.
func NewReferenceDomainFactory(parent object.Parent) factory.Factory {
	return &referenceDomainFactory{
		parent: parent,
	}
}

// GetParent returns parent
func (rdf *referenceDomainFactory) GetParent() object.Parent {
	// TODO: return real parent, fix tests
	return nil
}

// GetClassID returns string representation of ReferenceDomain's class.
func (rdf *referenceDomainFactory) GetClassID() string {
	return class.ReferenceDomainID
}

// GetReference returns nil for not published factory.
<<<<<<< HEAD
func (adf *referenceDomainFactory) GetReference() object.Reference {
=======
func (rdf *referenceDomainFactory) GetReference() *object.Reference {
>>>>>>> 5f24b7de
	return nil
}

// Create is a factory method for new ReferenceDomain instances.
func (rdf *referenceDomainFactory) Create(parent object.Parent) (object.Proxy, error) {
	proxy := newReferenceDomainProxy(parent)
	_, err := parent.AddChild(proxy)
	if err != nil {
		return nil, err
	}
	return proxy, nil
}<|MERGE_RESOLUTION|>--- conflicted
+++ resolved
@@ -169,11 +169,7 @@
 }
 
 // GetReference returns nil for not published factory.
-<<<<<<< HEAD
-func (adf *referenceDomainFactory) GetReference() object.Reference {
-=======
-func (rdf *referenceDomainFactory) GetReference() *object.Reference {
->>>>>>> 5f24b7de
+func (rdf *referenceDomainFactory) GetReference() object.Reference {
 	return nil
 }
 
