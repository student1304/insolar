/*
 *    Copyright 2018 INS Ecosystem
 *
 *    Licensed under the Apache License, Version 2.0 (the "License");
 *    you may not use this file except in compliance with the License.
 *    You may obtain a copy of the License at
 *
 *        http://www.apache.org/licenses/LICENSE-2.0
 *
 *    Unless required by applicable law or agreed to in writing, software
 *    distributed under the License is distributed on an "AS IS" BASIS,
 *    WITHOUT WARRANTIES OR CONDITIONS OF ANY KIND, either express or implied.
 *    See the License for the specific language governing permissions and
 *    limitations under the License.
 */

package core

import (
	"fmt"

	"github.com/insolar/insolar/genesis/model/class"
	"github.com/insolar/insolar/genesis/model/domain"
	"github.com/insolar/insolar/genesis/model/factory"
	"github.com/insolar/insolar/genesis/model/object"
)

// ReferenceDomainName is a name for reference domain.
const ReferenceDomainName = "ReferenceDomain"

// ReferenceDomain is a contract that allows to publish and resolve global references.
type ReferenceDomain interface {
	// Base domain implementation.
	domain.Domain
	// RegisterReference is used to publish new global references.
	RegisterReference(object.Reference, string) (string, error)
	// ResolveReference provides reference instance from record.
<<<<<<< HEAD
	ResolveReference(string) (object.Reference, error)
	// InitGlobalMap set globalResolverMap for references register/resolving.
=======
	ResolveReference(string) (*object.Reference, error)
	// InitGlobalMap sets globalResolverMap for references register/resolving.
>>>>>>> 80bac034
	InitGlobalMap(globalInstanceMap *map[string]object.Proxy)
}

type referenceDomain struct {
	domain.BaseDomain
	globalResolverMap *map[string]object.Proxy
}

// newReferenceDomain creates new instance of ReferenceDomain.
func newReferenceDomain(parent object.Parent) *referenceDomain {
	refDomain := &referenceDomain{
		BaseDomain: *domain.NewBaseDomain(parent, ReferenceDomainName),
	}
	// Bootstrap case
	if parent == nil {
		refDomain.Parent = refDomain
	}
	return refDomain
}

// GetClassID returns string representation of ReferenceDomain's class.
func (rd *referenceDomain) GetClassID() string {
	return class.ReferenceDomainID
}

// InitGlobalMap sets globalResolverMap for register/resolve references.
func (rd *referenceDomain) InitGlobalMap(globalInstanceMap *map[string]object.Proxy) {
	if rd.globalResolverMap != nil {
		return
	}
	rd.globalResolverMap = globalInstanceMap
}

<<<<<<< HEAD
// RegisterReference set new reference as a child to domain storage.
func (rd *referenceDomain) RegisterReference(ref object.Reference, classID string) (string, error) {
=======
// RegisterReference sets new reference as a child to domain storage.
func (rd *referenceDomain) RegisterReference(ref *object.Reference, classID string) (string, error) {
>>>>>>> 80bac034
	record, err := rd.ChildStorage.Set(ref)
	if err != nil {
		return "", err
	}
	resolver := rd.GetResolver()
	obj, err := resolver.GetObject(ref, classID)
	if err != nil {
		return "", err
	}
	proxy, ok := obj.(object.Proxy)
	if !ok {
		return "", fmt.Errorf("object with reference `%s` is not `Proxy` instance", ref)
	}
	(*rd.globalResolverMap)[record] = proxy

	return record, nil
}

// ResolveReference returns reference from its record in domain storage.
func (rd *referenceDomain) ResolveReference(record string) (object.Reference, error) {
	reference, err := rd.ChildStorage.Get(record)
	if err != nil {
		return nil, err
	}

	result, ok := reference.(object.Reference)
	if !ok {
		return nil, fmt.Errorf("object with record `%s` is not `Reference` instance", record)
	}

	return result, nil
}

type referenceDomainProxy struct {
	instance *referenceDomain
}

// newReferenceDomainProxy creates new proxy and associate it with new instance of ReferenceDomain.
func newReferenceDomainProxy(parent object.Parent) *referenceDomainProxy {
	return &referenceDomainProxy{
		instance: newReferenceDomain(parent),
	}
}

<<<<<<< HEAD
// RegisterReference proxy call for instance method.
func (rdp *referenceDomainProxy) RegisterReference(address object.Reference, classID string) (string, error) {
	return rdp.instance.RegisterReference(address, classID)
}

// ResolveReference proxy call for instance method.
func (rdp *referenceDomainProxy) ResolveReference(record string) (object.Reference, error) {
	return rdp.instance.ResolveReference(record)
}

// GetReference proxy call for instance method.
func (rdp *referenceDomainProxy) GetReference() object.Reference {
=======
// RegisterReference is a proxy call for instance method.
func (rdp *referenceDomainProxy) RegisterReference(address *object.Reference, classID string) (string, error) {
	return rdp.instance.RegisterReference(address, classID)
}

// ResolveReference is a proxy call for instance method.
func (rdp *referenceDomainProxy) ResolveReference(record string) (*object.Reference, error) {
	return rdp.instance.ResolveReference(record)
}

// GetReference is a proxy call for instance method.
func (rdp *referenceDomainProxy) GetReference() *object.Reference {
>>>>>>> 80bac034
	return rdp.instance.GetReference()
}

// GetParent is a proxy call for instance method.
func (rdp *referenceDomainProxy) GetParent() object.Parent {
	return rdp.instance.GetParent()
}

// GetClassID is a proxy call for instance method.
func (rdp *referenceDomainProxy) GetClassID() string {
	return class.ReferenceDomainID
}

// InitGlobalMap is a proxy call for instance method.
func (rdp *referenceDomainProxy) InitGlobalMap(globalInstanceMap *map[string]object.Proxy) {
	rdp.instance.InitGlobalMap(globalInstanceMap)
}

type referenceDomainFactory struct{}

// NewReferenceDomainFactory creates new factory for ReferenceDomain.
func NewReferenceDomainFactory() factory.Factory {
	return &referenceDomainFactory{}
}

// GetClassID returns string representation of ReferenceDomain's class.
func (adf *referenceDomainFactory) GetClassID() string {
	return class.ReferenceDomainID
}

// GetReference returns nil for not published factory.
func (adf *referenceDomainFactory) GetReference() object.Reference {
	return nil
}

// Create factory method for new ReferenceDomain instances.
func (adf *referenceDomainFactory) Create(parent object.Parent) object.Proxy {
	proxy := newReferenceDomainProxy(parent)
	_, err := parent.AddChild(proxy)
	if err != nil {
		return nil
	}
	return proxy
}<|MERGE_RESOLUTION|>--- conflicted
+++ resolved
@@ -35,13 +35,8 @@
 	// RegisterReference is used to publish new global references.
 	RegisterReference(object.Reference, string) (string, error)
 	// ResolveReference provides reference instance from record.
-<<<<<<< HEAD
 	ResolveReference(string) (object.Reference, error)
-	// InitGlobalMap set globalResolverMap for references register/resolving.
-=======
-	ResolveReference(string) (*object.Reference, error)
 	// InitGlobalMap sets globalResolverMap for references register/resolving.
->>>>>>> 80bac034
 	InitGlobalMap(globalInstanceMap *map[string]object.Proxy)
 }
 
@@ -75,13 +70,8 @@
 	rd.globalResolverMap = globalInstanceMap
 }
 
-<<<<<<< HEAD
-// RegisterReference set new reference as a child to domain storage.
+// RegisterReference sets new reference as a child to domain storage.
 func (rd *referenceDomain) RegisterReference(ref object.Reference, classID string) (string, error) {
-=======
-// RegisterReference sets new reference as a child to domain storage.
-func (rd *referenceDomain) RegisterReference(ref *object.Reference, classID string) (string, error) {
->>>>>>> 80bac034
 	record, err := rd.ChildStorage.Set(ref)
 	if err != nil {
 		return "", err
@@ -126,33 +116,18 @@
 	}
 }
 
-<<<<<<< HEAD
-// RegisterReference proxy call for instance method.
+// RegisterReference is a proxy call for instance method.
 func (rdp *referenceDomainProxy) RegisterReference(address object.Reference, classID string) (string, error) {
 	return rdp.instance.RegisterReference(address, classID)
 }
 
-// ResolveReference proxy call for instance method.
+// ResolveReference is a proxy call for instance method.
 func (rdp *referenceDomainProxy) ResolveReference(record string) (object.Reference, error) {
 	return rdp.instance.ResolveReference(record)
 }
 
-// GetReference proxy call for instance method.
+// GetReference is a proxy call for instance method.
 func (rdp *referenceDomainProxy) GetReference() object.Reference {
-=======
-// RegisterReference is a proxy call for instance method.
-func (rdp *referenceDomainProxy) RegisterReference(address *object.Reference, classID string) (string, error) {
-	return rdp.instance.RegisterReference(address, classID)
-}
-
-// ResolveReference is a proxy call for instance method.
-func (rdp *referenceDomainProxy) ResolveReference(record string) (*object.Reference, error) {
-	return rdp.instance.ResolveReference(record)
-}
-
-// GetReference is a proxy call for instance method.
-func (rdp *referenceDomainProxy) GetReference() *object.Reference {
->>>>>>> 80bac034
 	return rdp.instance.GetReference()
 }
 
