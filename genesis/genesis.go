--- conflicted
+++ resolved
@@ -47,20 +47,16 @@
 
 // Genesis is a component for precreation core contracts types and RootDomain instance
 type Genesis struct {
-	rootDomainRef *core.RecordRef
-	nodeDomainRef *core.RecordRef
-	rootMemberRef *core.RecordRef
-	prototypeRefs map[string]*core.RecordRef
-<<<<<<< HEAD
-	isGenesis     bool
-	config        *genesisConfig
-=======
-
+	rootDomainRef   *core.RecordRef
+	nodeDomainRef   *core.RecordRef
+	rootMemberRef   *core.RecordRef
+	prototypeRefs   map[string]*core.RecordRef
+	isGenesis       bool
+	config          *genesisConfig
 	ArtifactManager core.ArtifactManager `inject:""`
 	PulseManager    core.PulseManager    `inject:""`
 	JetCoordinator  core.JetCoordinator  `inject:""`
 	Network         core.Network         `inject:""`
->>>>>>> 88c9e1d2
 }
 
 // Info returns json with references for info api endpoint
@@ -185,11 +181,8 @@
 }
 
 func (g *Genesis) activateRootMember(
-<<<<<<< HEAD
-	ctx context.Context, domain *core.RecordID, am core.ArtifactManager, cb *goplugintestutils.ContractsBuilder, rootPubKey string,
-=======
-	ctx context.Context, domain *core.RecordID, cb *goplugintestutils.ContractsBuilder,
->>>>>>> 88c9e1d2
+	ctx context.Context, domain *core.RecordID, cb *goplugintestutils.ContractsBuilder, rootPubKey string,
+	//ctx context.Context, domain *core.RecordID, cb *goplugintestutils.ContractsBuilder,
 ) error {
 
 	m, err := member.New("RootMember", rootPubKey)
@@ -282,13 +275,10 @@
 	return nil
 }
 
-<<<<<<< HEAD
-func (g *Genesis) activateSmartContracts(ctx context.Context, am core.ArtifactManager, cb *goplugintestutils.ContractsBuilder, rootPubKey string) error {
-	domain, domainDesc, err := g.activateRootDomain(ctx, am, cb)
-=======
-func (g *Genesis) activateSmartContracts(ctx context.Context, cb *goplugintestutils.ContractsBuilder) error {
+func (g *Genesis) activateSmartContracts(ctx context.Context, cb *goplugintestutils.ContractsBuilder, rootPubKey string) error {
 	domain, domainDesc, err := g.activateRootDomain(ctx, cb)
->>>>>>> 88c9e1d2
+	//func (g *Genesis) activateSmartContracts(ctx context.Context, cb *goplugintestutils.ContractsBuilder) error {
+	//	domain, domainDesc, err := g.activateRootDomain(ctx, cb)
 	errMsg := "[ ActivateSmartContracts ]"
 	if err != nil {
 		return errors.Wrap(err, errMsg)
@@ -297,11 +287,7 @@
 	if err != nil {
 		return errors.Wrap(err, errMsg)
 	}
-<<<<<<< HEAD
-	err = g.activateRootMember(ctx, domain, am, cb, rootPubKey)
-=======
-	err = g.activateRootMember(ctx, domain, cb)
->>>>>>> 88c9e1d2
+	err = g.activateRootMember(ctx, domain, cb, rootPubKey)
 	if err != nil {
 		return errors.Wrap(err, errMsg)
 	}
@@ -340,16 +326,12 @@
 		return nil
 	}
 
-<<<<<<< HEAD
-	isLightExecutor, err := isLightExecutor(ctx, c)
-=======
-	g.rootPubKey, err = getRootMemberPubKey(ctx, g.rootKeysFile)
+	//g.rootPubKey, err = getRootMemberPubKey(ctx, g.rootKeysFile)
 	if err != nil {
 		return errors.Wrap(err, "[ Bootstrapper ] couldn't get root member keys")
 	}
 
 	isLightExecutor, err := g.isLightExecutor(ctx)
->>>>>>> 88c9e1d2
 	if err != nil {
 		return errors.Wrap(err, "[ Bootstrapper ] couldn't check if node is light executor")
 	}
@@ -372,14 +354,13 @@
 		return errors.Wrap(err, "[ Bootstrapper ] couldn't build contracts")
 	}
 
-<<<<<<< HEAD
 	if g.isGenesis {
 		_, rootPubKey, err := getKeysFromFile(ctx, g.config.RootKeysFile)
 		if err != nil {
 			return errors.Wrap(err, "[ Bootstrapper ] couldn't get root keys")
 		}
 
-		err = g.activateSmartContracts(ctx, am, cb, rootPubKey)
+		err = g.activateSmartContracts(ctx, cb, rootPubKey)
 		if err != nil {
 			return errors.Wrap(err, "[ Bootstrapper ]")
 		}
@@ -402,12 +383,12 @@
 				return errors.Wrap(err, "")
 			}
 
-			nodeID, err := am.RegisterRequest(ctx, &message.GenesisRequest{Name: "noderecord_" + strconv.Itoa(i)})
+			nodeID, err := g.ArtifactManager.RegisterRequest(ctx, &message.Parcel{Msg: &message.GenesisRequest{Name: "noderecord_" + strconv.Itoa(i)}})
 			if err != nil {
 				return errors.Wrap(err, "")
 			}
 			contract := core.NewRecordRef(*g.rootDomainRef.Record(), *nodeID)
-			_, err = am.ActivateObject(
+			_, err = g.ArtifactManager.ActivateObject(
 				ctx,
 				core.RecordRef{},
 				*contract,
@@ -421,11 +402,6 @@
 			}
 
 		}
-=======
-	err = g.activateSmartContracts(ctx, cb)
-	if err != nil {
-		return errors.Wrap(err, "[ Bootstrapper ]")
->>>>>>> 88c9e1d2
 	}
 
 	return nil
