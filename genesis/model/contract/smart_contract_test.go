--- conflicted
+++ resolved
@@ -188,7 +188,9 @@
 	return p.ContextStorage
 }
 
-type BaseComposite struct{}
+type BaseComposite struct {
+	class object.Proxy
+}
 
 func (bc *BaseComposite) GetInterfaceKey() string {
 	return "BaseComposite"
@@ -199,7 +201,7 @@
 }
 
 func (bc *BaseComposite) GetClass() object.Proxy {
-	return nil
+	return bc.class
 }
 
 func (bc *BaseComposite) GetParent() object.Parent {
@@ -248,7 +250,7 @@
 }
 
 func (bcf *BaseCompositeFactory) GetClass() object.Proxy {
-	return nil
+	return bcf
 }
 
 func (bcf *BaseCompositeFactory) GetInterfaceKey() string {
@@ -256,7 +258,9 @@
 }
 
 func (bcf *BaseCompositeFactory) Create(parent object.Parent) (object.Composite, error) {
-	return &BaseComposite{}, nil
+	return &BaseComposite{
+		class: bcf,
+	}, nil
 }
 
 type BaseCompositeFactoryWithError struct{}
@@ -406,7 +410,7 @@
 
 	assert.NoError(t, err)
 
-	res, err := sc.GetComposite(compositeFactory.GetInterfaceKey(), compositeFactory.GetClassID())
+	res, err := sc.GetComposite(compositeFactory.GetInterfaceKey(), &compositeFactory)
 
 	assert.NoError(t, err)
 	assert.Equal(t, composite, res)
@@ -416,16 +420,10 @@
 func TestSmartContract_GetComposite_Error(t *testing.T) {
 	factory := &mockFactory{}
 	parent := &mockParent{}
-<<<<<<< HEAD
-	sc := NewBaseSmartContract(parent, factory)
-	composite := BaseComposite{}
-=======
-	sc := NewBaseSmartContract(parent)
->>>>>>> 0a639899
-
+	sc := NewBaseSmartContract(parent, factory)
 	compositeFactory := BaseCompositeFactory{}
 
-	res, err := sc.GetComposite(compositeFactory.GetInterfaceKey(), compositeFactory.GetClassID())
+	res, err := sc.GetComposite(compositeFactory.GetInterfaceKey(), &compositeFactory)
 
 	assert.Nil(t, res)
 	assert.EqualError(t, err, "delegate with name BaseComposite does not exist")
@@ -435,9 +433,12 @@
 	factory := &mockFactory{}
 	parent := &mockParent{}
 	sc := NewBaseSmartContract(parent, factory)
-	composite := &BaseComposite{}
 	compositeFactory := &BaseCompositeFactory{}
 
+	composite := &BaseComposite{
+		class: compositeFactory,
+	}
+
 	res, err := sc.GetOrCreateComposite(compositeFactory)
 
 	assert.NoError(t, err)
@@ -448,8 +449,10 @@
 	factory := &mockFactory{}
 	parent := &mockParent{}
 	sc := NewBaseSmartContract(parent, factory)
-	composite := &BaseComposite{}
 	compositeFactory := &BaseCompositeFactory{}
+	composite := &BaseComposite{
+		class: compositeFactory,
+	}
 
 	assert.Len(t, sc.CompositeMap, 0)
 	res, err := sc.GetOrCreateComposite(compositeFactory)
@@ -458,16 +461,7 @@
 	assert.Len(t, sc.CompositeMap, 1)
 	assert.Equal(t, composite, res)
 
-<<<<<<< HEAD
-func TestSmartContract_GetOrCreateComposite_Error(t *testing.T) {
-	factory := &mockFactory{}
-	parent := &mockParent{}
-	sc := NewBaseSmartContract(parent, factory)
-	compositeFactory := &BaseCompositeFactory{}
-	sc.CreateComposite(compositeFactory)
-=======
 	res, err = sc.GetOrCreateComposite(compositeFactory)
->>>>>>> 0a639899
 
 	assert.NoError(t, err)
 	assert.Len(t, sc.CompositeMap, 1)
