--- conflicted
+++ resolved
@@ -23,17 +23,7 @@
 
 // Factory allows to create new objects with reference.
 type Factory interface {
-<<<<<<< HEAD
-	object.Callable
-	Create(parent object.Parent) (resolver.Proxy, error)
-}
-
-// ProxyFactory allows to create new proxy instances.
-type ProxyFactory interface {
-	Factory
-=======
 	object.Child
 	// Create returns new instance of specified type.
-	Create(parent object.Parent) (object.Proxy, error)
->>>>>>> 30eabc57
+	Create(parent object.Parent) (resolver.Proxy, error)
 }