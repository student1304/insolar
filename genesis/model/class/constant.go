/*
 *    Copyright 2018 INS Ecosystem
 *
 *    Licensed under the Apache License, Version 2.0 (the "License");
 *    you may not use this file except in compliance with the License.
 *    You may obtain a copy of the License at
 *
 *        http://www.apache.org/licenses/LICENSE-2.0
 *
 *    Unless required by applicable law or agreed to in writing, software
 *    distributed under the License is distributed on an "AS IS" BASIS,
 *    WITHOUT WARRANTIES OR CONDITIONS OF ANY KIND, either express or implied.
 *    See the License for the specific language governing permissions and
 *    limitations under the License.
 */

package class

// ObjectID is a string representation of class for Object interface implementations.
const ObjectID = "Object"

// ReferenceID is a string representation of class for Reference interface implementations.
const ReferenceID = "Reference"

// SmartContractID is a string representation of class for SmartContract interface implementations.
const SmartContractID = "SmartContract"

// DomainID is a string representation of class for Domain interface implementations.
const DomainID = "Domain"

// ReferenceDomainID is a string representation of class for AddressDomain interface implementations.
<<<<<<< HEAD
const ReferenceDomainID = "AddressDomain"

// InstanceDomainID is a string representation of class for InstanceDomain interface implementations.
const InstanceDomainID = "InstanceDomain"
=======
const ReferenceDomainID = "ReferenceDomain"
>>>>>>> 2ad3386d
<|MERGE_RESOLUTION|>--- conflicted
+++ resolved
@@ -29,11 +29,7 @@
 const DomainID = "Domain"
 
 // ReferenceDomainID is a string representation of class for AddressDomain interface implementations.
-<<<<<<< HEAD
-const ReferenceDomainID = "AddressDomain"
+const ReferenceDomainID = "ReferenceDomain"
 
 // InstanceDomainID is a string representation of class for InstanceDomain interface implementations.
-const InstanceDomainID = "InstanceDomain"
-=======
-const ReferenceDomainID = "ReferenceDomain"
->>>>>>> 2ad3386d
+const InstanceDomainID = "InstanceDomain"