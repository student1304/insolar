--- conflicted
+++ resolved
@@ -66,16 +66,18 @@
 }
 
 func TestWalletProxy_GetBalance(t *testing.T) {
-<<<<<<< HEAD
-
 	parent := &mockParent{}
 	testBalance := 42
 
-	mParent, _ := newMember(parent)
-
-	w := wallet{
-		BaseSmartContract: *contract.NewBaseSmartContract(mParent.(object.Parent)),
+	factory := &mockFactory{}
+	mParent, _ := newMember(parent, factory)
+
+	alFactory, _ := NewAllowanceFactory(mParent.(object.Parent))
+
+	w := wallet{
+		BaseSmartContract: *contract.NewBaseSmartContract(mParent.(object.Parent), factory),
 		balance:           testBalance,
+		allowanceClass:    alFactory,
 	}
 
 	proxy := walletProxy{
@@ -92,18 +94,14 @@
 
 func TestWalletProxy_GetBalance_WrongParent(t *testing.T) {
 	parent := &mockParent{}
-
-	w := wallet{
-		BaseSmartContract: *contract.NewBaseSmartContract(parent),
-=======
-	cFactory := &MockBaseCompositeFactory{}
-	parent := &mockParent{}
-	testBalance := 42
-
-	w := wallet{
-		BaseSmartContract: *contract.NewBaseSmartContract(parent, cFactory),
-		balance:           testBalance,
->>>>>>> 58ce8378
+	factory := &mockFactory{}
+
+	mParent, _ := newMember(parent, factory)
+	alFactory, _ := NewAllowanceFactory(mParent.(object.Parent))
+
+	w := wallet{
+		BaseSmartContract: *contract.NewBaseSmartContract(parent, factory),
+		allowanceClass:    alFactory,
 	}
 
 	proxy := walletProxy{
@@ -112,7 +110,6 @@
 		},
 	}
 
-<<<<<<< HEAD
 	_, err := proxy.GetBalance()
 	assert.EqualError(t, err, "parent must be wallet")
 }
@@ -128,9 +125,15 @@
 func TestWalletProxy_GetBalance_AllowanceIsNotCollection(t *testing.T) {
 
 	m := memberBadComposite{}
-
-	w := wallet{
-		BaseSmartContract: *contract.NewBaseSmartContract(&m),
+	factory := &mockFactory{}
+
+	parent := &mockParent{}
+	mParent, _ := newMember(parent, factory)
+	alFactory, _ := NewAllowanceFactory(mParent.(object.Parent))
+
+	w := wallet{
+		BaseSmartContract: *contract.NewBaseSmartContract(&m, factory),
+		allowanceClass:    alFactory,
 	}
 
 	proxy := walletProxy{
@@ -148,20 +151,22 @@
 	parent := &mockParent{}
 	testBalance := 42
 	testAllowance := 100500
-
-	mParent, _ := newMember(parent)
-
-	w := wallet{
-		BaseSmartContract: *contract.NewBaseSmartContract(mParent.(object.Parent)),
+	f := &mockFactory{}
+
+	mParent, _ := newMember(parent, f)
+	factory, _ := NewAllowanceFactory(mParent.(object.Parent))
+
+	w := wallet{
+		BaseSmartContract: *contract.NewBaseSmartContract(mParent.(object.Parent), f),
 		balance:           testBalance,
-	}
-
-	factory, _ := NewAllowanceFactory(parent)
+		allowanceClass:    factory,
+	}
+
 	composite, err := mParent.GetOrCreateComposite(factory)
 	assert.NoError(t, err)
 	alCollection := composite.(object.CompositeCollection)
 
-	nAllowance, err := newAllowanceWithParams(parent, testSender, testReceiver, testAllowance)
+	nAllowance, err := newAllowanceWithParams(parent, factory, testSender, testReceiver, testAllowance)
 	assert.NoError(t, err)
 
 	alCollection.Add(nAllowance)
@@ -176,10 +181,6 @@
 	tBalance, err := proxy.GetBalance()
 	assert.NoError(t, err)
 	assert.Equal(t, testBalance+testAllowance*2, tBalance)
-=======
-	assert.Equal(t, proxy.GetBalance(), testBalance)
->>>>>>> 58ce8378
-
 }
 
 func TestWalletProxy_GetInterfaceKey(t *testing.T) {
@@ -201,29 +202,26 @@
 
 func TestWallet_GetBalance(t *testing.T) {
 	cFactory := &MockBaseCompositeFactory{}
+	mf := &mockFactory{}
 	parent := &mockParent{}
 	testBalance := 42
 
-	m, err := newMember(parent)
-	assert.NoError(t, err)
-
-	w := wallet{
-<<<<<<< HEAD
-		BaseSmartContract: *contract.NewBaseSmartContract(m.(object.Parent)),
-		balance:           test_balance,
+	m, err := newMember(parent, mf)
+	assert.NoError(t, err)
+
+	mParent, _ := newMember(parent, mf)
+	alFactory, _ := NewAllowanceFactory(mParent.(object.Parent))
+
+	w := wallet{
+		BaseSmartContract: *contract.NewBaseSmartContract(m.(object.Parent), cFactory),
+		balance:           testBalance,
+		allowanceClass:    alFactory,
 	}
 
 	tBalance, err := w.GetBalance()
 	assert.NoError(t, err)
 
-	assert.Equal(t, tBalance, test_balance)
-=======
-		BaseSmartContract: *contract.NewBaseSmartContract(parent, cFactory),
-		balance:           testBalance,
-	}
-
-	assert.Equal(t, w.GetBalance(), testBalance)
->>>>>>> 58ce8378
+	assert.Equal(t, tBalance, testBalance)
 }
 
 func TestWallet_GetClassID(t *testing.T) {
