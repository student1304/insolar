/*
 *    Copyright 2018 INS Ecosystem
 *
 *    Licensed under the Apache License, Version 2.0 (the "License");
 *    you may not use this file except in compliance with the License.
 *    You may obtain a copy of the License at
 *
 *        http://www.apache.org/licenses/LICENSE-2.0
 *
 *    Unless required by applicable law or agreed to in writing, software
 *    distributed under the License is distributed on an "AS IS" BASIS,
 *    WITHOUT WARRANTIES OR CONDITIONS OF ANY KIND, either express or implied.
 *    See the License for the specific language governing permissions and
 *    limitations under the License.
 */

package example

import (
	"fmt"

	"github.com/insolar/insolar/genesis/model/class"
	"github.com/insolar/insolar/genesis/model/contract"
	"github.com/insolar/insolar/genesis/model/object"
)

type Allowance interface {
	object.Composite
	contract.SmartContract
	GetAmount() int
	GetSender() object.Reference
	GetReceiver() object.Reference
	MarkCompleted()
	IsCompleted() bool
}

type allowance struct {
	contract.BaseSmartContract
	sender    object.Reference
	receiver  object.Reference
	amount    int
	completed bool
}

func newAllowance(parent object.Parent, class object.CompositeFactory) (Allowance, error) {
	if parent == nil {
		return nil, fmt.Errorf("parent must not be nil")
	}

	//TODO: add posibility to init allowance fields
	return &allowance{
		BaseSmartContract: *contract.NewBaseSmartContract(parent, class.(object.Proxy)),
		completed:         false,
	}, nil
}

func newAllowanceWithParams(parent object.Parent, sender object.Reference, receiver object.Reference, amount int) (Allowance, error) {
	if parent == nil {
		return nil, fmt.Errorf("parent must not be nil")
	}

	return &allowance{
		BaseSmartContract: *contract.NewBaseSmartContract(parent),
		sender:            sender,
		receiver:          receiver,
		amount:            amount,
		completed:         false,
	}, nil
}

func (a *allowance) GetInterfaceKey() string {
	return class.AllowanceID
}

func (a *allowance) GetAmount() int {
	return a.amount
}

func (a *allowance) IsCompleted() bool {
	return a.completed
}

func (a *allowance) MarkCompleted() {
	a.completed = true
}

func (a *allowance) GetSender() object.Reference {
	return a.sender
}

func (a *allowance) GetReceiver() object.Reference {
	return a.receiver
}

type allowanceFactory struct {
	object.BaseProxy
	parent object.Parent
}

func NewAllowanceFactory(parent object.Parent) (object.CompositeFactory, error) {
	if parent == nil {
		return nil, fmt.Errorf("parent must not be nil")
	}

	return &allowanceFactory{
		parent: parent,
	}, nil
}

type AllowanceCompositeCollection struct {
	contract.BaseCompositeCollection
}

func (*AllowanceCompositeCollection) GetInterfaceKey() string {
	return class.AllowanceID
}

func (bcc *AllowanceCompositeCollection) GetClassID() string {
	return class.AllowanceID
}

func newAllowanceCollectionProxy(parent object.Parent) (*contract.BaseCompositeCollectionProxy, error) {
	if parent == nil {
		return nil, fmt.Errorf("parent must not be nil")
	}
	alCollection := AllowanceCompositeCollection{}

	cProxy := &contract.BaseCompositeCollectionProxy{
		BaseSmartContractProxy: contract.BaseSmartContractProxy{
			Instance: &alCollection,
		},
	}

	return cProxy, nil
}

<<<<<<< HEAD
func (*allowanceFactory) Create(parent object.Parent) (object.Composite, error) {
	proxy, err := newAllowanceCollectionProxy(parent)
=======
func (af *allowanceFactory) Create(parent object.Parent) (object.Composite, error) {
	proxy, err := newAllowanceProxy(parent, af)
>>>>>>> 58ce8378
	if err != nil {
		return nil, err
	}

	_, err = parent.AddChild(proxy)
	if err != nil {
		return nil, err
	}

	return proxy, nil
}

func (*allowanceFactory) GetInterfaceKey() string {
	return class.AllowanceID
}

func (*allowanceFactory) GetClassID() string {
	return class.AllowanceID
}

func (af *allowanceFactory) GetClass() object.Proxy {
	return af
}

func (aF *allowanceFactory) GetParent() object.Parent {
	return aF.parent
}

type allowanceProxy struct {
	contract.BaseSmartContractProxy
}

func newAllowanceProxy(parent object.Parent, class object.CompositeFactory) (*allowanceProxy, error) {
	inst, err := newAllowance(parent, class)
	if err != nil {
		return nil, err
	}

	return &allowanceProxy{
		BaseSmartContractProxy: contract.BaseSmartContractProxy{
			Instance: inst,
		},
	}, nil
}

func (ap *allowanceProxy) GetAmount() int {
	return ap.Instance.(Allowance).GetAmount()
}

func (ap *allowanceProxy) GetSender() object.Reference {
	return ap.Instance.(Allowance).GetSender()
}

func (ap *allowanceProxy) GetReceiver() object.Reference {
	return ap.Instance.(Allowance).GetReceiver()
}

func (ap *allowanceProxy) MarkCompleted() {
	ap.Instance.(Allowance).MarkCompleted()
}

func (ap *allowanceProxy) IsCompleted() bool {
	return ap.Instance.(Allowance).IsCompleted()
}

func (ap *allowanceProxy) GetInterfaceKey() string {
	return ap.Instance.(Allowance).GetInterfaceKey()
}<|MERGE_RESOLUTION|>--- conflicted
+++ resolved
@@ -54,13 +54,13 @@
 	}, nil
 }
 
-func newAllowanceWithParams(parent object.Parent, sender object.Reference, receiver object.Reference, amount int) (Allowance, error) {
+func newAllowanceWithParams(parent object.Parent, class object.CompositeFactory, sender object.Reference, receiver object.Reference, amount int) (Allowance, error) {
 	if parent == nil {
 		return nil, fmt.Errorf("parent must not be nil")
 	}
 
 	return &allowance{
-		BaseSmartContract: *contract.NewBaseSmartContract(parent),
+		BaseSmartContract: *contract.NewBaseSmartContract(parent, class.(object.Proxy)),
 		sender:            sender,
 		receiver:          receiver,
 		amount:            amount,
@@ -107,23 +107,40 @@
 	}, nil
 }
 
+func (*allowanceFactory) GetInterfaceKey() string {
+	return class.AllowanceID
+}
+
 type AllowanceCompositeCollection struct {
 	contract.BaseCompositeCollection
+	parent object.Parent
+	class  object.Proxy
+}
+
+func (acc *AllowanceCompositeCollection) GetClass() object.Proxy {
+	return acc.class
+}
+
+func (acc *AllowanceCompositeCollection) GetParent() object.Parent {
+	return acc.parent
 }
 
 func (*AllowanceCompositeCollection) GetInterfaceKey() string {
 	return class.AllowanceID
 }
 
-func (bcc *AllowanceCompositeCollection) GetClassID() string {
-	return class.AllowanceID
-}
-
-func newAllowanceCollectionProxy(parent object.Parent) (*contract.BaseCompositeCollectionProxy, error) {
-	if parent == nil {
-		return nil, fmt.Errorf("parent must not be nil")
-	}
-	alCollection := AllowanceCompositeCollection{}
+func (acc *AllowanceCompositeCollection) GetClassID() string {
+	return class.AllowanceID
+}
+
+func newAllowanceCollectionProxy(parent object.Parent, class object.CompositeFactory) (*contract.BaseCompositeCollectionProxy, error) {
+	if parent == nil {
+		return nil, fmt.Errorf("parent must not be nil")
+	}
+	alCollection := AllowanceCompositeCollection{
+		parent: parent,
+		class:  class,
+	}
 
 	cProxy := &contract.BaseCompositeCollectionProxy{
 		BaseSmartContractProxy: contract.BaseSmartContractProxy{
@@ -134,13 +151,8 @@
 	return cProxy, nil
 }
 
-<<<<<<< HEAD
-func (*allowanceFactory) Create(parent object.Parent) (object.Composite, error) {
-	proxy, err := newAllowanceCollectionProxy(parent)
-=======
 func (af *allowanceFactory) Create(parent object.Parent) (object.Composite, error) {
-	proxy, err := newAllowanceProxy(parent, af)
->>>>>>> 58ce8378
+	proxy, err := newAllowanceCollectionProxy(parent, af)
 	if err != nil {
 		return nil, err
 	}
@@ -153,10 +165,6 @@
 	return proxy, nil
 }
 
-func (*allowanceFactory) GetInterfaceKey() string {
-	return class.AllowanceID
-}
-
 func (*allowanceFactory) GetClassID() string {
 	return class.AllowanceID
 }
@@ -165,8 +173,8 @@
 	return af
 }
 
-func (aF *allowanceFactory) GetParent() object.Parent {
-	return aF.parent
+func (af *allowanceFactory) GetParent() object.Parent {
+	return af.parent
 }
 
 type allowanceProxy struct {
