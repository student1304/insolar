/*
 *    Copyright 2018 INS Ecosystem
 *
 *    Licensed under the Apache License, Version 2.0 (the "License");
 *    you may not use this file except in compliance with the License.
 *    You may obtain a copy of the License at
 *
 *        http://www.apache.org/licenses/LICENSE-2.0
 *
 *    Unless required by applicable law or agreed to in writing, software
 *    distributed under the License is distributed on an "AS IS" BASIS,
 *    WITHOUT WARRANTIES OR CONDITIONS OF ANY KIND, either express or implied.
 *    See the License for the specific language governing permissions and
 *    limitations under the License.
 */

package api

import (
	"encoding/json"
	"io/ioutil"
	"net/http"

	"github.com/insolar/insolar/api/seedmanager"
	"github.com/insolar/insolar/application/contract/member/signer"
	"github.com/insolar/insolar/core"
	"github.com/insolar/insolar/core/message"
	"github.com/insolar/insolar/core/reply"
	"github.com/insolar/insolar/cryptohelpers/ecdsa"
	"github.com/insolar/insolar/inscontext"
<<<<<<< HEAD
=======
	"github.com/insolar/insolar/log"
	"github.com/insolar/insolar/logicrunner/goplugin/foundation"
>>>>>>> 24196e51
	"github.com/pkg/errors"
)

type request struct {
	Reference string `json:"reference"`
	Method    string `json:"method"`
	Params    []byte `json:"params"`
	Seed      []byte `json:"seed"`
	Signature []byte `json:"signature"`
}

type answer struct {
	Error   string      `json:"error,omitempty"`
	Result  interface{} `json:"result,omitempty"`
	TraceID string      `json:"traceID,omitempty"`
}

func unmarshalRequest(req *http.Request, params interface{}) ([]byte, error) {
	body, err := ioutil.ReadAll(req.Body)
	if err != nil {
		return nil, errors.Wrap(err, "[ UnmarshalRequest ] Can't read body. So strange")
	}
	if len(body) == 0 {
		return nil, errors.New("[ UnmarshalRequest ] Empty body")
	}

	err = json.Unmarshal(body, &params)
	if err != nil {
		return body, errors.Wrap(err, "[ UnmarshalRequest ] Can't unmarshal input params")
	}
	return body, nil
}

func (ar *Runner) verifySignature(ctx core.Context, params request) error {
	key, err := ar.getMemberPubKey(ctx, params.Reference)
	if err != nil {
		return err
	}
	if key == "" {
		return errors.New("[ VerifySignature ] Not found public key for this member")
	}

	args, err := core.MarshalArgs(
		core.NewRefFromBase58(params.Reference),
		params.Method,
		params.Params,
		params.Seed)
	if err != nil {
		return errors.Wrap(err, "[ VerifySignature ] Can't marshal arguments for verify signature")
	}

	verified, err := ecdsa.Verify(args, params.Signature, key)
	if err != nil {
		return errors.Wrap(err, "[ VerifySignature ] Can't verify signature")
	}
	if !verified {
		return errors.New("[ VerifySignature ] Incorrect signature")
	}
	return nil
}

func (ar *Runner) callHandler(c core.Components) func(http.ResponseWriter, *http.Request) {
	return func(response http.ResponseWriter, req *http.Request) {

		params := request{}
		resp := answer{}

		ctx := inscontext.WithRandomTraceID()
		resp.TraceID = ctx.TraceID()

		defer func() {
			res, err := json.MarshalIndent(resp, "", "    ")
			if err != nil {
				res = []byte(`{"error": "can't marshal answer to json'"}`)
			}
			response.Header().Add("Content-Type", "application/json")
			_, err = response.Write(res)
			if err != nil {
				ctx.Log().Errorf("Can't write response\n")
			}
		}()

		_, err := unmarshalRequest(req, &params)
		if err != nil {
			resp.Error = err.Error()
			ctx.Log().Error(errors.Wrap(err, "[ CallHandler ] Can't unmarshal request"))
			return
		}

		seed := seedmanager.SeedFromBytes(params.Seed)
		if seed == nil {
			resp.Error = "[ CallHandler ] Bad seed param"
			ctx.Log().Error(resp.Error)
			return
		}

		if !ar.seedmanager.Exists(*seed) {
			resp.Error = "[ CallHandler ] Incorrect seed"
			ctx.Log().Error(resp.Error)
			return
		}

		err = ar.verifySignature(ctx, params)
		if err != nil {
			resp.Error = err.Error()
			ctx.Log().Error(errors.Wrap(err, "[ CallHandler ] Can't verify signature"))
			return
		}

		args, err := core.MarshalArgs(*c.Bootstrapper.GetRootDomainRef(), params.Method, params.Params, params.Seed, params.Signature)
		if err != nil {
			resp.Error = err.Error()
			ctx.Log().Error(errors.Wrap(err, "[ CallHandler ] Can't marshal args"))
			return
		}
		res, err := ar.messageBus.Send(
			ctx,
			&message.CallMethod{
				ObjectRef: core.NewRefFromBase58(params.Reference),
				Method:    "Call",
				Arguments: args,
			},
		)
		if err != nil {
			resp.Error = err.Error()
			ctx.Log().Error(errors.Wrap(err, "[ CallHandler ] Can't send message to message bus"))
			return
		}

		var result interface{}
		var contractErr *foundation.Error
		err = signer.UnmarshalParams(res.(*reply.CallMethod).Result, &result, &contractErr)
		if err != nil {
			resp.Error = err.Error()
			ctx.Log().Error(errors.Wrap(err, "[ CallHandler ] Can't unmarshal params"))
			return
		}

		resp.Result = result
		if contractErr != nil {
<<<<<<< HEAD
			resp.Error = contractErr.Error()
			ctx.Log().Error(errors.Wrap(contractErr, "[ CallHandler ] Error in called method"))
=======
			resp.Error = contractErr.S
			log.Error(errors.Wrap(errors.New(contractErr.S), "[ CallHandler ] Error in called method"))
>>>>>>> 24196e51
		}
	}
}<|MERGE_RESOLUTION|>--- conflicted
+++ resolved
@@ -28,11 +28,8 @@
 	"github.com/insolar/insolar/core/reply"
 	"github.com/insolar/insolar/cryptohelpers/ecdsa"
 	"github.com/insolar/insolar/inscontext"
-<<<<<<< HEAD
-=======
-	"github.com/insolar/insolar/log"
+
 	"github.com/insolar/insolar/logicrunner/goplugin/foundation"
->>>>>>> 24196e51
 	"github.com/pkg/errors"
 )
 
@@ -173,13 +170,8 @@
 
 		resp.Result = result
 		if contractErr != nil {
-<<<<<<< HEAD
-			resp.Error = contractErr.Error()
-			ctx.Log().Error(errors.Wrap(contractErr, "[ CallHandler ] Error in called method"))
-=======
 			resp.Error = contractErr.S
-			log.Error(errors.Wrap(errors.New(contractErr.S), "[ CallHandler ] Error in called method"))
->>>>>>> 24196e51
+			ctx.Log().Error(errors.Wrap(errors.New(contractErr.S), "[ CallHandler ] Error in called method"))
 		}
 	}
 }