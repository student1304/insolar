--- conflicted
+++ resolved
@@ -20,11 +20,6 @@
 	"crypto/rand"
 	"encoding/json"
 	"fmt"
-<<<<<<< HEAD
-	"reflect"
-=======
-	"sync/atomic"
->>>>>>> 59131bd0
 
 	"github.com/insolar/insolar/api/seedmanager"
 	"github.com/insolar/insolar/core"
