--- conflicted
+++ resolved
@@ -79,89 +79,6 @@
 	return bootstrapper, nil
 }
 
-<<<<<<< HEAD
-=======
-var pathToContracts = "application/contract/"
-
-func getAbsolutePath(relativePath string) (string, error) {
-	_, currentFile, _, ok := runtime.Caller(0)
-	if !ok {
-		return "", errors.Wrap(nil, "[ getFullPath ] couldn't find info about current file")
-	}
-	rootDir := filepath.Dir(filepath.Dir(currentFile))
-	return filepath.Join(rootDir, relativePath), nil
-}
-
-func getContractPath(name string) (string, error) {
-	contractDir, err := getAbsolutePath(pathToContracts)
-	if err != nil {
-		return "", errors.Wrap(nil, "[ getContractPath ] couldn't get absolute path to contracts")
-	}
-	contractFile := name + ".go"
-	return filepath.Join(contractDir, name, contractFile), nil
-}
-
-func getContractsMap() (map[string]string, error) {
-	contracts := make(map[string]string)
-	for _, name := range contractNames {
-		contractPath, err := getContractPath(name)
-		if err != nil {
-			return nil, errors.Wrap(err, "[ contractsMap ] couldn't get path to contracts: ")
-		}
-		code, err := ioutil.ReadFile(filepath.Clean(contractPath))
-		if err != nil {
-			return nil, errors.Wrap(err, "[ contractsMap ] couldn't read contract: ")
-		}
-		contracts[name] = string(code)
-	}
-	return contracts, nil
-}
-
-func isLightExecutor(c core.Components) (bool, error) {
-	am := c.Ledger.GetArtifactManager()
-	jc := c.Ledger.GetJetCoordinator()
-	pm := c.Ledger.GetPulseManager()
-	currentPulse, err := pm.Current()
-	if err != nil {
-		return false, errors.Wrap(err, "[ isLightExecutor ] couldn't get current pulse")
-	}
-
-	network := c.Network
-	nodeID := network.GetNodeID()
-
-	isLightExecutor, err := jc.IsAuthorized(core.RoleLightExecutor, *am.GenesisRef(), currentPulse.PulseNumber, nodeID)
-	if err != nil {
-		return false, errors.Wrap(err, "[ isLightExecutor ] couldn't authorized node")
-	}
-	if !isLightExecutor {
-		log.Info("[ isLightExecutor ] Is not light executor. Don't build contracts")
-		return false, nil
-	}
-	return true, nil
-}
-
-func getRootDomainRef(c core.Components) (*core.RecordRef, error) {
-	am := c.Ledger.GetArtifactManager()
-	ctx := inscontext.TODO()
-	rootObj, err := am.GetObject(ctx, *am.GenesisRef(), nil)
-	if err != nil {
-		return nil, errors.Wrap(err, "[ getRootDomainRef ] couldn't get children of GenesisRef object")
-	}
-	rootRefChildren, err := rootObj.Children(nil)
-	if err != nil {
-		return nil, err
-	}
-	if rootRefChildren.HasNext() {
-		rootDomainRef, err := rootRefChildren.Next()
-		if err != nil {
-			return nil, errors.Wrap(err, "[ getRootDomainRef ] couldn't get next child of GenesisRef object")
-		}
-		return rootDomainRef, nil
-	}
-	return nil, nil
-}
-
->>>>>>> 052b3f1f
 func buildSmartContracts(cb *goplugintestutils.ContractsBuilder) error {
 	log.Info("[ buildSmartContracts ] building contracts:", contractNames)
 	contracts, err := getContractsMap()
@@ -177,24 +94,6 @@
 	log.Info("[ buildSmartContracts ] Stop building contracts ...")
 
 	return nil
-}
-
-<<<<<<< HEAD
-func (b *Bootstrapper) activateRootDomain(am core.ArtifactManager, cb *goplugintestutils.ContractsBuilder) error {
-	instanceData, err := serializeInstance(rootdomain.NewRootDomain())
-=======
-func serializeInstance(contractInstance interface{}) ([]byte, error) {
-	var instanceData []byte
-
-	ch := new(codec.CborHandle)
-	err := codec.NewEncoderBytes(&instanceData, ch).Encode(
-		contractInstance,
-	)
-	if err != nil {
-		return nil, errors.Wrap(err, "[ serializeInstance ] Problem with CBORing")
-	}
-
-	return instanceData, nil
 }
 
 func (b *Bootstrapper) activateRootDomain(
@@ -206,7 +105,6 @@
 	}
 
 	instanceData, err := serializeInstance(rd)
->>>>>>> 052b3f1f
 	if err != nil {
 		return nil, errors.Wrap(err, "[ ActivateRootDomain ]")
 	}
@@ -381,34 +279,11 @@
 	return nil
 }
 
-<<<<<<< HEAD
-=======
-func getRootMemberPubKey(file string) (string, error) {
-	fileWithPath, err := getAbsolutePath(file)
-	if err != nil {
-		return "", errors.Wrap(err, "[ getRootMemberPubKey ] couldn't find absolute path for root keys")
-	}
-	data, err := ioutil.ReadFile(filepath.Clean(fileWithPath))
-	if err != nil {
-		return "", errors.Wrap(err, "couldn't read rootkeys file "+filepath.Clean(fileWithPath))
-	}
-	var keys map[string]string
-	err = json.Unmarshal(data, &keys)
-	if err != nil {
-		return "", err
-	}
-	if keys["public_key"] == "" {
-		return "", errors.New("empty root public key")
-	}
-	return keys["public_key"], nil
-}
-
->>>>>>> 052b3f1f
 // Start creates types and RootDomain instance
 func (b *Bootstrapper) Start(c core.Components) error {
 	log.Info("[ Bootstrapper ] Starting Bootstrap ...")
 
-	rootDomainRef, err := getRootDomainRef(c.Ledger.GetArtifactManager())
+	rootDomainRef, err := getRootDomainRef(c)
 	if err != nil {
 		return errors.Wrap(err, "[ Bootstrapper ] couldn't get ref of rootDomain")
 	}
@@ -418,12 +293,7 @@
 		return nil
 	}
 
-	b.rootPubKey, err = c.Certificate.GetPublicKey()
-	if err != nil {
-		return errors.Wrap(err, "[ Bootstrapper ] couldn't get root member keys")
-	}
-
-	isLightExecutor, err := isLightExecutor(c.Ledger, c.Network.GetNodeID())
+	isLightExecutor, err := isLightExecutor(c)
 	if err != nil {
 		return errors.Wrap(err, "[ Bootstrapper ] couldn't check if node is light executor")
 	}
