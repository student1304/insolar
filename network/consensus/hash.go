/*
 *    Copyright 2018 Insolar
 *
 *    Licensed under the Apache License, Version 2.0 (the "License");
 *    you may not use this file except in compliance with the License.
 *    You may obtain a copy of the License at
 *
 *        http://www.apache.org/licenses/LICENSE-2.0
 *
 *    Unless required by applicable law or agreed to in writing, software
 *    distributed under the License is distributed on an "AS IS" BASIS,
 *    WITHOUT WARRANTIES OR CONDITIONS OF ANY KIND, either express or implied.
 *    See the License for the specific language governing permissions and
 *    limitations under the License.
 */

package consensus

import (
	"bytes"
	"encoding/binary"
	"fmt"
	"hash"
	"sort"

	"github.com/insolar/insolar/core"
	"github.com/insolar/insolar/network"
)

func hashWriteChecked(hash hash.Hash, data []byte) {
	n, err := hash.Write(data)
	if n != len(data) {
		panic(fmt.Sprintf("Error writing hash. Bytes expected: %d; bytes actual: %d", len(data), n))
	}
	if err != nil {
		panic(err.Error())
	}
}

func calculateNodeHash(scheme core.PlatformCryptographyScheme, node core.Node) []byte {
	h := scheme.IntegrityHasher()
	hashWriteChecked(h, node.ID().Bytes())
	b := make([]byte, 8)
<<<<<<< HEAD
	binary.LittleEndian.PutUint32(b, uint32(node.Role()))
	hashWriteChecked(hash, b[:4])
=======
	nodeRoles := make([]core.NodeRole, len(node.Roles()))
	copy(nodeRoles, node.Roles())
	sort.Slice(nodeRoles[:], func(i, j int) bool {
		return nodeRoles[i] < nodeRoles[j]
	})
	for _, nodeRole := range nodeRoles {
		binary.LittleEndian.PutUint32(b, uint32(nodeRole))
		hashWriteChecked(h, b[:4])
	}
	hashWriteChecked(h, b[:])
>>>>>>> 2aa2cf21
	binary.LittleEndian.PutUint32(b, uint32(node.Pulse()))
	hashWriteChecked(h, b[:4])
	// TODO: pass correctly public key to active node
	// publicKey, err := ecdsa.ExportPublicKey(node.PublicKey)
	// if err != nil {
	// 	panic(err.Error())
	// }
	// hashWriteChecked(h, []byte(publicKey))
	hashWriteChecked(h, []byte(node.PhysicalAddress()))
	hashWriteChecked(h, []byte(node.Version()))
	return h.Sum(nil)
}

// CalculateHash calculates hash of active node list
func CalculateHash(scheme core.PlatformCryptographyScheme, list []core.Node) (result []byte, err error) {
	sort.Slice(list[:], func(i, j int) bool {
		return bytes.Compare(list[i].ID().Bytes(), list[j].ID().Bytes()) < 0
	})

	// catch possible panic from hashWriteChecked in this function and in all calculateNodeHash funcs
	defer func() {
		if r := recover(); r != nil {
			result, err = nil, fmt.Errorf("error calculating h: %s", r)
		}
	}()

	h := scheme.IntegrityHasher()
	for _, node := range list {
		nodeHash := calculateNodeHash(scheme, node)
		hashWriteChecked(h, nodeHash)
	}
	return h.Sum(nil), nil
}

// CalculateNodeUnsyncHash calculates hash for a NodeUnsyncHash
func CalculateNodeUnsyncHash(scheme core.PlatformCryptographyScheme, nodeID core.RecordRef, list []core.Node) (*network.NodeUnsyncHash, error) {
	h, err := CalculateHash(scheme, list)
	if err != nil {
		return nil, err
	}
	return &network.NodeUnsyncHash{NodeID: nodeID, Hash: h}, nil
}<|MERGE_RESOLUTION|>--- conflicted
+++ resolved
@@ -41,21 +41,10 @@
 	h := scheme.IntegrityHasher()
 	hashWriteChecked(h, node.ID().Bytes())
 	b := make([]byte, 8)
-<<<<<<< HEAD
+
 	binary.LittleEndian.PutUint32(b, uint32(node.Role()))
-	hashWriteChecked(hash, b[:4])
-=======
-	nodeRoles := make([]core.NodeRole, len(node.Roles()))
-	copy(nodeRoles, node.Roles())
-	sort.Slice(nodeRoles[:], func(i, j int) bool {
-		return nodeRoles[i] < nodeRoles[j]
-	})
-	for _, nodeRole := range nodeRoles {
-		binary.LittleEndian.PutUint32(b, uint32(nodeRole))
-		hashWriteChecked(h, b[:4])
-	}
-	hashWriteChecked(h, b[:])
->>>>>>> 2aa2cf21
+	hashWriteChecked(h, b[:4])
+
 	binary.LittleEndian.PutUint32(b, uint32(node.Pulse()))
 	hashWriteChecked(h, b[:4])
 	// TODO: pass correctly public key to active node
