/*
 *    Copyright 2018 Insolar
 *
 *    Licensed under the Apache License, Version 2.0 (the "License");
 *    you may not use this file except in compliance with the License.
 *    You may obtain a copy of the License at
 *
 *        http://www.apache.org/licenses/LICENSE-2.0
 *
 *    Unless required by applicable law or agreed to in writing, software
 *    distributed under the License is distributed on an "AS IS" BASIS,
 *    WITHOUT WARRANTIES OR CONDITIONS OF ANY KIND, either express or implied.
 *    See the License for the specific language governing permissions and
 *    limitations under the License.
 */

package hostnetwork

import (
	"bytes"
	"errors"
	"io/ioutil"
	"strconv"
	"testing"
	"time"

	"github.com/insolar/insolar/core"
	"github.com/insolar/insolar/core/message"
	"github.com/insolar/insolar/cryptohelpers/ecdsa"
	"github.com/insolar/insolar/network/cascade"
	"github.com/insolar/insolar/network/hostnetwork/signhandler"
	"github.com/insolar/insolar/network/nodenetwork"
	"github.com/insolar/insolar/testutils"

	"github.com/insolar/insolar/configuration"
	"github.com/insolar/insolar/network/hostnetwork/host"
	"github.com/insolar/insolar/network/hostnetwork/hosthandler"
	"github.com/insolar/insolar/network/hostnetwork/id"
	"github.com/insolar/insolar/network/hostnetwork/packet"
	"github.com/insolar/insolar/network/hostnetwork/relay"
	"github.com/insolar/insolar/network/hostnetwork/routing"
	"github.com/insolar/insolar/network/hostnetwork/rpc"
	"github.com/insolar/insolar/network/hostnetwork/store"
	"github.com/insolar/insolar/network/hostnetwork/transport"
	"github.com/stretchr/testify/assert"
)

const closedPacket = "closed" // "broken pipe" for kcpTransport

type mockFuture struct {
	result    chan *packet.Packet
	actor     *host.Host
	request   *packet.Packet
	requestID packet.RequestID
}

func (f *mockFuture) ID() packet.RequestID {
	return f.requestID
}

func (f *mockFuture) Actor() *host.Host {
	return f.actor
}

func (f *mockFuture) Request() *packet.Packet {
	return f.request
}

func (f *mockFuture) Result() <-chan *packet.Packet {
	return f.result
}

func (f *mockFuture) GetResult(duration time.Duration) (*packet.Packet, error) {
	result, ok := <-f.Result()
	if !ok || result == nil {
		return nil, errors.New("channel is closed")
	}
	return result, nil
}

func (f *mockFuture) SetResult(msg *packet.Packet) {
	f.result <- msg
}

func (f *mockFuture) Cancel() {}

type mockTransport struct {
	recv          chan *packet.Packet
	send          chan *packet.Packet
	dc            chan bool
	msgChan       chan *packet.Packet
	failNext      bool
	sequence      *uint64
	publicAddress string
}

func newMockTransport() *mockTransport {
	net := &mockTransport{
		recv:     make(chan *packet.Packet),
		send:     make(chan *packet.Packet),
		dc:       make(chan bool),
		msgChan:  make(chan *packet.Packet),
		failNext: false,
		sequence: new(uint64),
	}
	return net
}

func (t *mockTransport) Start() error {
	return nil
}

func (t *mockTransport) Stop() {
	close(t.dc)
}

func (t *mockTransport) Close() {
	close(t.recv)
	close(t.send)
	close(t.msgChan)
}

func (t *mockTransport) Stopped() <-chan bool {
	return t.dc
}

func (t *mockTransport) Packets() <-chan *packet.Packet {
	return t.msgChan
}

func (t *mockTransport) failNextSendPacket() {
	t.failNext = true
}

func (t *mockTransport) SendRequest(q *packet.Packet) (transport.Future, error) {
	sequenceNumber := transport.AtomicLoadAndIncrementUint64(t.sequence)

	if t.failNext {
		t.failNext = false
		return nil, errors.New("MockNetworking Error")
	}
	t.recv <- q

	return &mockFuture{result: t.send, request: q, actor: q.Receiver, requestID: packet.RequestID(sequenceNumber)}, nil
}

func (t *mockTransport) SendResponse(requestID packet.RequestID, q *packet.Packet) error {
	if t.failNext {
		t.failNext = false
		return errors.New("MockNetworking Error")
	}
	return nil
}

func (t *mockTransport) PublicAddress() string {
	return t.publicAddress
}

func mockFindHostResponse(request *packet.Packet) *packet.Packet {
	r := &packet.Packet{}
	n := &host.Host{}
	n.ID = request.Sender.ID
	n.Address = request.Sender.Address
	r.Receiver = n
	netAddr, _ := host.NewAddress("0.0.0.0:13001")
	r.Sender = &host.Host{ID: request.Receiver.ID, Address: netAddr}
	r.Type = request.Type
	r.IsResponse = true
	responseData := &packet.ResponseDataFindHost{}
	id1, _ := id.NewID()
	responseData.Closest = []*host.Host{{ID: id1, Address: netAddr}}
	r.Data = responseData
	return r
}

func mockFindHostResponseEmpty(request *packet.Packet) *packet.Packet {
	r := &packet.Packet{}
	n := &host.Host{}
	n.ID = request.Sender.ID
	n.Address = request.Sender.Address
	r.Receiver = n
	netAddr, _ := host.NewAddress("0.0.0.0:14001")
	r.Sender = &host.Host{ID: request.Receiver.ID, Address: netAddr}
	r.Type = request.Type
	r.IsResponse = true
	responseData := &packet.ResponseDataFindHost{}
	responseData.Closest = []*host.Host{}
	r.Data = responseData
	return r
}

func newRealDHT(t *testing.T, bootstrap []*host.Host, port string) *DHT {
	ids1 := make([]id.ID, 0)
	id1, _ := id.NewID()
	ids1 = append(ids1, id1)
	st1, s1, tp1, r1, err := realDhtParams(ids1, "0.0.0.0:"+port)
	assert.NoError(t, err)
	key, _ := ecdsa.GeneratePrivateKey()
	var dht *DHT
	if bootstrap == nil {
		dht, _ = NewDHT(
			st1, s1, tp1, r1,
			&Options{},
			relay.NewProxy(),
			4,
			false,
			testutils.RandomRef(),
			nil,
			5,
			key)
	} else {
		dht, _ = NewDHT(
			st1, s1, tp1, r1,
			&Options{
				BootstrapHosts: bootstrap,
			},
			relay.NewProxy(),
			4,
			false,
			testutils.RandomRef(),
			nil,
			5,
			key)
	}
	return dht
}

func newDHT(t *testing.T, bootstrap []*host.Host, port string) (*DHT, transport.Transport) {
	zeroID := getIDWithValues()
	ids1 := make([]id.ID, 0)
	id1, _ := id.NewID()
	ids1 = append(ids1, id1)
	st1, s1, tp1, r1, err := dhtParams([]id.ID{zeroID}, "0.0.0.0:"+port)
	assert.NoError(t, err)
	key, _ := ecdsa.GeneratePrivateKey()
	var dht *DHT
	if bootstrap == nil {
		dht, _ = NewDHT(
			st1, s1, tp1, r1,
			&Options{
				RefreshTime:    time.Second * 2,
				ReplicateTime:  time.Second * 2,
				ExpirationTime: time.Second,
			},
			relay.NewProxy(),
			4,
			false,
			testutils.RandomRef(),
			nil,
			5,
			key)
	} else {
		dht, _ = NewDHT(
			st1, s1, tp1, r1,
			&Options{
				RefreshTime:    time.Second * 2,
				ReplicateTime:  time.Second * 2,
				ExpirationTime: time.Second,
				BootstrapHosts: bootstrap,
			},
			relay.NewProxy(),
			4,
			false,
			testutils.RandomRef(),
			nil,
			5,
			key)
	}
	return dht, tp1
}

func dhtParams(ids []id.ID, address string) (store.Store, *host.Origin, transport.Transport, hosthandler.NetworkCommonFacade, error) {
	st := store.NewMemoryStore()
	addr, _ := host.NewAddress(address)
	origin, err := host.NewOrigin(ids, addr)
	tp := newMockTransport()
	cascade1 := &cascade.Cascade{}
	key, err := ecdsa.GeneratePrivateKey()
	sign := signhandler.NewSignHandler(key)
	ncf := hosthandler.NewNetworkCommonFacade(rpc.NewRPCFactory(nil).Create(), cascade1, sign)
	return st, origin, tp, ncf, err
}

func realDhtParams(ids []id.ID, address string) (store.Store, *host.Origin, transport.Transport, hosthandler.NetworkCommonFacade, error) {
	st := store.NewMemoryStore()
	addr, _ := host.NewAddress(address)
	origin, _ := host.NewOrigin(ids, addr)
	cfg := configuration.NewConfiguration().Host.Transport
	cfg.Address = address
	cfg.BehindNAT = false
	tp, err := transport.NewTransport(cfg, relay.NewProxy())
	cascade1 := &cascade.Cascade{}
	key, err := ecdsa.GeneratePrivateKey()
	sign := signhandler.NewSignHandler(key)
	ncf := hosthandler.NewNetworkCommonFacade(rpc.NewRPCFactory(nil).Create(), cascade1, sign)
	return st, origin, tp, ncf, err
}

func realDhtParamsWithId(address string) (store.Store, *host.Origin, transport.Transport, hosthandler.NetworkCommonFacade, error) {
	ids := make([]id.ID, 1)
	ids[0], _ = id.NewID()
	return realDhtParams(ids, address)
}

// Creates twenty DHTs and bootstraps each with the previous
// at the end all should know about each other
func TestBootstrapManyHosts(t *testing.T) {
	port := 15000
	var dhts []*DHT
	hostCount := 10

	for i := 0; i < hostCount; i++ {
		address, err := host.NewAddress("127.0.0.1:" + strconv.Itoa(port-1))
		assert.NoError(t, err)
		bootstrapHost := host.NewHost(address)
<<<<<<< HEAD
		key, _ := ecdsa.GeneratePrivateKey()
		dht, err := NewDHT(st, s, tp, r, &Options{
			BootstrapHosts: []*host.Host{
				bootstrapHost,
			},
		},
			relay.NewProxy(),
			4,
			false,
			testutils.RandomRef(),
			5,
			key,
		)
=======
		dht := newRealDHT(t, []*host.Host{bootstrapHost}, strconv.Itoa(port))
>>>>>>> fe060458
		port++
		assert.NoError(t, err)
		dhts = append(dhts, dht)
	}

	for _, dht := range dhts {
		ctx, _ := NewContextBuilder(dht).SetDefaultHost().Build()
		assert.Equal(t, 0, dht.NumHosts(ctx))
		go func(dht *DHT) {
			err := dht.Listen()
			assert.Equal(t, closedPacket, err.Error())
		}(dht)
	}

	for _, dht := range dhts {
		err := dht.Bootstrap()
		assert.NoError(t, err)
	}

	for _, dht := range dhts {
		assert.Equal(t, hostCount-1, dht.NumHosts(GetDefaultCtx(dht)))
		dht.Disconnect()
	}
}

// Creates two DHTs and bootstraps using only IP:Port. Connecting host should
// ping the first host to find its RequestID
func TestBootstrapNoID(t *testing.T) {
	done := make(chan bool)

<<<<<<< HEAD
	ids1 := make([]id.ID, 0)
	id1, _ := id.NewID()
	ids1 = append(ids1, id1)
	st1, s1, tp1, r1, err := realDhtParams(ids1, "0.0.0.0:18000")
	assert.NoError(t, err)
	key, _ := ecdsa.GeneratePrivateKey()
	dht1, _ := NewDHT(st1, s1, tp1, r1, &Options{}, relay.NewProxy(), 4, false, testutils.RandomRef(), 5, key)

	st2, s2, tp2, r2, err := realDhtParams(nil, "0.0.0.0:18001")
	assert.NoError(t, err)
	dht2, _ := NewDHT(st2, s2, tp2, r2, &Options{
		BootstrapHosts: []*host.Host{
			{
				Address: dht1.origin.Address,
			},
		},
	},
		relay.NewProxy(), 4, false, testutils.RandomRef(), 5, key)
=======
	dht1 := newRealDHT(t, nil, "18000")
	dht2 := newRealDHT(t, []*host.Host{{ID: dht1.origin.IDs[0], Address: dht1.origin.Address}}, "18001")
>>>>>>> fe060458

	assert.Equal(t, 0, dht1.NumHosts(GetDefaultCtx(dht1)))
	assert.Equal(t, 0, dht2.NumHosts(GetDefaultCtx(dht2)))

	go func() {
		go func() {
			err2 := dht2.Bootstrap()
			assert.NoError(t, err2)

			time.Sleep(50 * time.Millisecond)

			dht2.Disconnect()
			dht1.Disconnect()
			done <- true
		}()
		err3 := dht2.Listen()
		assert.Equal(t, closedPacket, err3.Error())
		done <- true
	}()

	err := dht1.Listen()
	assert.Equal(t, closedPacket, err.Error())

	assert.Equal(t, 1, dht1.NumHosts(GetDefaultCtx(dht1)))
	assert.Equal(t, 1, dht2.NumHosts(GetDefaultCtx(dht2)))

	<-done
	<-done
}

// create two DHTs have them connect and bootstrap, then disconnect. Repeat
// 100 times to ensure that we can use the same IP and port without EADDRINUSE
// errors.
func TestReconnect(t *testing.T) {
	for i := 0; i < 100; i++ {
		done := make(chan bool)

<<<<<<< HEAD
		ids1 := make([]id.ID, 0)
		id1, _ := id.NewID()
		ids1 = append(ids1, id1)
		st1, s1, tp1, r1, err := realDhtParams(ids1, "127.0.0.1:19000")
		assert.NoError(t, err)
		key, _ := ecdsa.GeneratePrivateKey()
		dht1, _ := NewDHT(st1, s1, tp1, r1, &Options{}, relay.NewProxy(), 4, false, testutils.RandomRef(), 5, key)

		st2, s2, tp2, r2, err := realDhtParams(nil, "127.0.0.1:19001")
		assert.NoError(t, err)
		dht2, _ := NewDHT(st2, s2, tp2, r2, &Options{
			BootstrapHosts: []*host.Host{
				{
					ID:      ids1[0],
					Address: dht1.origin.Address,
				},
			},
		},
			relay.NewProxy(), 4, false, testutils.RandomRef(), 5, key)
=======
		dht1 := newRealDHT(t, nil, "19000")
		dht2 := newRealDHT(t, []*host.Host{{Address: dht1.origin.Address}}, "19001")
>>>>>>> fe060458

		assert.Equal(t, 0, dht1.NumHosts(GetDefaultCtx(dht1)))

		go func() {
			go func() {
				err2 := dht2.Bootstrap()
				assert.NoError(t, err2)

				dht2.Disconnect()
				dht1.Disconnect()

				done <- true
			}()
			err3 := dht2.Listen()
			assert.Equal(t, closedPacket, err3.Error())
			done <- true

		}()

		err := dht1.Listen()
		assert.Equal(t, closedPacket, err.Error())

		assert.Equal(t, 1, dht1.NumHosts(GetDefaultCtx(dht1)))
		assert.Equal(t, 1, dht2.NumHosts(GetDefaultCtx(dht2)))

		<-done
		<-done
	}
}

// create two DHTs and have them connect. Send a store packet with 100mb
// payload from one host to another. Ensure that the other host now has
// this data in its store.
func TestStoreAndFindLargeValue(t *testing.T) {
	// this test is skipped cuz store data execution time is undefined.
	t.Skip()
	done := make(chan bool)

<<<<<<< HEAD
	ids1 := make([]id.ID, 0)
	id1, _ := id.NewID()
	ids1 = append(ids1, id1)
	st1, s1, tp1, r1, _ := realDhtParams(ids1, "127.0.0.1:20000")
	key, _ := ecdsa.GeneratePrivateKey()
	dht1, _ := NewDHT(st1, s1, tp1, r1, &Options{}, relay.NewProxy(), 4, false, testutils.RandomRef(), 5, key)

	st2, s2, tp2, r2, _ := realDhtParams(nil, "127.0.0.1:20001")
	dht2, _ := NewDHT(st2, s2, tp2, r2, &Options{
		BootstrapHosts: []*host.Host{
			{
				ID:      ids1[0],
				Address: dht1.origin.Address,
			},
		},
	}, relay.NewProxy(), 4, false, testutils.RandomRef(), 5, key)
=======
	dht1 := newRealDHT(t, nil, "20000")
	dht2 := newRealDHT(t, []*host.Host{{Address: dht1.origin.Address}}, "20001")
>>>>>>> fe060458

	go func() {
		err := dht1.Listen()
		assert.Equal(t, closedPacket, err.Error())
		done <- true
	}()

	go func() {
		err := dht2.Listen()
		assert.Equal(t, closedPacket, err.Error())
		done <- true
	}()

	dht2.Bootstrap()

	payload := make([]byte, 1000000)

	storeKey, err := dht1.StoreData(GetDefaultCtx(dht1), payload[:])
	assert.NoError(t, err)

	value, exists, err := dht2.Get(GetDefaultCtx(dht1), storeKey)
	assert.NoError(t, err)
	assert.Equal(t, true, exists)
	assert.Equal(t, 0, bytes.Compare(payload[:], value))

	dht1.Disconnect()
	dht2.Disconnect()

	<-done
	<-done
}

// Tests sending a packet which results in an error when attempting to
// send over uTP
func TestNetworkingSendError(t *testing.T) {
	done := make(chan int)

	bootstrapAddr, _ := host.NewAddress("0.0.0.0:21001")
	dht, _ := newDHT(t, []*host.Host{{Address: bootstrapAddr}}, "21000")

<<<<<<< HEAD
	dht, _ := NewDHT(st, s, tp, r, &Options{
		BootstrapHosts: []*host.Host{{
			ID:      getZerodIDWithNthByte(1, byte(255)),
			Address: bootstrapAddr,
		}},
	},
		relay.NewProxy(), 4, false, testutils.RandomRef(), 5, key)
	mockTp := tp.(*mockTransport)
=======
	mockTp := dht.transport.(*mockTransport)
>>>>>>> fe060458

	go func() {
		dht.Listen()
	}()

	go func() {
		v := <-mockTp.recv
		assert.Nil(t, v)
		close(done)
	}()

	mockTp.failNextSendPacket()

	dht.Bootstrap()
	dht.Disconnect()

	<-done
}

// Tests sending a packet which results in a successful send, but the host
// never responds
func TestHostResponseSendError(t *testing.T) {
	done := make(chan int)

	bootstrapAddr, _ := host.NewAddress("0.0.0.0:22001")

	zeroID := getIDWithValues()
	st, s, tp, r, err := dhtParams([]id.ID{zeroID}, "0.0.0.0:22000")
	assert.NoError(t, err)
	key, _ := ecdsa.GeneratePrivateKey()

	dht, _ := NewDHT(st, s, tp, r, &Options{
		BootstrapHosts: []*host.Host{{
			ID:      getZerodIDWithNthByte(1, byte(255)),
			Address: bootstrapAddr,
		}},
	},
<<<<<<< HEAD
		relay.NewProxy(), 4, false, testutils.RandomRef(), 5, key)
=======
		relay.NewProxy(), 4, false, testutils.RandomRef(), nil, 5, key)

>>>>>>> fe060458
	mockTp := tp.(*mockTransport)

	queries := 0

	go func() {
		dht.Listen()
	}()

	go func() {
		for {
			request := <-mockTp.recv
			if request == nil {
				return
			}
			if queries == 1 {
				// Don't respond
				close(done)
			} else {
				queries++
				res := mockFindHostResponse(request)
				mockTp.send <- res
			}
		}
	}()

	dht.Bootstrap()
	assert.Equal(t, 1, dht.tables[0].TotalHosts())
	dht.Disconnect()

	<-done
}

// Tests a bucket refresh by setting a very low RefreshTime value, adding a single
// host to a bucket, and waiting for the refresh packet for the bucket
func TestBucketRefresh(t *testing.T) {
	done := make(chan int)
	refresh := make(chan int)

	bootstrapAddr, _ := host.NewAddress("0.0.0.0:23001")
	dht, tp := newDHT(
		t,
		[]*host.Host{
			{
				Address: bootstrapAddr,
				ID:      getZerodIDWithNthByte(1, byte(255)),
			},
		},
		"23000")

<<<<<<< HEAD
	dht, _ := NewDHT(st, s, tp, r, &Options{
		RefreshTime: time.Second * 2,
		BootstrapHosts: []*host.Host{{
			ID:      getZerodIDWithNthByte(1, byte(255)),
			Address: bootstrapAddr,
		}},
	},
		relay.NewProxy(), 4, false, testutils.RandomRef(), 5, key)
=======
>>>>>>> fe060458
	mockTp := tp.(*mockTransport)

	queries := 0

	go func() {
		dht.Listen()
	}()

	go func() {
		for {
			request := <-mockTp.recv
			if request == nil {
				close(done)
				return
			}
			queries++

			res := mockFindHostResponseEmpty(request)
			mockTp.send <- res

			if queries == 2 {
				close(refresh)
			}
		}
	}()

	dht.Bootstrap()

	assert.Equal(t, 1, dht.tables[0].TotalHosts())

	<-refresh

	dht.Disconnect()

	<-done
}

// Tets store replication by setting the ReplicateTime time to a very small value.
// Stores some data, and then expects another store packet in ReplicateTime time
func TestStoreReplication(t *testing.T) {
	done := make(chan int)
	replicate := make(chan int)

	bootstrapAddr, _ := host.NewAddress("0.0.0.0:24001")
	// TODO: try to do this
	// dht, tp := newDHT(t, []*host.Host{
	// 	{
	// 		ID:      getZerodIDWithNthByte(1, byte(255)),
	// 		Address: bootstrapAddr,
	// 	},
	// },
	// 	"24000",
	// )

	zeroID := getIDWithValues()
	st, s, tp, r, err := dhtParams([]id.ID{zeroID}, "0.0.0.0:24000")
	assert.NoError(t, err)
	key, _ := ecdsa.GeneratePrivateKey()

	dht, _ := NewDHT(st, s, tp, r, &Options{
		ReplicateTime: time.Second * 2,
		BootstrapHosts: []*host.Host{{
			ID:      getZerodIDWithNthByte(1, byte(255)),
			Address: bootstrapAddr,
		}},
	},
<<<<<<< HEAD
		relay.NewProxy(), 4, false, testutils.RandomRef(), 5, key)
=======
		relay.NewProxy(), 4, false, testutils.RandomRef(), nil, 5, key)

>>>>>>> fe060458
	mockTp := tp.(*mockTransport)

	go func() {
		dht.Listen()
	}()

	stores := 0

	go func() {
		for {
			request := <-mockTp.recv
			if request == nil {
				close(done)
				return
			}

			switch request.Type {
			case packet.TypeFindHost:
				res := mockFindHostResponseEmpty(request)
				mockTp.send <- res
			case packet.TypeStore:
				stores++
				d := request.Data.(*packet.RequestDataStore)
				assert.Equal(t, []byte("foo"), d.Data)
				if stores >= 2 {
					close(replicate)
				}
			}
		}
	}()

	dht.Bootstrap()

	dht.StoreData(GetDefaultCtx(dht), []byte("foo"))

	<-replicate

	dht.Disconnect()

	<-done
}

// Test Expiration by setting ExpirationTime to a very low value. Store a value,
// and then wait longer than ExpirationTime. The value should no longer exist in
// the store.
func TestStoreExpiration(t *testing.T) {
	done := make(chan bool)

<<<<<<< HEAD
	st, s, tp, r, err := realDhtParams([]id.ID{zeroID}, "0.0.0.0:25000")
	assert.NoError(t, err)
	key, _ := ecdsa.GeneratePrivateKey()

	dht, _ := NewDHT(st, s, tp, r, &Options{
		ExpirationTime: time.Second,
	},
		relay.NewProxy(), 4, false, testutils.RandomRef(), 5, key)
=======
	dht, _ := newDHT(t, nil, "25000")
>>>>>>> fe060458

	go func() {
		dht.Listen()
		done <- true
	}()

	k, _ := dht.StoreData(GetDefaultCtx(dht), []byte("foo"))

	v, exists, _ := dht.Get(GetDefaultCtx(dht), k)
	assert.Equal(t, true, exists)

	assert.Equal(t, []byte("foo"), v)

	<-time.After(time.Second * 3)

	_, exists, _ = dht.Get(GetDefaultCtx(dht), k)

	assert.Equal(t, false, exists)

	dht.Disconnect()
	<-done
}

// create a new host and bootstrap it. All hosts in the network know of a
// single host closer to the original host. This continues until every MaxContactsInBucket bucket
// is occupied.
func TestFindHostAllBuckets(t *testing.T) {
	t.Skip()
	done := make(chan bool)

	bootstrapAddr, _ := host.NewAddress("127.0.0.1:26011")
<<<<<<< HEAD
	st, s, tp, r, err := dhtParams([]id.ID{zeroID}, "127.0.0.1:26010")
	assert.NoError(t, err)
	key, _ := ecdsa.GeneratePrivateKey()

	dht, _ := NewDHT(st, s, tp, r, &Options{
		BootstrapHosts: []*host.Host{{
			ID:      getZerodIDWithNthByte(0, byte(math.Pow(2, 7))),
			Address: bootstrapAddr,
		}},
	},
		relay.NewProxy(), 4, false, testutils.RandomRef(), 5, key)
	mockTp := tp.(*mockTransport)
=======
	dht := newRealDHT(t, []*host.Host{{Address: bootstrapAddr}}, "26010")
	mockTp := dht.transport.(*mockTransport)
>>>>>>> fe060458

	go func() {
		dht.Listen()
		done <- true
	}()

	var k = 0
	var i = 6

	go func() {
		for {
			request := <-mockTp.recv
			if request == nil {
				return
			}

			res := mockFindHostResponse(request)

			i--
			if i < 0 {
				i = 7
				k++
			}
			if k > 19 {
				k = 19
			}

			mockTp.send <- res
		}
	}()

	dht.Bootstrap()

	for _, v := range dht.tables[0].RoutingTable {
		assert.Equal(t, 0, len(v))
	}

	dht.Disconnect()
	<-done
}

func TestGetRandomIDFromBucket(t *testing.T) {
	done := make(chan bool)

<<<<<<< HEAD
	dht, _ := NewDHT(st, s, tp, r, &Options{}, relay.NewProxy(), 4, false, testutils.RandomRef(), 5, key)
=======
	dht := newRealDHT(t, nil, "28000")
>>>>>>> fe060458

	go func() {
		dht.Listen()
		done <- true
	}()

	// Bytes should be equal up to the bucket index that the random RequestID was
	// generated for, and random afterwards
	for i := 0; i < routing.KeyBitSize/8; i++ {
		// r := dht.tables[0].GetRandomIDFromBucket(i * 8)
		for j := 0; j < i; j++ {
			// assert.Equal(t, byte(0), r[j])
		}
	}

	dht.Disconnect()
	<-done
}

func getZerodIDWithNthByte(n int, v byte) id.ID {
	id1 := getIDWithValues()
	id1.Bytes()[n] = v
	return id1
}

func getIDWithValues() id.ID {
	id1, _ := id.NewID()
	return id1
}

func TestDHT_Listen(t *testing.T) {
	count := 5
	port := 8000
	var dhts []*DHT
	done := make(chan bool)

	for i := 0; i < count; i++ {
		address, _ := host.NewAddress("127.0.0.1:" + strconv.Itoa(port-1))
		bootstrapHost := host.NewHost(address)
<<<<<<< HEAD
		key, _ := ecdsa.GeneratePrivateKey()
		dht, err := NewDHT(st, s, tp, r, &Options{
			BootstrapHosts: []*host.Host{
				bootstrapHost,
			},
		},
			relay.NewProxy(), 4, false, testutils.RandomRef(), 5, key)
=======
		dht := newRealDHT(t, []*host.Host{{Address: bootstrapHost.Address}}, strconv.Itoa(port))
>>>>>>> fe060458
		port++
		dhts = append(dhts, dht)
	}

	for _, dht := range dhts {
		ctx, _ := NewContextBuilder(dht).SetDefaultHost().Build()
		assert.Equal(t, 0, dht.NumHosts(ctx))
		go func(dht *DHT) {
			err := dht.Listen()
			assert.Equal(t, closedPacket, err.Error())
			done <- true
		}(dht)
	}

	for _, dht := range dhts {
		dht.Disconnect()
	}
	<-done
}

func TestDHT_Disconnect(t *testing.T) {
	count := 5
	port := 9000
	var dhts []*DHT
	done := make(chan bool)

	for i := 0; i < count; i++ {
		address, _ := host.NewAddress("127.0.0.1:" + strconv.Itoa(port-1))
		bootstrapHost := host.NewHost(address)
<<<<<<< HEAD
		key, _ := ecdsa.GeneratePrivateKey()
		dht, err := NewDHT(st, s, tp, r, &Options{
			BootstrapHosts: []*host.Host{
				bootstrapHost,
			},
		},
			relay.NewProxy(), 4, false, testutils.RandomRef(), 5, key)
=======
		dht := newRealDHT(t, []*host.Host{{Address: bootstrapHost.Address}}, strconv.Itoa(port))
>>>>>>> fe060458
		port++
		dhts = append(dhts, dht)
	}

	for _, dht := range dhts {
		ctx, _ := NewContextBuilder(dht).SetDefaultHost().Build()
		assert.Equal(t, 0, dht.NumHosts(ctx))
		go func(dht *DHT) {
			err := dht.Listen()
			assert.Equal(t, closedPacket, err.Error())
			done <- true
		}(dht)
	}

	for _, dht := range dhts {
		dht.Disconnect()
	}
	<-done
}

func TestNewDHT(t *testing.T) {
	done := make(chan bool)
	port := 11000
	address, _ := host.NewAddress("127.0.0.1:" + strconv.Itoa(port-1))
	bootstrapHost := host.NewHost(address)
<<<<<<< HEAD
	key, _ := ecdsa.GeneratePrivateKey()
	dht, err := NewDHT(st, s, tp, r,
		&Options{BootstrapHosts: []*host.Host{bootstrapHost}},
		relay.NewProxy(), 4, false, testutils.RandomRef(), 5, key)
	assert.NoError(t, err)
=======
	dht := newRealDHT(t, []*host.Host{{Address: bootstrapHost.Address}}, strconv.Itoa(port))
>>>>>>> fe060458
	assert.NotEqual(t, nil, dht)

	go func(dht *DHT) {
		_ = dht.Listen()
		done <- true
	}(dht)

	dht.Disconnect()
	<-done
}

func TestDHT_AnalyzeNetwork(t *testing.T) {
	count := 2
	port := 48000
	var dhts []*DHT
	done := make(chan bool)

	for i := 0; i < count; i++ {
		address, _ := host.NewAddress("127.0.0.1:" + strconv.Itoa(port-1))
		bootstrapHost := host.NewHost(address)
<<<<<<< HEAD
		key, _ := ecdsa.GeneratePrivateKey()
		dht, err := NewDHT(st, s, tp, r, &Options{
			BootstrapHosts: []*host.Host{
				bootstrapHost,
			},
		},
			relay.NewProxy(), 4, false, testutils.RandomRef(), 5, key)
=======
		dht := newRealDHT(t, []*host.Host{{Address: bootstrapHost.Address}}, strconv.Itoa(port))
>>>>>>> fe060458
		port++
		dhts = append(dhts, dht)
	}

	for _, dht := range dhts {
		ctx, _ := NewContextBuilder(dht).SetDefaultHost().Build()
		assert.Equal(t, 0, dht.NumHosts(ctx))
		go func(dht *DHT) {
			err := dht.Listen()
			assert.Equal(t, "closed", err.Error())
			done <- true
		}(dht)
	}

	go func() {
		for _, dht := range dhts {
			dht.Bootstrap()
		}
	}()

	ctx, _ := NewContextBuilder(dhts[0]).SetDefaultHost().Build()

	err := dhts[0].ObtainIP()
	assert.NoError(t, err)

	err = dhts[0].AnalyzeNetwork(ctx)
	assert.NoError(t, err)

	for _, dht := range dhts {
		dht.Disconnect()
	}
	<-done
}

func TestDHT_StartCheckNodesRole(t *testing.T) {
	var dhts []*DHT

	done := make(chan bool)

	ids1 := make([]id.ID, 0)
	id1, _ := id.NewID()
	key, _ := ecdsa.GeneratePrivateKey()
	ids1 = append(ids1, id1)
	st, s, tp, r, err := realDhtParams(ids1, "127.0.0.1:16000")
	dht1, _ := NewDHT(st, s, tp, r, &Options{}, relay.NewProxy(), 4, false, testutils.RandomRef(), 5, key)
	assert.NoError(t, err)

	bootstrapAddr2, _ := host.NewAddress("127.0.0.1:16000")
	st2, s2, tp2, r2, _ := realDhtParams(nil, "127.0.0.1:16001")
	dht2, _ := NewDHT(st2, s2, tp2, r2, &Options{
		BootstrapHosts: []*host.Host{
			{
				ID:      ids1[0],
				Address: bootstrapAddr2,
			},
		},
	},
		relay.NewProxy(), 4, false, testutils.RandomRef(), 5, key)

	dhts = append(dhts, dht1)
	dhts = append(dhts, dht2)

	for _, dht := range dhts {
		ctx, _ := NewContextBuilder(dht).SetDefaultHost().Build()
		assert.Equal(t, 0, dht.NumHosts(ctx))
		go func(dht *DHT) {
			err := dht.Listen()
			assert.Equal(t, "closed", err.Error())
			done <- true
		}(dht)
	}

	for _, dht := range dhts {
		dht.Bootstrap()
	}

	err = dhts[1].CheckNodeRole("domain ID")
	assert.NoError(t, err)

	for _, dht := range dhts {
		dht.Disconnect()
	}

	<-done
}

func TestDHT_RemoteProcedureCall(t *testing.T) {
<<<<<<< HEAD
	ids1 := make([]id.ID, 0)
	id1, _ := id.NewID()
	ids1 = append(ids1, id1)
	key, _ := ecdsa.GeneratePrivateKey()
	st, s, tp, r, err := realDhtParams(ids1, "127.0.0.1:23220")
	dht1, _ := NewDHT(st, s, tp, r, &Options{}, relay.NewProxy(), 4, false, testutils.RandomRef(), 5, key)
	assert.NoError(t, err)

	bootstrapAddr2, _ := host.NewAddress("127.0.0.1:23220")
	st2, s2, tp2, r2, _ := realDhtParams(nil, "127.0.0.1:23221")
	dht2, _ := NewDHT(st2, s2, tp2, r2, &Options{
		BootstrapHosts: []*host.Host{
			{
				ID:      ids1[0],
				Address: bootstrapAddr2,
			},
		},
	},
		relay.NewProxy(), 4, false, testutils.RandomRef(), 5, key)
=======
	bootstrapAddr, _ := host.NewAddress("127.0.0.1:23220")

	dht1 := newRealDHT(t, nil, "23220")
	dht2 := newRealDHT(t, []*host.Host{{Address: bootstrapAddr}}, "23221")
>>>>>>> fe060458

	go func(dht *DHT) {
		dht1.Listen()
	}(dht1)
	go func(dht *DHT) {
		dht2.Listen()
	}(dht2)
	dht1.Bootstrap()
	dht2.Bootstrap()

	msg := &message.CallMethod{
		ObjectRef: core.NewRefFromBase58("test"),
		Method:    "test",
		Arguments: []byte("test"),
	}

	reqBuff, _ := message.Serialize(msg)
	msg1, _ := ioutil.ReadAll(reqBuff)

	dht2.RemoteProcedureCall(GetDefaultCtx(dht1), dht2.GetOriginHost().IDs[0].String(), "test", [][]byte{msg1})
	dht1.RemoteProcedureRegister("test", func(args [][]byte) ([]byte, error) {
		return nil, nil
	})

	dht2.RemoteProcedureCall(GetDefaultCtx(dht1), dht1.GetOriginHost().IDs[0].String(), "test", [][]byte{msg1})
}

func TestDHT_Getters(t *testing.T) {
<<<<<<< HEAD
	ids1 := make([]id.ID, 0)
	id1, _ := id.NewID()
	ids1 = append(ids1, id1)
	st, s, tp, r, err := realDhtParams(ids1, "127.0.0.1:0")
	assert.NoError(t, err)
	key, _ := ecdsa.GeneratePrivateKey()
	dht1, _ := NewDHT(st, s, tp, r, &Options{}, relay.NewProxy(), 4, false, testutils.RandomRef(), 5, key)
=======
	dht1 := newRealDHT(t, nil, "0")
>>>>>>> fe060458
	outerHostCount := 3

	relay1 := "127.0.0.1:123123"
	proxy1 := "127.0.0.1:123124"
	hostAddr, _ := host.NewAddress("127.0.0.1:50001")
	str1 := "4gU79K6woTZDvn4YUFHauNKfcHW69X42uyk8ZvRevCiMv3PLS24eM1vcA9mhKPv8b2jWj9J5RgGN9CB7PUzCtBsj"
	ref1 := core.NewRefFromBase58(str1)

	host1 := host.NewHost(hostAddr)
	newKey, _ := ecdsa.ImportPrivateKey("asd")
	node := nodenetwork.NewNode(ref1, newKey)

	assert.False(t, dht1.HostIsAuthenticated(node.GetID().String()))
	_, check := dht1.KeyIsReceived(node.GetID().String())
	assert.False(t, check)

	dht1.AddPossibleRelayID(relay1)
	dht1.AddPossibleProxyID(proxy1)
	dht1.AddRelayClient(host1)
	dht1.AddReceivedKey(node.GetID().String(), host1.ID.Bytes())
	dht1.AddAuthSentKey(node.GetID().String(), host1.ID.Bytes())
	dht1.AddSubnetID("id", node.GetID().String())
	dht1.AddSubnetID("id2", host1.ID.String())
	dht1.AddProxyHost(host1.ID.String())
	dht1.SetAuthStatus(node.GetID().String(), true)
	dht1.SetOuterHostsCount(outerHostCount)
	dht1.SetHighKnownHostID(node.GetID().String())

	assert.True(t, dht1.HostIsAuthenticated(node.GetID().String()))
	_, check = dht1.KeyIsReceived(node.GetID().String())
	assert.True(t, check)
	assert.Equal(t, dht1.GetHighKnownHostID(), node.GetID().String())
	assert.Equal(t, dht1.GetSelfKnownOuterHosts(), 0)
	assert.Equal(t, dht1.GetOuterHostsCount(), outerHostCount)
	assert.Equal(t, dht1.GetProxyHostsCount(), 1)
	assert.True(t, dht1.EqualAuthSentKey(node.GetID().String(), host1.ID.Bytes()))

	dht1.RemoveRelayClient(host1)
	dht1.RemoveAuthSentKeys(node.GetID().String())
	dht1.RemovePossibleProxyID(node.GetID().String())
	dht1.RemoveProxyHost(node.GetID().String())
	dht1.RemoveAuthHost(node.GetID().String())
}

func TestDHT_GetHostsFromBootstrap(t *testing.T) {
	prefix := "127.0.0.1:"
<<<<<<< HEAD
	port := 31337
	bootstrapAdresses := make([]string, 0)
	dhts := make([]*DHT, 0)

	for i := 0; i < 3; i++ {
		host1 := prefix + strconv.Itoa(port)
		st, s, tp, r, _ := realDhtParamsWithId(host1)
		bootstrapAdresses = append(bootstrapAdresses, host1)
		key, _ := ecdsa.GeneratePrivateKey()
		dht, _ := NewDHT(st, s, tp, r, &Options{}, relay.NewProxy(), 4, false, testutils.RandomRef(), 5, key)
=======
	port := 10000
	bootstrapAddresses := make([]string, 0)
	dhts := make([]*DHT, 0)

	for i := 0; i < 3; i++ {
		dht := newRealDHT(t, nil, strconv.Itoa(port))
		bootstrapAddresses = append(bootstrapAddresses, "127.0.0.1:"+strconv.Itoa(port))
>>>>>>> fe060458
		dhts = append(dhts, dht)
		go dht.Listen()
		dht.Bootstrap()
		port++
	}

	bootstrapHosts := make([]*host.Host, len(bootstrapAddresses))
	for i, h := range bootstrapAddresses {
		address, _ := host.NewAddress(h)
		bootstrapHosts[i] = host.NewHost(address)
	}

	for i := 0; i < 17; i++ {
		host1 := prefix + strconv.Itoa(port)
		st, s, tp, r, _ := realDhtParamsWithId(host1)
		key, _ := ecdsa.GeneratePrivateKey()
		dht, _ := NewDHT(st, s, tp, r, &Options{BootstrapHosts: bootstrapHosts}, relay.NewProxy(), 4, false, testutils.RandomRef(), 5, key)
		dhts = append(dhts, dht)
		go dht.Listen()
		dht.Bootstrap()
		dht.GetHostsFromBootstrap()
		port++
	}
	lastDht := dhts[len(dhts)-1]
	hostsCount := lastDht.HtFromCtx(GetDefaultCtx(lastDht)).TotalHosts()
	assert.Equal(t, 19, hostsCount)

	for _, dht := range dhts {
		dht.Disconnect()
	}
}

func TestDHT_BootstrapInfinity(t *testing.T) {
<<<<<<< HEAD
	bootstrapAddress := "127.0.0.1:10005"
	address := "127.0.0.1:10006"

	key, _ := ecdsa.GeneratePrivateKey()
	st, s, tp, r, _ := realDhtParamsWithId(bootstrapAddress)
	bootstrapDht, _ := NewDHT(st, s, tp, r, &Options{}, relay.NewProxy(), 4, false, testutils.RandomRef(), 5, key)
=======
	bootstrapAddress := "127.0.0.1:10000"

	bootstrapDht := newRealDHT(t, nil, "10000")
>>>>>>> fe060458
	go func() {
		time.Sleep(time.Second * 5)
		bootstrapDht.Bootstrap()
		bootstrapDht.Listen()
	}()

	bootstrapHosts := make([]*host.Host, 1)
	a, _ := host.NewAddress(bootstrapAddress)
	bootstrapHosts[0] = host.NewHost(a)
<<<<<<< HEAD
	st, s, tp, r, _ = realDhtParamsWithId(address)
	dht, _ := NewDHT(st, s, tp, r, &Options{BootstrapHosts: bootstrapHosts}, relay.NewProxy(), 2, true, testutils.RandomRef(), 5, key)
=======
	dht := newRealDHT(t, bootstrapHosts, "10001")
>>>>>>> fe060458

	defer func() {
		dht.Disconnect()
		bootstrapDht.Disconnect()
	}()

	go dht.Listen()
	err := dht.Bootstrap()
	assert.NoError(t, err)
}<|MERGE_RESOLUTION|>--- conflicted
+++ resolved
@@ -205,7 +205,6 @@
 			4,
 			false,
 			testutils.RandomRef(),
-			nil,
 			5,
 			key)
 	} else {
@@ -218,7 +217,6 @@
 			4,
 			false,
 			testutils.RandomRef(),
-			nil,
 			5,
 			key)
 	}
@@ -246,7 +244,6 @@
 			4,
 			false,
 			testutils.RandomRef(),
-			nil,
 			5,
 			key)
 	} else {
@@ -262,7 +259,6 @@
 			4,
 			false,
 			testutils.RandomRef(),
-			nil,
 			5,
 			key)
 	}
@@ -313,23 +309,7 @@
 		address, err := host.NewAddress("127.0.0.1:" + strconv.Itoa(port-1))
 		assert.NoError(t, err)
 		bootstrapHost := host.NewHost(address)
-<<<<<<< HEAD
-		key, _ := ecdsa.GeneratePrivateKey()
-		dht, err := NewDHT(st, s, tp, r, &Options{
-			BootstrapHosts: []*host.Host{
-				bootstrapHost,
-			},
-		},
-			relay.NewProxy(),
-			4,
-			false,
-			testutils.RandomRef(),
-			5,
-			key,
-		)
-=======
 		dht := newRealDHT(t, []*host.Host{bootstrapHost}, strconv.Itoa(port))
->>>>>>> fe060458
 		port++
 		assert.NoError(t, err)
 		dhts = append(dhts, dht)
@@ -360,29 +340,8 @@
 func TestBootstrapNoID(t *testing.T) {
 	done := make(chan bool)
 
-<<<<<<< HEAD
-	ids1 := make([]id.ID, 0)
-	id1, _ := id.NewID()
-	ids1 = append(ids1, id1)
-	st1, s1, tp1, r1, err := realDhtParams(ids1, "0.0.0.0:18000")
-	assert.NoError(t, err)
-	key, _ := ecdsa.GeneratePrivateKey()
-	dht1, _ := NewDHT(st1, s1, tp1, r1, &Options{}, relay.NewProxy(), 4, false, testutils.RandomRef(), 5, key)
-
-	st2, s2, tp2, r2, err := realDhtParams(nil, "0.0.0.0:18001")
-	assert.NoError(t, err)
-	dht2, _ := NewDHT(st2, s2, tp2, r2, &Options{
-		BootstrapHosts: []*host.Host{
-			{
-				Address: dht1.origin.Address,
-			},
-		},
-	},
-		relay.NewProxy(), 4, false, testutils.RandomRef(), 5, key)
-=======
 	dht1 := newRealDHT(t, nil, "18000")
 	dht2 := newRealDHT(t, []*host.Host{{ID: dht1.origin.IDs[0], Address: dht1.origin.Address}}, "18001")
->>>>>>> fe060458
 
 	assert.Equal(t, 0, dht1.NumHosts(GetDefaultCtx(dht1)))
 	assert.Equal(t, 0, dht2.NumHosts(GetDefaultCtx(dht2)))
@@ -420,30 +379,8 @@
 	for i := 0; i < 100; i++ {
 		done := make(chan bool)
 
-<<<<<<< HEAD
-		ids1 := make([]id.ID, 0)
-		id1, _ := id.NewID()
-		ids1 = append(ids1, id1)
-		st1, s1, tp1, r1, err := realDhtParams(ids1, "127.0.0.1:19000")
-		assert.NoError(t, err)
-		key, _ := ecdsa.GeneratePrivateKey()
-		dht1, _ := NewDHT(st1, s1, tp1, r1, &Options{}, relay.NewProxy(), 4, false, testutils.RandomRef(), 5, key)
-
-		st2, s2, tp2, r2, err := realDhtParams(nil, "127.0.0.1:19001")
-		assert.NoError(t, err)
-		dht2, _ := NewDHT(st2, s2, tp2, r2, &Options{
-			BootstrapHosts: []*host.Host{
-				{
-					ID:      ids1[0],
-					Address: dht1.origin.Address,
-				},
-			},
-		},
-			relay.NewProxy(), 4, false, testutils.RandomRef(), 5, key)
-=======
 		dht1 := newRealDHT(t, nil, "19000")
 		dht2 := newRealDHT(t, []*host.Host{{Address: dht1.origin.Address}}, "19001")
->>>>>>> fe060458
 
 		assert.Equal(t, 0, dht1.NumHosts(GetDefaultCtx(dht1)))
 
@@ -482,27 +419,8 @@
 	t.Skip()
 	done := make(chan bool)
 
-<<<<<<< HEAD
-	ids1 := make([]id.ID, 0)
-	id1, _ := id.NewID()
-	ids1 = append(ids1, id1)
-	st1, s1, tp1, r1, _ := realDhtParams(ids1, "127.0.0.1:20000")
-	key, _ := ecdsa.GeneratePrivateKey()
-	dht1, _ := NewDHT(st1, s1, tp1, r1, &Options{}, relay.NewProxy(), 4, false, testutils.RandomRef(), 5, key)
-
-	st2, s2, tp2, r2, _ := realDhtParams(nil, "127.0.0.1:20001")
-	dht2, _ := NewDHT(st2, s2, tp2, r2, &Options{
-		BootstrapHosts: []*host.Host{
-			{
-				ID:      ids1[0],
-				Address: dht1.origin.Address,
-			},
-		},
-	}, relay.NewProxy(), 4, false, testutils.RandomRef(), 5, key)
-=======
 	dht1 := newRealDHT(t, nil, "20000")
 	dht2 := newRealDHT(t, []*host.Host{{Address: dht1.origin.Address}}, "20001")
->>>>>>> fe060458
 
 	go func() {
 		err := dht1.Listen()
@@ -543,7 +461,38 @@
 	bootstrapAddr, _ := host.NewAddress("0.0.0.0:21001")
 	dht, _ := newDHT(t, []*host.Host{{Address: bootstrapAddr}}, "21000")
 
-<<<<<<< HEAD
+	mockTp := dht.transport.(*mockTransport)
+
+	go func() {
+		dht.Listen()
+	}()
+
+	go func() {
+		v := <-mockTp.recv
+		assert.Nil(t, v)
+		close(done)
+	}()
+
+	mockTp.failNextSendPacket()
+
+	dht.Bootstrap()
+	dht.Disconnect()
+
+	<-done
+}
+
+// Tests sending a packet which results in a successful send, but the host
+// never responds
+func TestHostResponseSendError(t *testing.T) {
+	done := make(chan int)
+
+	bootstrapAddr, _ := host.NewAddress("0.0.0.0:22001")
+
+	zeroID := getIDWithValues()
+	st, s, tp, r, err := dhtParams([]id.ID{zeroID}, "0.0.0.0:22000")
+	assert.NoError(t, err)
+	key, _ := ecdsa.GeneratePrivateKey()
+
 	dht, _ := NewDHT(st, s, tp, r, &Options{
 		BootstrapHosts: []*host.Host{{
 			ID:      getZerodIDWithNthByte(1, byte(255)),
@@ -551,53 +500,7 @@
 		}},
 	},
 		relay.NewProxy(), 4, false, testutils.RandomRef(), 5, key)
-	mockTp := tp.(*mockTransport)
-=======
-	mockTp := dht.transport.(*mockTransport)
->>>>>>> fe060458
-
-	go func() {
-		dht.Listen()
-	}()
-
-	go func() {
-		v := <-mockTp.recv
-		assert.Nil(t, v)
-		close(done)
-	}()
-
-	mockTp.failNextSendPacket()
-
-	dht.Bootstrap()
-	dht.Disconnect()
-
-	<-done
-}
-
-// Tests sending a packet which results in a successful send, but the host
-// never responds
-func TestHostResponseSendError(t *testing.T) {
-	done := make(chan int)
-
-	bootstrapAddr, _ := host.NewAddress("0.0.0.0:22001")
-
-	zeroID := getIDWithValues()
-	st, s, tp, r, err := dhtParams([]id.ID{zeroID}, "0.0.0.0:22000")
-	assert.NoError(t, err)
-	key, _ := ecdsa.GeneratePrivateKey()
-
-	dht, _ := NewDHT(st, s, tp, r, &Options{
-		BootstrapHosts: []*host.Host{{
-			ID:      getZerodIDWithNthByte(1, byte(255)),
-			Address: bootstrapAddr,
-		}},
-	},
-<<<<<<< HEAD
-		relay.NewProxy(), 4, false, testutils.RandomRef(), 5, key)
-=======
-		relay.NewProxy(), 4, false, testutils.RandomRef(), nil, 5, key)
-
->>>>>>> fe060458
+
 	mockTp := tp.(*mockTransport)
 
 	queries := 0
@@ -647,17 +550,6 @@
 		},
 		"23000")
 
-<<<<<<< HEAD
-	dht, _ := NewDHT(st, s, tp, r, &Options{
-		RefreshTime: time.Second * 2,
-		BootstrapHosts: []*host.Host{{
-			ID:      getZerodIDWithNthByte(1, byte(255)),
-			Address: bootstrapAddr,
-		}},
-	},
-		relay.NewProxy(), 4, false, testutils.RandomRef(), 5, key)
-=======
->>>>>>> fe060458
 	mockTp := tp.(*mockTransport)
 
 	queries := 0
@@ -724,12 +616,8 @@
 			Address: bootstrapAddr,
 		}},
 	},
-<<<<<<< HEAD
 		relay.NewProxy(), 4, false, testutils.RandomRef(), 5, key)
-=======
-		relay.NewProxy(), 4, false, testutils.RandomRef(), nil, 5, key)
-
->>>>>>> fe060458
+
 	mockTp := tp.(*mockTransport)
 
 	go func() {
@@ -778,18 +666,7 @@
 func TestStoreExpiration(t *testing.T) {
 	done := make(chan bool)
 
-<<<<<<< HEAD
-	st, s, tp, r, err := realDhtParams([]id.ID{zeroID}, "0.0.0.0:25000")
-	assert.NoError(t, err)
-	key, _ := ecdsa.GeneratePrivateKey()
-
-	dht, _ := NewDHT(st, s, tp, r, &Options{
-		ExpirationTime: time.Second,
-	},
-		relay.NewProxy(), 4, false, testutils.RandomRef(), 5, key)
-=======
 	dht, _ := newDHT(t, nil, "25000")
->>>>>>> fe060458
 
 	go func() {
 		dht.Listen()
@@ -821,23 +698,8 @@
 	done := make(chan bool)
 
 	bootstrapAddr, _ := host.NewAddress("127.0.0.1:26011")
-<<<<<<< HEAD
-	st, s, tp, r, err := dhtParams([]id.ID{zeroID}, "127.0.0.1:26010")
-	assert.NoError(t, err)
-	key, _ := ecdsa.GeneratePrivateKey()
-
-	dht, _ := NewDHT(st, s, tp, r, &Options{
-		BootstrapHosts: []*host.Host{{
-			ID:      getZerodIDWithNthByte(0, byte(math.Pow(2, 7))),
-			Address: bootstrapAddr,
-		}},
-	},
-		relay.NewProxy(), 4, false, testutils.RandomRef(), 5, key)
-	mockTp := tp.(*mockTransport)
-=======
 	dht := newRealDHT(t, []*host.Host{{Address: bootstrapAddr}}, "26010")
 	mockTp := dht.transport.(*mockTransport)
->>>>>>> fe060458
 
 	go func() {
 		dht.Listen()
@@ -882,11 +744,7 @@
 func TestGetRandomIDFromBucket(t *testing.T) {
 	done := make(chan bool)
 
-<<<<<<< HEAD
-	dht, _ := NewDHT(st, s, tp, r, &Options{}, relay.NewProxy(), 4, false, testutils.RandomRef(), 5, key)
-=======
 	dht := newRealDHT(t, nil, "28000")
->>>>>>> fe060458
 
 	go func() {
 		dht.Listen()
@@ -926,17 +784,7 @@
 	for i := 0; i < count; i++ {
 		address, _ := host.NewAddress("127.0.0.1:" + strconv.Itoa(port-1))
 		bootstrapHost := host.NewHost(address)
-<<<<<<< HEAD
-		key, _ := ecdsa.GeneratePrivateKey()
-		dht, err := NewDHT(st, s, tp, r, &Options{
-			BootstrapHosts: []*host.Host{
-				bootstrapHost,
-			},
-		},
-			relay.NewProxy(), 4, false, testutils.RandomRef(), 5, key)
-=======
 		dht := newRealDHT(t, []*host.Host{{Address: bootstrapHost.Address}}, strconv.Itoa(port))
->>>>>>> fe060458
 		port++
 		dhts = append(dhts, dht)
 	}
@@ -966,17 +814,7 @@
 	for i := 0; i < count; i++ {
 		address, _ := host.NewAddress("127.0.0.1:" + strconv.Itoa(port-1))
 		bootstrapHost := host.NewHost(address)
-<<<<<<< HEAD
-		key, _ := ecdsa.GeneratePrivateKey()
-		dht, err := NewDHT(st, s, tp, r, &Options{
-			BootstrapHosts: []*host.Host{
-				bootstrapHost,
-			},
-		},
-			relay.NewProxy(), 4, false, testutils.RandomRef(), 5, key)
-=======
 		dht := newRealDHT(t, []*host.Host{{Address: bootstrapHost.Address}}, strconv.Itoa(port))
->>>>>>> fe060458
 		port++
 		dhts = append(dhts, dht)
 	}
@@ -1002,15 +840,7 @@
 	port := 11000
 	address, _ := host.NewAddress("127.0.0.1:" + strconv.Itoa(port-1))
 	bootstrapHost := host.NewHost(address)
-<<<<<<< HEAD
-	key, _ := ecdsa.GeneratePrivateKey()
-	dht, err := NewDHT(st, s, tp, r,
-		&Options{BootstrapHosts: []*host.Host{bootstrapHost}},
-		relay.NewProxy(), 4, false, testutils.RandomRef(), 5, key)
-	assert.NoError(t, err)
-=======
 	dht := newRealDHT(t, []*host.Host{{Address: bootstrapHost.Address}}, strconv.Itoa(port))
->>>>>>> fe060458
 	assert.NotEqual(t, nil, dht)
 
 	go func(dht *DHT) {
@@ -1031,17 +861,7 @@
 	for i := 0; i < count; i++ {
 		address, _ := host.NewAddress("127.0.0.1:" + strconv.Itoa(port-1))
 		bootstrapHost := host.NewHost(address)
-<<<<<<< HEAD
-		key, _ := ecdsa.GeneratePrivateKey()
-		dht, err := NewDHT(st, s, tp, r, &Options{
-			BootstrapHosts: []*host.Host{
-				bootstrapHost,
-			},
-		},
-			relay.NewProxy(), 4, false, testutils.RandomRef(), 5, key)
-=======
 		dht := newRealDHT(t, []*host.Host{{Address: bootstrapHost.Address}}, strconv.Itoa(port))
->>>>>>> fe060458
 		port++
 		dhts = append(dhts, dht)
 	}
@@ -1129,32 +949,10 @@
 }
 
 func TestDHT_RemoteProcedureCall(t *testing.T) {
-<<<<<<< HEAD
-	ids1 := make([]id.ID, 0)
-	id1, _ := id.NewID()
-	ids1 = append(ids1, id1)
-	key, _ := ecdsa.GeneratePrivateKey()
-	st, s, tp, r, err := realDhtParams(ids1, "127.0.0.1:23220")
-	dht1, _ := NewDHT(st, s, tp, r, &Options{}, relay.NewProxy(), 4, false, testutils.RandomRef(), 5, key)
-	assert.NoError(t, err)
-
-	bootstrapAddr2, _ := host.NewAddress("127.0.0.1:23220")
-	st2, s2, tp2, r2, _ := realDhtParams(nil, "127.0.0.1:23221")
-	dht2, _ := NewDHT(st2, s2, tp2, r2, &Options{
-		BootstrapHosts: []*host.Host{
-			{
-				ID:      ids1[0],
-				Address: bootstrapAddr2,
-			},
-		},
-	},
-		relay.NewProxy(), 4, false, testutils.RandomRef(), 5, key)
-=======
 	bootstrapAddr, _ := host.NewAddress("127.0.0.1:23220")
 
 	dht1 := newRealDHT(t, nil, "23220")
 	dht2 := newRealDHT(t, []*host.Host{{Address: bootstrapAddr}}, "23221")
->>>>>>> fe060458
 
 	go func(dht *DHT) {
 		dht1.Listen()
@@ -1183,17 +981,7 @@
 }
 
 func TestDHT_Getters(t *testing.T) {
-<<<<<<< HEAD
-	ids1 := make([]id.ID, 0)
-	id1, _ := id.NewID()
-	ids1 = append(ids1, id1)
-	st, s, tp, r, err := realDhtParams(ids1, "127.0.0.1:0")
-	assert.NoError(t, err)
-	key, _ := ecdsa.GeneratePrivateKey()
-	dht1, _ := NewDHT(st, s, tp, r, &Options{}, relay.NewProxy(), 4, false, testutils.RandomRef(), 5, key)
-=======
 	dht1 := newRealDHT(t, nil, "0")
->>>>>>> fe060458
 	outerHostCount := 3
 
 	relay1 := "127.0.0.1:123123"
@@ -1240,18 +1028,6 @@
 
 func TestDHT_GetHostsFromBootstrap(t *testing.T) {
 	prefix := "127.0.0.1:"
-<<<<<<< HEAD
-	port := 31337
-	bootstrapAdresses := make([]string, 0)
-	dhts := make([]*DHT, 0)
-
-	for i := 0; i < 3; i++ {
-		host1 := prefix + strconv.Itoa(port)
-		st, s, tp, r, _ := realDhtParamsWithId(host1)
-		bootstrapAdresses = append(bootstrapAdresses, host1)
-		key, _ := ecdsa.GeneratePrivateKey()
-		dht, _ := NewDHT(st, s, tp, r, &Options{}, relay.NewProxy(), 4, false, testutils.RandomRef(), 5, key)
-=======
 	port := 10000
 	bootstrapAddresses := make([]string, 0)
 	dhts := make([]*DHT, 0)
@@ -1259,7 +1035,6 @@
 	for i := 0; i < 3; i++ {
 		dht := newRealDHT(t, nil, strconv.Itoa(port))
 		bootstrapAddresses = append(bootstrapAddresses, "127.0.0.1:"+strconv.Itoa(port))
->>>>>>> fe060458
 		dhts = append(dhts, dht)
 		go dht.Listen()
 		dht.Bootstrap()
@@ -1293,18 +1068,9 @@
 }
 
 func TestDHT_BootstrapInfinity(t *testing.T) {
-<<<<<<< HEAD
-	bootstrapAddress := "127.0.0.1:10005"
-	address := "127.0.0.1:10006"
-
-	key, _ := ecdsa.GeneratePrivateKey()
-	st, s, tp, r, _ := realDhtParamsWithId(bootstrapAddress)
-	bootstrapDht, _ := NewDHT(st, s, tp, r, &Options{}, relay.NewProxy(), 4, false, testutils.RandomRef(), 5, key)
-=======
 	bootstrapAddress := "127.0.0.1:10000"
 
 	bootstrapDht := newRealDHT(t, nil, "10000")
->>>>>>> fe060458
 	go func() {
 		time.Sleep(time.Second * 5)
 		bootstrapDht.Bootstrap()
@@ -1314,12 +1080,7 @@
 	bootstrapHosts := make([]*host.Host, 1)
 	a, _ := host.NewAddress(bootstrapAddress)
 	bootstrapHosts[0] = host.NewHost(a)
-<<<<<<< HEAD
-	st, s, tp, r, _ = realDhtParamsWithId(address)
-	dht, _ := NewDHT(st, s, tp, r, &Options{BootstrapHosts: bootstrapHosts}, relay.NewProxy(), 2, true, testutils.RandomRef(), 5, key)
-=======
 	dht := newRealDHT(t, bootstrapHosts, "10001")
->>>>>>> fe060458
 
 	defer func() {
 		dht.Disconnect()
