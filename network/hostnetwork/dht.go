--- conflicted
+++ resolved
@@ -27,10 +27,7 @@
 	"github.com/huandu/xstrings"
 	"github.com/insolar/insolar/core"
 	"github.com/insolar/insolar/core/dns"
-<<<<<<< HEAD
 	"github.com/insolar/insolar/core/message"
-=======
->>>>>>> 520c658b
 	"github.com/insolar/insolar/log"
 	"github.com/insolar/insolar/metrics"
 	"github.com/insolar/insolar/network/consensus"
@@ -63,11 +60,7 @@
 	subnet            Subnet
 	timeout           int // bootstrap reconnect timeout
 	infinityBootstrap bool
-<<<<<<< HEAD
 	nodeID            *core.RecordRef
-=======
-	nodeID            core.RecordRef
->>>>>>> 520c658b
 	activeNodeKeeper  consensus.NodeKeeper
 	majorityRule      int
 }
@@ -137,11 +130,7 @@
 	proxy relay.Proxy,
 	timeout int,
 	infbootstrap bool,
-<<<<<<< HEAD
 	nodeID *core.RecordRef,
-=======
-	nodeID core.RecordRef,
->>>>>>> 520c658b
 	majorityRule int,
 ) (dht *DHT, err error) {
 	tables, err := newTables(origin)
@@ -201,13 +190,10 @@
 
 func (dht *DHT) SetNodeKeeper(keeper consensus.NodeKeeper) {
 	dht.activeNodeKeeper = keeper
-<<<<<<< HEAD
 	if dht.GetNetworkCommonFacade().GetConsensus() == nil {
 		log.Warn("consensus is nil")
 		return
 	}
-=======
->>>>>>> 520c658b
 	dht.GetNetworkCommonFacade().GetConsensus().SetNodeKeeper(keeper)
 }
 
@@ -473,13 +459,9 @@
 			activeNodes, err := GetNonceRequest(dht, h.ID.String())
 			if err != nil {
 				log.Warnf("error authorizing on %s host: %s", h, err.Error())
-<<<<<<< HEAD
-			}
-=======
 				return
 			}
 			log.Infof("successful authorization on host: %s", h)
->>>>>>> 520c658b
 			ch <- activeNodes
 		}(ch, h)
 	}
@@ -922,7 +904,6 @@
 	packetBuilder := packet.NewBuilder().Sender(ht.Origin).Receiver(msg.Sender).Type(msg.Type)
 
 	// TODO: fix sign and check sign logic
-<<<<<<< HEAD
 	if msg.Type == packet.TypeRPC {
 		data := msg.Data.(*packet.RequestDataRPC)
 		signedMsg, err := message.Deserialize(bytes.NewBuffer(data.Args[0]))
@@ -940,20 +921,6 @@
 			return
 		}
 	}
-=======
-	// if msg.Type == packet.TypeRPC {
-	// 	data := msg.Data.(*packet.RequestDataRPC)
-	// 	signedMsg, err := message.Deserialize(bytes.NewBuffer(data.Args[0]))
-	// 	if err != nil {
-	// 		log.Error(err, "failed to parse incoming RPC")
-	// 		return
-	// 	}
-	// 	if !message.SignIsCorrect(signedMsg, dht.GetNetworkCommonFacade().GetSignHandler().GetPrivateKey()) {
-	// 		log.Warn("RPC message not signed")
-	// 		return
-	// 	}
-	// }
->>>>>>> 520c658b
 
 	response, err := ParseIncomingPacket(dht, ctx, msg, packetBuilder)
 	if err != nil {
