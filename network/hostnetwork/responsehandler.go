--- conflicted
+++ resolved
@@ -120,7 +120,6 @@
 	return nil
 }
 
-<<<<<<< HEAD
 func handleCheckPublicKeyResponse(hostHandler hosthandler.HostHandler, response *packet.ResponseCheckPublicKey) error {
 	if !response.Exist {
 		return errors.New("failed to find a public key")
@@ -132,9 +131,10 @@
 	if !response.Success {
 		return errors.New("failed to parse a signed nonce")
 	}
-=======
+	return nil
+}
+
 func handleActiveNodesResponse(hostHandler hosthandler.HostHandler, response *packet.ResponseActiveNodes) error {
 	hostHandler.AddActiveNodes(response.ActiveNodes)
->>>>>>> e3bf2fc6
 	return nil
 }