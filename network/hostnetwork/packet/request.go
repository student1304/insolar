--- conflicted
+++ resolved
@@ -124,7 +124,6 @@
 type RequestActiveNodes struct {
 }
 
-<<<<<<< HEAD
 // RequestExchangeUnsyncLists is request to exchange unsync lists during consensus
 type RequestExchangeUnsyncLists struct {
 	Pulse      core.PulseNumber
@@ -135,8 +134,8 @@
 type RequestExchangeUnsyncHash struct {
 	Pulse      core.PulseNumber
 	UnsyncHash []byte
-=======
+}
+
 // RequestDisconnect is request to disconnect from active list.
 type RequestDisconnect struct {
->>>>>>> 35eb3ca7
 }