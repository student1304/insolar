--- conflicted
+++ resolved
@@ -80,14 +80,10 @@
 	}
 	publicAddress, err := createResolver(cfg.BehindNAT).Resolve(conn)
 	if err != nil {
-<<<<<<< HEAD
-		conn.Close()
-=======
 		err2 := conn.Close()
 		if err2 != nil {
 			log.Warn(err2)
 		}
->>>>>>> 9081bfdc
 		return nil, "", errors.Wrap(err, "Failed to create resolver")
 	}
 	return conn, publicAddress, nil
