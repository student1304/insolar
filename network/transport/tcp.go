--- conflicted
+++ resolved
@@ -89,20 +89,14 @@
 		if err != nil {
 			return errors.Wrap(err, "[ send ] Failed to get connection")
 		}
-<<<<<<< HEAD
-		_, err = conn.Write(data)
-=======
 		n, err = conn.Write(data)
-		// 		}
-		// 	}
-		// }
->>>>>>> 9d96817d
 	}
 
 	if err == nil {
 		metrics.NetworkSentSize.Add(float64(n))
 		return nil
 	}
+
 	return errors.Wrap(err, "[ send ] Failed to write data")
 }
 
@@ -288,6 +282,7 @@
 
 func (*tcpConnectionFactory) CreateConnection(ctx context.Context, address net.Addr) (net.Conn, error) {
 	logger := inslogger.FromContext(ctx)
+
 	tcpAddress, ok := address.(*net.TCPAddr)
 	if !ok {
 		return nil, errors.New("[ createConnection ] Failed to get tcp address")
