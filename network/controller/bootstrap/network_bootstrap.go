/*
 *    Copyright 2018 Insolar
 *
 *    Licensed under the Apache License, Version 2.0 (the "License");
 *    you may not use this file except in compliance with the License.
 *    You may obtain a copy of the License at
 *
 *        http://www.apache.org/licenses/LICENSE-2.0
 *
 *    Unless required by applicable law or agreed to in writing, software
 *    distributed under the License is distributed on an "AS IS" BASIS,
 *    WITHOUT WARRANTIES OR CONDITIONS OF ANY KIND, either express or implied.
 *    See the License for the specific language governing permissions and
 *    limitations under the License.
 */

package bootstrap

import (
	"context"

	"github.com/insolar/insolar/core"
	"github.com/insolar/insolar/log"
	"github.com/insolar/insolar/network"
	"github.com/insolar/insolar/network/controller/common"
	"github.com/insolar/insolar/network/nodenetwork"
	"github.com/insolar/insolar/network/transport/host"
	"github.com/insolar/insolar/network/utils"
	"github.com/pkg/errors"
)

type NetworkBootstrapper struct {
	certificate         core.Certificate
	sessionManager      *SessionManager
	bootstrapper        *Bootstrapper
	authController      *AuthorizationController
	challengeController *ChallengeResponseController
	nodeKeeper          network.NodeKeeper
}

func (nb *NetworkBootstrapper) Bootstrap(ctx context.Context) error {
	if len(nb.certificate.GetDiscoveryNodes()) == 0 {
		log.Info("Zero bootstrap")
		return nil
	}
	if utils.OriginIsDiscovery(nb.certificate) {
		if err := nb.bootstrapDiscovery(ctx); err != nil {
			return errors.Wrap(err, "[ Bootstrap ] Couldn't OriginIsDiscovery")
		}
		nb.nodeKeeper.SetIsBootstrapped(true)
		return nil
	}
	return nb.bootstrapJoiner(ctx)
}

func (nb *NetworkBootstrapper) Start(cryptographyService core.CryptographyService,
	networkCoordinator core.NetworkCoordinator, nodeKeeper network.NodeKeeper) {

	nb.nodeKeeper = nodeKeeper
	nb.bootstrapper.Start(nodeKeeper)
	nb.authController.Start(networkCoordinator, nodeKeeper)
	nb.challengeController.Start(cryptographyService, nodeKeeper)
}

type DiscoveryNode struct {
	Host *host.Host
	Node core.DiscoveryNode
}

func (nb *NetworkBootstrapper) bootstrapJoiner(ctx context.Context) error {
	discoveryNode, err := nb.bootstrapper.Bootstrap(ctx)
	if err != nil {
		return errors.Wrap(err, "Error bootstrapping to discovery node")
	}
	sessionID, err := nb.authController.Authorize(ctx, discoveryNode, nb.certificate)
	if err != nil {
		return errors.Wrap(err, "Error authorizing on discovery node")
	}

<<<<<<< HEAD
	// TODO: fix workaround challenge request disable
=======
>>>>>>> 0b3ab96b
	data, err := nb.challengeController.Execute(ctx, discoveryNode, sessionID)
	if err != nil {
		return errors.Wrap(err, "Error executing double challenge response")
	}
	origin := nb.nodeKeeper.GetOrigin()
	mutableOrigin := origin.(nodenetwork.MutableNode)
	mutableOrigin.SetShortID(data.AssignShortID)
	return nb.authController.Register(ctx, discoveryNode, sessionID)
}

func (nb *NetworkBootstrapper) bootstrapDiscovery(ctx context.Context) error {
	return nb.bootstrapper.BootstrapDiscovery(ctx)
}

func NewNetworkBootstrapper(options *common.Options, cert core.Certificate, transport network.InternalTransport) *NetworkBootstrapper {
	nb := &NetworkBootstrapper{}
	nb.certificate = cert
	nb.sessionManager = NewSessionManager()
	nb.bootstrapper = NewBootstrapper(options, cert, transport)
	nb.authController = NewAuthorizationController(options, transport, nb.sessionManager)
	nb.challengeController = NewChallengeResponseController(options, transport, nb.sessionManager)
	return nb
}<|MERGE_RESOLUTION|>--- conflicted
+++ resolved
@@ -77,10 +77,6 @@
 		return errors.Wrap(err, "Error authorizing on discovery node")
 	}
 
-<<<<<<< HEAD
-	// TODO: fix workaround challenge request disable
-=======
->>>>>>> 0b3ab96b
 	data, err := nb.challengeController.Execute(ctx, discoveryNode, sessionID)
 	if err != nil {
 		return errors.Wrap(err, "Error executing double challenge response")
