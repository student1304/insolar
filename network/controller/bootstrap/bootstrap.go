//
// Modified BSD 3-Clause Clear License
//
// Copyright (c) 2019 Insolar Technologies GmbH
//
// All rights reserved.
//
// Redistribution and use in source and binary forms, with or without modification,
// are permitted (subject to the limitations in the disclaimer below) provided that
// the following conditions are met:
//  * Redistributions of source code must retain the above copyright notice, this list
//    of conditions and the following disclaimer.
//  * Redistributions in binary form must reproduce the above copyright notice, this list
//    of conditions and the following disclaimer in the documentation and/or other materials
//    provided with the distribution.
//  * Neither the name of Insolar Technologies GmbH nor the names of its contributors
//    may be used to endorse or promote products derived from this software without
//    specific prior written permission.
//
// NO EXPRESS OR IMPLIED LICENSES TO ANY PARTY'S PATENT RIGHTS ARE GRANTED
// BY THIS LICENSE. THIS SOFTWARE IS PROVIDED BY THE COPYRIGHT HOLDERS
// AND CONTRIBUTORS "AS IS" AND ANY EXPRESS OR IMPLIED WARRANTIES,
// INCLUDING, BUT NOT LIMITED TO, THE IMPLIED WARRANTIES OF MERCHANTABILITY
// AND FITNESS FOR A PARTICULAR PURPOSE ARE DISCLAIMED. IN NO EVENT SHALL
// THE COPYRIGHT HOLDER OR CONTRIBUTORS BE LIABLE FOR ANY DIRECT, INDIRECT,
// INCIDENTAL, SPECIAL, EXEMPLARY, OR CONSEQUENTIAL DAMAGES (INCLUDING,
// BUT NOT LIMITED TO, PROCUREMENT OF SUBSTITUTE GOODS OR SERVICES; LOSS
// OF USE, DATA, OR PROFITS; OR BUSINESS INTERRUPTION) HOWEVER CAUSED AND
// ON ANY THEORY OF LIABILITY, WHETHER IN CONTRACT, STRICT LIABILITY, OR TORT
// (INCLUDING NEGLIGENCE OR OTHERWISE) ARISING IN ANY WAY OUT OF THE USE
// OF THIS SOFTWARE, EVEN IF ADVISED OF THE POSSIBILITY OF SUCH DAMAGE.
//
// Notwithstanding any other provisions of this license, it is prohibited to:
//    (a) use this software,
//
//    (b) prepare modifications and derivative works of this software,
//
//    (c) distribute this software (including without limitation in source code, binary or
//        object code form), and
//
//    (d) reproduce copies of this software
//
//    for any commercial purposes, and/or
//
//    for the purposes of making available this software to third parties as a service,
//    including, without limitation, any software-as-a-service, platform-as-a-service,
//    infrastructure-as-a-service or other similar online service, irrespective of
//    whether it competes with the products or services of Insolar Technologies GmbH.
//

package bootstrap

import (
	"context"
	"encoding/gob"
	"fmt"
	"math"
	"strings"
	"sync"
	"sync/atomic"
	"time"

	"github.com/insolar/insolar/consensus/packets"
	"github.com/insolar/insolar/ledger/storage/pulse"
	"github.com/insolar/insolar/network/node"
	"github.com/insolar/insolar/network/utils"

	"github.com/pkg/errors"
	"go.opencensus.io/trace"

	"github.com/insolar/insolar/component"
	"github.com/insolar/insolar/insolar"
	"github.com/insolar/insolar/instrumentation/inslogger"
	"github.com/insolar/insolar/instrumentation/instracer"
	"github.com/insolar/insolar/log"
	"github.com/insolar/insolar/network"
	"github.com/insolar/insolar/network/controller/common"
	"github.com/insolar/insolar/network/controller/pinger"
	"github.com/insolar/insolar/network/hostnetwork/host"
	"github.com/insolar/insolar/network/hostnetwork/packet/types"
	"github.com/insolar/insolar/platformpolicy"
)

const bootstrapTimeout time.Duration = 2 // seconds

var (
	ErrReconnectRequired = errors.New("NetworkNode should connect via consensus bootstrap")
)

type DiscoveryNode struct {
	Host *host.Host
	Node insolar.DiscoveryNode
}

type Bootstrapper interface {
	component.Initer

	Bootstrap(ctx context.Context) (*network.BootstrapResult, *DiscoveryNode, error)
	BootstrapDiscovery(ctx context.Context) (*network.BootstrapResult, error)
	ZeroBootstrap(ctx context.Context) (*network.BootstrapResult, error)
	SetLastPulse(number insolar.PulseNumber)
	GetLastPulse() insolar.PulseNumber
	// GetFirstFakePulseTime() time.Time
}

type bootstrapper struct {
<<<<<<< HEAD
	Certificate     insolar.Certificate       `inject:""`
	NodeKeeper      network.NodeKeeper        `inject:""`
	NetworkSwitcher insolar.NetworkSwitcher   `inject:""`
	Transport       network.InternalTransport `inject:""`
	PulseAccessor   pulse.Accessor            `inject:""`
=======
	Certificate     insolar.Certificate     `inject:""`
	NodeKeeper      network.NodeKeeper      `inject:""`
	NetworkSwitcher insolar.NetworkSwitcher `inject:""`
	Network         network.HostNetwork     `inject:""`
>>>>>>> 2e4c4a99

	options *common.Options
	pinger  *pinger.Pinger

	lastPulse      insolar.PulseNumber
	lastPulseLock  sync.RWMutex
	pulsePersisted bool

	bootstrapLock       chan struct{}
	cyclicBootstrapStop int32

	genesisRequestsReceived map[insolar.Reference]*GenesisRequest
	genesisLock             sync.Mutex

	firstPulseTime time.Time

	reconnectToNewNetwork func(result network.BootstrapResult)
}

func (bc *bootstrapper) GetFirstFakePulseTime() time.Time {
	return bc.firstPulseTime
}

func (bc *bootstrapper) getRequest(ref insolar.Reference) *GenesisRequest {
	bc.genesisLock.Lock()
	defer bc.genesisLock.Unlock()

	return bc.genesisRequestsReceived[ref]
}

func (bc *bootstrapper) setRequest(ref insolar.Reference, req *GenesisRequest) {
	bc.genesisLock.Lock()
	defer bc.genesisLock.Unlock()

	bc.genesisRequestsReceived[ref] = req
}

type NodeBootstrapRequest struct {
	// TODO: change to mandate cuz cert not registered for gob
	// Certificate   insolar.Certificate
	JoinClaim     packets.NodeJoinClaim
	LastNodePulse insolar.PulseNumber
	// Permission will be implemented later.
}

type NodeBootstrapResponse struct {
	Code         Code
	RejectReason string
	// ETA - promise to accept joiner node to the network (in seconds).
	ETA int
	// AssignShortID is an demand to use this short id.
	AssignShortID insolar.ShortNodeID
	// UpdateSincePulse is a pulse number from which origin have to update storage.
	UpdateSincePulse insolar.PulseNumber
	// Permission will be implemented later.
	RedirectHost string
	// NetworkSize is a size of the network from bootstrap node.
	NetworkSize int
}

type GenesisRequest struct {
	LastPulse insolar.PulseNumber
	Discovery *NodeStruct
}

type GenesisResponse struct {
	Response GenesisRequest
	Error    string
}

type StartSessionRequest struct{}

type StartSessionResponse struct {
	SessionID SessionID
}

type NodeStruct struct {
	ID      insolar.Reference
	SID     insolar.ShortNodeID
	Role    insolar.StaticRole
	PK      []byte
	Address string
	Version string
}

func newNode(n *NodeStruct) (insolar.NetworkNode, error) {
	pk, err := platformpolicy.NewKeyProcessor().ImportPublicKeyBinary(n.PK)
	if err != nil {
		return nil, errors.Wrap(err, "error deserializing node public key")
	}

	result := node.NewNode(n.ID, n.Role, pk, n.Address, n.Version)
	mNode := result.(node.MutableNode)
	mNode.SetShortID(n.SID)
	return mNode, nil
}

func newNodeStruct(node insolar.NetworkNode) (*NodeStruct, error) {
	pk, err := platformpolicy.NewKeyProcessor().ExportPublicKeyBinary(node.PublicKey())
	if err != nil {
		return nil, errors.Wrap(err, "error serializing node public key")
	}

	return &NodeStruct{
		ID:      node.ID(),
		SID:     node.ShortID(),
		Role:    node.Role(),
		PK:      pk,
		Address: node.Address(),
		Version: node.Version(),
	}, nil
}

type Code uint8

const (
	Accepted = Code(iota + 1)
	Rejected
	Redirected
	ReconnectRequired
)

func init() {
	gob.Register(&NodeBootstrapRequest{})
	gob.Register(&NodeBootstrapResponse{})
	gob.Register(&StartSessionRequest{})
	gob.Register(&StartSessionResponse{})
	gob.Register(&GenesisRequest{})
	gob.Register(&GenesisResponse{})
}

// Bootstrap on the discovery node (step 1 of the bootstrap process)
func (bc *bootstrapper) Bootstrap(ctx context.Context) (*network.BootstrapResult, *DiscoveryNode, error) {
	log.Info("Bootstrapping to discovery node")
	ctx, span := instracer.StartSpan(ctx, "Bootstrapper.Bootstrap")
	defer span.End()
	discoveryNodes := bc.Certificate.GetDiscoveryNodes()
	if utils.OriginIsDiscovery(bc.Certificate) {
		discoveryNodes = RemoveOrigin(discoveryNodes, bc.NodeKeeper.GetOrigin().ID())
	}
	if len(discoveryNodes) == 0 {
		return nil, nil, errors.New("There are 0 discovery nodes to connect to")
	}
	ch := bc.getDiscoveryNodesChannel(ctx, discoveryNodes, 1)
	result := bc.waitResultFromChannel(ctx, ch)
	if result == nil {
		return nil, nil, errors.New("Failed to bootstrap to any of discovery nodes")
	}
	discovery := FindDiscovery(bc.Certificate, result.Host.NodeID)
	return result, &DiscoveryNode{result.Host, discovery}, nil
}

func (bc *bootstrapper) SetLastPulse(number insolar.PulseNumber) {
	_, span := instracer.StartSpan(context.Background(), "Bootstrapper.SetLastPulse wait lastPulseLock")
	bc.lastPulseLock.Lock()
	span.End()
	defer bc.lastPulseLock.Unlock()

	if !bc.pulsePersisted {
		bc.lastPulse = number
		close(bc.bootstrapLock)
		bc.pulsePersisted = true
	}
}

func (bc *bootstrapper) forceSetLastPulse(number insolar.PulseNumber) {
	_, span := instracer.StartSpan(context.Background(), "Bootstrapper.forceSetLastPulse wait lastPulseLock")
	bc.lastPulseLock.Lock()
	span.End()
	defer bc.lastPulseLock.Unlock()

	log.Infof("Network will start from pulse %d + delta", number)
	bc.lastPulse = number
}

func (bc *bootstrapper) GetLastPulse() insolar.PulseNumber {
	_, span := instracer.StartSpan(context.Background(), "Bootstrapper.GetLastPulse wait lastPulseLock")
	bc.lastPulseLock.RLock()
	span.End()
	defer bc.lastPulseLock.RUnlock()

	return bc.lastPulse
}

func (bc *bootstrapper) checkActiveNode(node insolar.NetworkNode) error {
	n := bc.NodeKeeper.GetAccessor().GetActiveNode(node.ID())
	if n != nil {
		return errors.Errorf("NetworkNode ID collision: %s", n.ID())
	}
	n = bc.NodeKeeper.GetAccessor().GetActiveNodeByShortID(node.ShortID())
	if n != nil {
		return errors.Errorf("Short ID collision: %d", n.ShortID())
	}
	if node.Version() != bc.NodeKeeper.GetOrigin().Version() {
		return errors.Errorf("NetworkNode %s version %s does not match origin version %s",
			node.ID(), node.Version(), bc.NodeKeeper.GetOrigin().Version())
	}
	return nil
}

func (bc *bootstrapper) ZeroBootstrap(ctx context.Context) (*network.BootstrapResult, error) {
	host, err := host.NewHostN(bc.NodeKeeper.GetOrigin().Address(), bc.NodeKeeper.GetOrigin().ID())
	if err != nil {
		return nil, errors.Wrap(err, "failed to create a host")
	}
	inslogger.FromContext(ctx).Info("[ Bootstrap ] Zero bootstrap")
	bc.NodeKeeper.SetInitialSnapshot([]insolar.NetworkNode{bc.NodeKeeper.GetOrigin()})
	return &network.BootstrapResult{
		Host: host,
		// FirstPulseTime: nb.Bootstrapper.GetFirstFakePulseTime(),
	}, nil
}

func (bc *bootstrapper) BootstrapDiscovery(ctx context.Context) (*network.BootstrapResult, error) {
	logger := inslogger.FromContext(ctx)
	logger.Info("[ BootstrapDiscovery ] Network bootstrap between discovery nodes")
	ctx, span := instracer.StartSpan(ctx, "Bootstrapper.BootstrapDiscovery")
	defer span.End()
	discoveryNodes := RemoveOrigin(bc.Certificate.GetDiscoveryNodes(), *bc.Certificate.GetNodeRef())
	discoveryCount := len(discoveryNodes)
	if discoveryCount == 0 {
		return bc.ZeroBootstrap(ctx)
	}

	var bootstrapResults []*network.BootstrapResult
	var hosts []*host.Host
	for {
		ch := bc.getDiscoveryNodesChannel(ctx, discoveryNodes, discoveryCount)
		bootstrapResults, hosts = bc.waitResultsFromChannel(ctx, ch, discoveryCount)
		if len(hosts) == discoveryCount {
			// we connected to all discovery nodes
			break
		} else {
			logger.Infof("[ BootstrapDiscovery ] Connected to %d/%d discovery nodes", len(hosts), discoveryCount)
		}
	}
	reconnectRequests := 0
	for _, bootstrapResult := range bootstrapResults {
		if bootstrapResult.ReconnectRequired {
			reconnectRequests++
		}
	}
	minRequests := int(math.Floor(0.5*float64(discoveryCount))) + 1
	if reconnectRequests >= minRequests {
		logger.Infof("[ BootstrapDiscovery ] Need to reconnect as joiner (requested by %d/%d discovery nodes)",
			reconnectRequests, discoveryCount)
		return nil, ErrReconnectRequired
	}
	activeNodesStr := make([]string, 0)

	<-bc.bootstrapLock
	logger.Debugf("[ BootstrapDiscovery ] After bootstrap lock")

	ch := bc.getGenesisRequestsChannel(ctx, hosts)
	activeNodes, lastPulses, err := bc.waitGenesisResults(ctx, ch, len(hosts))
	if err != nil {
		return nil, err
	}
	bc.forceSetLastPulse(bc.calculateLastIgnoredPulse(ctx, lastPulses))
	for _, activeNode := range activeNodes {
		err = bc.checkActiveNode(activeNode)
		if err != nil {
			return nil, errors.Wrapf(err, "Discovery check of node %s failed", activeNode.ID())
		}
		activeNode.(node.MutableNode).SetState(insolar.NodeUndefined)
		activeNodesStr = append(activeNodesStr, activeNode.ID().String())
	}
	bc.NodeKeeper.GetOrigin().(node.MutableNode).SetState(insolar.NodeUndefined)
	activeNodes = append(activeNodes, bc.NodeKeeper.GetOrigin())
	bc.NodeKeeper.SetInitialSnapshot(activeNodes)
	logger.Infof("[ BootstrapDiscovery ] Added active nodes: %s", strings.Join(activeNodesStr, ", "))

	if bc.options.CyclicBootstrapEnabled {
		go bc.startCyclicBootstrap(ctx)
	}

	return parseBotstrapResults(bootstrapResults), nil
}

func (bc *bootstrapper) calculateLastIgnoredPulse(ctx context.Context, lastPulses []insolar.PulseNumber) insolar.PulseNumber {
	maxLastPulse := bc.GetLastPulse()
	inslogger.FromContext(ctx).Debugf("NetworkNode %s (origin) LastIgnoredPulse: %d", bc.NodeKeeper.GetOrigin().ID(), maxLastPulse)
	for _, pulse := range lastPulses {
		if pulse > maxLastPulse {
			maxLastPulse = pulse
		}
	}
	return maxLastPulse
}

func (bc *bootstrapper) sendGenesisRequest(ctx context.Context, h *host.Host) (*GenesisResponse, error) {
	ctx, span := instracer.StartSpan(ctx, "Bootstrapper.sendGenesisRequest")
	defer span.End()
	discovery, err := newNodeStruct(bc.NodeKeeper.GetOrigin())
	if err != nil {
		return nil, errors.Wrapf(err, "Failed to prepare genesis request to address %s", h)
	}
	request := bc.Network.NewRequestBuilder().Type(types.Genesis).Data(&GenesisRequest{
		LastPulse: bc.GetLastPulse(),
		Discovery: discovery,
	}).Build()
	future, err := bc.Network.SendRequestToHost(ctx, request, h)
	if err != nil {
		return nil, errors.Wrapf(err, "Failed to send genesis request to address %s", h)
	}
	response, err := future.GetResponse(bc.options.BootstrapTimeout)
	if err != nil {
		return nil, errors.Wrapf(err, "Failed to get response to genesis request from address %s", h)
	}
	data := response.GetData().(*GenesisResponse)
	if data.Response.Discovery == nil {
		return nil, errors.New("Error genesis response from discovery node: " + data.Error)
	}
	return data, nil
}

func (bc *bootstrapper) getDiscoveryNodesChannel(ctx context.Context, discoveryNodes []insolar.DiscoveryNode, needResponses int) <-chan *network.BootstrapResult {
	// we need only one host to bootstrap
	bootstrapResults := make(chan *network.BootstrapResult, needResponses)
	for _, discoveryNode := range discoveryNodes {
		go func(ctx context.Context, address string, ch chan<- *network.BootstrapResult) {
			inslogger.FromContext(ctx).Infof("Starting bootstrap to address %s", address)
			ctx, span := instracer.StartSpan(ctx, "Bootstrapper.getDiscoveryNodesChannel")
			defer span.End()
			span.AddAttributes(
				trace.StringAttribute("Bootstrap node", address),
			)
			bootstrapResult, err := bootstrap(ctx, address, bc.options, bc.startBootstrap)
			if err != nil {
				inslogger.FromContext(ctx).Errorf("Error bootstrapping to address %s: %s", address, err.Error())
				return
			}
			bootstrapResults <- bootstrapResult
		}(ctx, discoveryNode.GetHost(), bootstrapResults)
	}

	return bootstrapResults
}

func (bc *bootstrapper) getGenesisRequestsChannel(ctx context.Context, discoveryHosts []*host.Host) chan *GenesisResponse {
	result := make(chan *GenesisResponse)
	for _, discoveryHost := range discoveryHosts {
		go func(ctx context.Context, address *host.Host, ch chan<- *GenesisResponse) {
			logger := inslogger.FromContext(ctx)
			ctx, span := instracer.StartSpan(ctx, "Bootsytrapper.getGenesisRequestChannel")
			span.AddAttributes(
				trace.StringAttribute("genesis request to", address.String()),
			)
			defer span.End()
			cachedReq := bc.getRequest(address.NodeID)
			if cachedReq != nil {
				logger.Infof("Got genesis info of node %s from cache", address)
				ch <- &GenesisResponse{Response: *cachedReq}
				return
			}

			logger.Infof("Sending genesis bootstrap request to address %s", address)
			response, err := bc.sendGenesisRequest(ctx, address)
			if err != nil {
				logger.Warnf("Discovery bootstrap to host %s failed: %s", address, err)
				return
			}
			result <- response
		}(ctx, discoveryHost, result)
	}
	return result
}

func (bc *bootstrapper) waitResultFromChannel(ctx context.Context, ch <-chan *network.BootstrapResult) *network.BootstrapResult {
	for {
		select {
		case bootstrapHost := <-ch:
			return bootstrapHost
		case <-time.After(bc.options.BootstrapTimeout):
			inslogger.FromContext(ctx).Warn("Bootstrap timeout")
			return nil
		}
	}
}

func (bc *bootstrapper) waitResultsFromChannel(ctx context.Context, ch <-chan *network.BootstrapResult, count int) ([]*network.BootstrapResult, []*host.Host) {
	result := make([]*network.BootstrapResult, 0)
	hosts := make([]*host.Host, 0)
	for {
		select {
		case bootstrapResult := <-ch:
			result = append(result, bootstrapResult)
			hosts = append(hosts, bootstrapResult.Host)
			if len(result) == count {
				return result, hosts
			}
		case <-time.After(bc.options.BootstrapTimeout):
			inslogger.FromContext(ctx).Warnf("Bootstrap timeout, successful bootstraps: %d/%d", len(result), count)
			return result, hosts
		}
	}
}

func (bc *bootstrapper) waitGenesisResults(ctx context.Context, ch <-chan *GenesisResponse, count int) ([]insolar.NetworkNode, []insolar.PulseNumber, error) {
	result := make([]insolar.NetworkNode, 0)
	lastPulses := make([]insolar.PulseNumber, 0)
	for {
		select {
		case res := <-ch:
			discovery, err := newNode(res.Response.Discovery)
			if err != nil {
				return nil, nil, errors.Wrap(err, "Error deserializing node from discovery node")
			}
			result = append(result, discovery)
			lastPulses = append(lastPulses, res.Response.LastPulse)
			inslogger.FromContext(ctx).Debugf("NetworkNode %s LastIgnoredPulse: %d", discovery.ID(), res.Response.LastPulse)
			if len(result) == count {
				return result, lastPulses, nil
			}
		case <-time.After(bc.options.BootstrapTimeout):
			return nil, nil, errors.New(fmt.Sprintf("Genesis bootstrap timeout, successful genesis requests: %d/%d", len(result), count))
		}
	}
}

func bootstrap(ctx context.Context, address string, options *common.Options, bootstrapF func(context.Context, string) (*network.BootstrapResult, error)) (*network.BootstrapResult, error) {
	minTO := options.MinTimeout
	if !options.InfinityBootstrap {
		return bootstrapF(ctx, address)
	}
	for {
		result, err := bootstrapF(ctx, address)
		if err == nil {
			return result, nil
		}
		time.Sleep(minTO)
		minTO *= options.TimeoutMult
		if minTO > options.MaxTimeout {
			minTO = options.MaxTimeout
		}
	}
}

func (bc *bootstrapper) startBootstrap(ctx context.Context, address string) (*network.BootstrapResult, error) {
	ctx, span := instracer.StartSpan(ctx, "Bootstrapper.startBootstrap")
	defer span.End()
	bootstrapHost, err := bc.pinger.Ping(ctx, address, bc.options.PingTimeout)
	if err != nil {
		return nil, errors.Wrapf(err, "Failed to ping address %s", address)
	}
<<<<<<< HEAD
	claim, err := bc.NodeKeeper.GetOriginJoinClaim()
	if err != nil {
		return nil, errors.Wrap(err, "failed to get a join claim")
	}
	lastPulse, err := bc.PulseAccessor.Latest(ctx)
	if err != nil {
		return nil, errors.Wrap(err, "failed to get a last pulse")
	}
	bootstrapReq := &NodeBootstrapRequest{
		// Certificate:   bc.Certificate,
		JoinClaim:     *claim,
		LastNodePulse: lastPulse.PulseNumber,
	}
	request := bc.Transport.NewRequestBuilder().Type(types.Bootstrap).Data(bootstrapReq).Build()
	future, err := bc.Transport.SendRequestPacket(ctx, request, bootstrapHost)
=======
	request := bc.Network.NewRequestBuilder().Type(types.Bootstrap).Data(&NodeBootstrapRequest{}).Build()
	future, err := bc.Network.SendRequestToHost(ctx, request, bootstrapHost)
>>>>>>> 2e4c4a99
	if err != nil {
		return nil, errors.Wrapf(err, "Failed to send bootstrap request to address %s", address)
	}
	response, err := future.GetResponse(bc.options.BootstrapTimeout)
	if err != nil {
		return nil, errors.Wrapf(err, "Failed to get response to bootstrap request from address %s", address)
	}
	data := response.GetData().(*NodeBootstrapResponse)
	switch data.Code {
	case Rejected:
		return nil, errors.New("Rejected: " + data.RejectReason)
	case Redirected:
		return bootstrap(ctx, data.RedirectHost, bc.options, bc.startBootstrap)
	}
	return &network.BootstrapResult{
		// FirstPulseTime:    time.Unix(data.FirstPulseTimeUnix, 0),
		Host:              response.GetSenderHost(),
		ReconnectRequired: data.Code == ReconnectRequired,
		NetworkSize:       data.NetworkSize,
	}, nil
}

func (bc *bootstrapper) startCyclicBootstrap(ctx context.Context) {
	for atomic.LoadInt32(&bc.cyclicBootstrapStop) == 0 {
		results := make([]*network.BootstrapResult, 0)
		nodes := bc.getInactivenodes()
		for _, node := range nodes {
			res, err := bc.startBootstrap(ctx, node.GetHost())
			if err != nil {
				logger := inslogger.FromContext(ctx)
				logger.Errorf("[ StartCyclicBootstrap ] ", err)
				continue
			}
			results = append(results, res)
		}
		if len(results) != 0 {
			networkSize := results[0].NetworkSize
			index := 0
			for i := 1; i < len(results); i++ {
				if results[i].NetworkSize > networkSize {
					networkSize = results[i].NetworkSize
					index = i
				}
			}
			if networkSize > len(bc.NodeKeeper.GetAccessor().GetActiveNodes()) {
				bc.reconnectToNewNetwork(*results[index])
			}
		}
		time.Sleep(time.Second * bootstrapTimeout)
	}
}

func (bc *bootstrapper) StopCyclicBootstrap() {
	atomic.StoreInt32(&bc.cyclicBootstrapStop, 1)
}

func (bc *bootstrapper) processBootstrap(ctx context.Context, request network.Request) (network.Response, error) {
	var code Code
	if bc.NetworkSwitcher.GetState() == insolar.CompleteNetworkState {
		code = ReconnectRequired
	} else {
		code = Accepted
	}
<<<<<<< HEAD
	bootstrapRequest := request.GetData().(*NodeBootstrapRequest)
	if bootstrapRequest == nil {
		return nil, errors.New("received broken bootstrap request")
	}
	var shortID insolar.ShortNodeID
	if CheckShortIDCollision(bc.NodeKeeper, bootstrapRequest.JoinClaim.ShortNodeID) {
		shortID = GenerateShortID(bc.NodeKeeper, bootstrapRequest.JoinClaim.GetNodeID())
	} else {
		shortID = bootstrapRequest.JoinClaim.ShortNodeID
	}
	lastPulse, err := bc.PulseAccessor.Latest(ctx)
	if err != nil {
		return nil, errors.Wrap(err, "failed to get a last pulse")
	}
	return bc.Transport.BuildResponse(ctx, request,
=======
	return bc.Network.BuildResponse(ctx, request,
>>>>>>> 2e4c4a99
		&NodeBootstrapResponse{
			Code:         code,
			RejectReason: "",
			// TODO: calculate an ETA
			AssignShortID:    shortID,
			UpdateSincePulse: lastPulse.PulseNumber,
			// TODO: implement permissions
			NetworkSize: len(bc.NodeKeeper.GetAccessor().GetActiveNodes()),
		}), nil
}

func (bc *bootstrapper) processGenesis(ctx context.Context, request network.Request) (network.Response, error) {
	data := request.GetData().(*GenesisRequest)
	discovery, err := newNodeStruct(bc.NodeKeeper.GetOrigin())
	if err != nil {
		return bc.Network.BuildResponse(ctx, request, &GenesisResponse{Error: err.Error()}), nil
	}
	bc.SetLastPulse(data.LastPulse)
	bc.setRequest(request.GetSender(), data)
	return bc.Network.BuildResponse(ctx, request, &GenesisResponse{
		Response: GenesisRequest{Discovery: discovery, LastPulse: bc.GetLastPulse()},
	}), nil
}

func (bc *bootstrapper) Init(ctx context.Context) error {
	bc.firstPulseTime = time.Now()
	bc.pinger = pinger.NewPinger(bc.Network)
	bc.Network.RegisterRequestHandler(types.Bootstrap, bc.processBootstrap)
	bc.Network.RegisterRequestHandler(types.Genesis, bc.processGenesis)
	return nil
}

func parseBotstrapResults(results []*network.BootstrapResult) *network.BootstrapResult {
	minIDIndex := 0
	minID := results[0].Host.NodeID
	for i, result := range results {
		if minID.Compare(result.Host.NodeID) > 0 {
			minIDIndex = i
		}
	}
	return results[minIDIndex]
}

func (bc *bootstrapper) getInactivenodes() []insolar.DiscoveryNode {
	res := make([]insolar.DiscoveryNode, 0)
	for _, node := range bc.Certificate.GetDiscoveryNodes() {
		if bc.NodeKeeper.GetAccessor().GetActiveNode(*node.GetNodeRef()) != nil {
			res = append(res, node)
		}
	}
	return res
}

func NewBootstrapper(options *common.Options, reconnectToNewNetwork func(result network.BootstrapResult)) Bootstrapper {
	return &bootstrapper{
		options:                 options,
		bootstrapLock:           make(chan struct{}),
		genesisRequestsReceived: make(map[insolar.Reference]*GenesisRequest),
		reconnectToNewNetwork:   reconnectToNewNetwork,
	}
}<|MERGE_RESOLUTION|>--- conflicted
+++ resolved
@@ -104,18 +104,11 @@
 }
 
 type bootstrapper struct {
-<<<<<<< HEAD
-	Certificate     insolar.Certificate       `inject:""`
-	NodeKeeper      network.NodeKeeper        `inject:""`
-	NetworkSwitcher insolar.NetworkSwitcher   `inject:""`
-	Transport       network.InternalTransport `inject:""`
-	PulseAccessor   pulse.Accessor            `inject:""`
-=======
 	Certificate     insolar.Certificate     `inject:""`
 	NodeKeeper      network.NodeKeeper      `inject:""`
 	NetworkSwitcher insolar.NetworkSwitcher `inject:""`
 	Network         network.HostNetwork     `inject:""`
->>>>>>> 2e4c4a99
+	PulseAccessor   pulse.Accessor          `inject:""`
 
 	options *common.Options
 	pinger  *pinger.Pinger
@@ -561,7 +554,6 @@
 	if err != nil {
 		return nil, errors.Wrapf(err, "Failed to ping address %s", address)
 	}
-<<<<<<< HEAD
 	claim, err := bc.NodeKeeper.GetOriginJoinClaim()
 	if err != nil {
 		return nil, errors.Wrap(err, "failed to get a join claim")
@@ -575,12 +567,8 @@
 		JoinClaim:     *claim,
 		LastNodePulse: lastPulse.PulseNumber,
 	}
-	request := bc.Transport.NewRequestBuilder().Type(types.Bootstrap).Data(bootstrapReq).Build()
-	future, err := bc.Transport.SendRequestPacket(ctx, request, bootstrapHost)
-=======
-	request := bc.Network.NewRequestBuilder().Type(types.Bootstrap).Data(&NodeBootstrapRequest{}).Build()
+	request := bc.Network.NewRequestBuilder().Type(types.Bootstrap).Data(bootstrapReq).Build()
 	future, err := bc.Network.SendRequestToHost(ctx, request, bootstrapHost)
->>>>>>> 2e4c4a99
 	if err != nil {
 		return nil, errors.Wrapf(err, "Failed to send bootstrap request to address %s", address)
 	}
@@ -644,7 +632,6 @@
 	} else {
 		code = Accepted
 	}
-<<<<<<< HEAD
 	bootstrapRequest := request.GetData().(*NodeBootstrapRequest)
 	if bootstrapRequest == nil {
 		return nil, errors.New("received broken bootstrap request")
@@ -659,10 +646,7 @@
 	if err != nil {
 		return nil, errors.Wrap(err, "failed to get a last pulse")
 	}
-	return bc.Transport.BuildResponse(ctx, request,
-=======
 	return bc.Network.BuildResponse(ctx, request,
->>>>>>> 2e4c4a99
 		&NodeBootstrapResponse{
 			Code:         code,
 			RejectReason: "",
