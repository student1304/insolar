/*
 *    Copyright 2018 Insolar
 *
 *    Licensed under the Apache License, Version 2.0 (the "License");
 *    you may not use this file except in compliance with the License.
 *    You may obtain a copy of the License at
 *
 *        http://www.apache.org/licenses/LICENSE-2.0
 *
 *    Unless required by applicable law or agreed to in writing, software
 *    distributed under the License is distributed on an "AS IS" BASIS,
 *    WITHOUT WARRANTIES OR CONDITIONS OF ANY KIND, either express or implied.
 *    See the License for the specific language governing permissions and
 *    limitations under the License.
 */

package bootstrap

import (
	"context"
	"encoding/gob"
	"fmt"
	"strings"
	"sync"
	"time"

<<<<<<< HEAD
	"github.com/insolar/insolar/certificate"
	"github.com/insolar/insolar/component"
=======
>>>>>>> 1434849a
	"github.com/insolar/insolar/core"
	"github.com/insolar/insolar/instrumentation/inslogger"
	"github.com/insolar/insolar/log"
	"github.com/insolar/insolar/network"
	"github.com/insolar/insolar/network/controller/common"
	"github.com/insolar/insolar/network/controller/pinger"
	"github.com/insolar/insolar/network/nodenetwork"
	"github.com/insolar/insolar/network/transport/host"
	"github.com/insolar/insolar/network/transport/packet/types"
	"github.com/insolar/insolar/platformpolicy"
	"github.com/pkg/errors"
)

type DiscoveryNode struct {
	Host *host.Host
	Node core.DiscoveryNode
}

type Bootstrapper interface {
	component.Starter

	Bootstrap(ctx context.Context) (*DiscoveryNode, error)
	BootstrapDiscovery(ctx context.Context) error
	SetLastPulse(number core.PulseNumber)
	GetLastPulse() core.PulseNumber
}

type bootstrapper struct {
	Certificate core.Certificate   `inject:"subcomponent"`
	NodeKeeper  network.NodeKeeper `inject:"subcomponent"`

	options   *common.Options
	transport network.InternalTransport
	pinger    *pinger.Pinger

	lastPulse      core.PulseNumber
	lastPulseLock  sync.RWMutex
	pulsePersisted bool

	bootstrapLock chan struct{}

	genesisRequestsReceived map[core.RecordRef]*GenesisRequest
	genesisLock             sync.Mutex
}

func (bc *Bootstrapper) getRequest(ref core.RecordRef) *GenesisRequest {
	bc.genesisLock.Lock()
	defer bc.genesisLock.Unlock()

	return bc.genesisRequestsReceived[ref]
}

func (bc *Bootstrapper) setRequest(ref core.RecordRef, req *GenesisRequest) {
	bc.genesisLock.Lock()
	defer bc.genesisLock.Unlock()

	bc.genesisRequestsReceived[ref] = req
}

type NodeBootstrapRequest struct{}

type NodeBootstrapResponse struct {
	Code         Code
	RedirectHost string
	RejectReason string
}

type GenesisRequest struct {
	LastPulse core.PulseNumber
	Discovery *NodeStruct
}

type GenesisResponse struct {
	Response GenesisRequest
	Error    string
}

type StartSessionRequest struct{}

type StartSessionResponse struct {
	SessionID SessionID
}

type NodeStruct struct {
	ID      core.RecordRef
	SID     core.ShortNodeID
	Role    core.StaticRole
	PK      []byte
	Address string
	Version string
}

func newNode(n *NodeStruct) (core.Node, error) {
	pk, err := platformpolicy.NewKeyProcessor().ImportPublicKeyPEM(n.PK)
	if err != nil {
		return nil, errors.Wrap(err, "error deserializing node public key")
	}

	result := nodenetwork.NewNode(n.ID, n.Role, pk, n.Address, n.Version)
	mNode := result.(nodenetwork.MutableNode)
	mNode.SetShortID(n.SID)
	return mNode, nil
}

func newNodeStruct(node core.Node) (*NodeStruct, error) {
	pk, err := platformpolicy.NewKeyProcessor().ExportPublicKeyPEM(node.PublicKey())
	if err != nil {
		return nil, errors.Wrap(err, "error serializing node public key")
	}

	return &NodeStruct{
		ID:      node.ID(),
		SID:     node.ShortID(),
		Role:    node.Role(),
		PK:      pk,
		Address: node.PhysicalAddress(),
		Version: node.Version(),
	}, nil
}

type Code uint8

const (
	Accepted = Code(iota + 1)
	Rejected
	Redirected
)

func init() {
	gob.Register(&NodeBootstrapRequest{})
	gob.Register(&NodeBootstrapResponse{})
	gob.Register(&StartSessionRequest{})
	gob.Register(&StartSessionResponse{})
	gob.Register(&GenesisRequest{})
	gob.Register(&GenesisResponse{})
}

// Bootstrap on the discovery node (step 1 of the bootstrap process)
func (bc *bootstrapper) Bootstrap(ctx context.Context) (*DiscoveryNode, error) {
	log.Info("Bootstrapping to discovery node")
	ch := bc.getDiscoveryNodesChannel(ctx, bc.Certificate.GetDiscoveryNodes(), 1)
	host := bc.waitResultFromChannel(ctx, ch)
	if host == nil {
		return nil, errors.New("Failed to bootstrap to any of discovery nodes")
	}
	discovery := FindDiscovery(bc.Certificate, host.NodeID)
	return &DiscoveryNode{Host: host, Node: discovery}, nil
}

func (bc *bootstrapper) SetLastPulse(number core.PulseNumber) {
	bc.lastPulseLock.Lock()
	defer bc.lastPulseLock.Unlock()

	if !bc.pulsePersisted {
		bc.lastPulse = number
		close(bc.bootstrapLock)
		bc.pulsePersisted = true
	}
}

func (bc *bootstrapper) forceSetLastPulse(number core.PulseNumber) {
	bc.lastPulseLock.Lock()
	defer bc.lastPulseLock.Unlock()

	log.Debugf("Network will start from pulse %d", number)
	bc.lastPulse = number
}

func (bc *bootstrapper) GetLastPulse() core.PulseNumber {
	bc.lastPulseLock.RLock()
	defer bc.lastPulseLock.RUnlock()

	return bc.lastPulse
}

func (bc *bootstrapper) checkActiveNode(node core.Node) error {
	n := bc.NodeKeeper.GetActiveNode(node.ID())
	if n != nil {
		return errors.New(fmt.Sprintf("Node ID collision: %s", n.ID()))
	}
	n = bc.NodeKeeper.GetActiveNodeByShortID(node.ShortID())
	if n != nil {
		return errors.New(fmt.Sprintf("Short ID collision: %d", n.ShortID()))
	}
	return nil
}

func (bc *bootstrapper) BootstrapDiscovery(ctx context.Context) error {
	logger := inslogger.FromContext(ctx)
	logger.Info("Network bootstrap between discovery nodes")
	discoveryNodes := bc.Certificate.GetDiscoveryNodes()
	var err error
	discoveryNodes, err = RemoveOrigin(discoveryNodes, *bc.Certificate.GetNodeRef())
	if err != nil {
		return errors.Wrapf(err, "Discovery bootstrap failed")
	}
	discoveryCount := len(discoveryNodes)
	if discoveryCount == 0 {
		return nil
	}

	var hosts []*host.Host
	for {
		ch := bc.getDiscoveryNodesChannel(ctx, discoveryNodes, discoveryCount)
		hosts = bc.waitResultsFromChannel(ctx, ch, discoveryCount)
		if len(hosts) == discoveryCount {
			// we connected to all discovery nodes
			break
		}
	}
	activeNodes := make([]core.Node, 0)
	activeNodesStr := make([]string, 0)

	<-bc.bootstrapLock
	logger.Debugf("After bootstrap lock")

	ch := bc.getGenesisRequestsChannel(ctx, hosts)
	activeNodes, lastPulses, err := bc.waitGenesisResults(ctx, ch, len(hosts))
	if err != nil {
		return err
	}
	bc.forceSetLastPulse(bc.calculateLastIgnoredPulse(ctx, lastPulses))
	for _, activeNode := range activeNodes {
		err = bc.checkActiveNode(activeNode)
		if err != nil {
			return errors.Wrapf(err, "Discovery check of node %s failed", activeNode.ID())
		}
		activeNodesStr = append(activeNodesStr, activeNode.ID().String())
	}
	bc.NodeKeeper.AddActiveNodes(activeNodes)
	logger.Infof("Added active nodes: %s", strings.Join(activeNodesStr, ", "))
	return nil
}

func (bc *bootstrapper) calculateLastIgnoredPulse(ctx context.Context, lastPulses []core.PulseNumber) core.PulseNumber {
	maxLastPulse := bc.GetLastPulse()
	inslogger.FromContext(ctx).Debugf("Node %s (origin) LastIgnoredPulse: %d", bc.NodeKeeper.GetOrigin().ID(), maxLastPulse)
	for _, pulse := range lastPulses {
		if pulse > maxLastPulse {
			maxLastPulse = pulse
		}
	}
	return maxLastPulse
}

<<<<<<< HEAD
func (bc *bootstrapper) sendGenesisRequest(ctx context.Context, h *host.Host) (*GenesisResponse, error) {
	serializedCert, err := certificate.Serialize(bc.Certificate)
=======
func (bc *Bootstrapper) sendGenesisRequest(ctx context.Context, h *host.Host) (*GenesisResponse, error) {
	discovery, err := newNodeStruct(bc.keeper.GetOrigin())
>>>>>>> 1434849a
	if err != nil {
		return nil, errors.Wrapf(err, "Failed to prepare genesis request to address %s", h)
	}
	request := bc.transport.NewRequestBuilder().Type(types.Genesis).Data(&GenesisRequest{
		LastPulse: bc.GetLastPulse(),
		Discovery: discovery,
	}).Build()
	future, err := bc.transport.SendRequestPacket(ctx, request, h)
	if err != nil {
		return nil, errors.Wrapf(err, "Failed to send genesis request to address %s", h)
	}
	response, err := future.GetResponse(bc.options.BootstrapTimeout)
	if err != nil {
		return nil, errors.Wrapf(err, "Failed to get response to genesis request from address %s", h)
	}
	data := response.GetData().(*GenesisResponse)
	if data.Response.Discovery == nil {
		return nil, errors.New("Error genesis response from discovery node: " + data.Error)
	}
	return data, nil
}

func (bc *bootstrapper) getDiscoveryNodesChannel(ctx context.Context, discoveryNodes []core.DiscoveryNode, needResponses int) <-chan *host.Host {
	// we need only one host to bootstrap
	bootstrapHosts := make(chan *host.Host, needResponses)
	for _, discoveryNode := range discoveryNodes {
		go func(ctx context.Context, address string, ch chan<- *host.Host) {
			inslogger.FromContext(ctx).Infof("Starting bootstrap to address %s", address)
			bootstrapHost, err := bootstrap(ctx, address, bc.options, bc.startBootstrap)
			if err != nil {
				inslogger.FromContext(ctx).Errorf("Error bootstrapping to address %s: %s", address, err.Error())
				return
			}
			bootstrapHosts <- bootstrapHost
		}(ctx, discoveryNode.GetHost(), bootstrapHosts)
	}
	return bootstrapHosts
}

func (bc *bootstrapper) getGenesisRequestsChannel(ctx context.Context, discoveryHosts []*host.Host) chan *GenesisResponse {
	result := make(chan *GenesisResponse)
	for _, discoveryHost := range discoveryHosts {
		go func(ctx context.Context, address *host.Host, ch chan<- *GenesisResponse) {
			logger := inslogger.FromContext(ctx)
			cachedReq := bc.getRequest(address.NodeID)
			if cachedReq != nil {
				logger.Infof("Got genesis info of node %s from cache", address)
				ch <- &GenesisResponse{Response: *cachedReq}
				return
			}

			logger.Infof("Sending genesis bootstrap request to address %s", address)
			response, err := bc.sendGenesisRequest(ctx, address)
			if err != nil {
				logger.Warnf("Discovery bootstrap to host %s failed: %s", address, err)
				return
			}
			result <- response
		}(ctx, discoveryHost, result)
	}
	return result
}

func (bc *bootstrapper) waitResultFromChannel(ctx context.Context, ch <-chan *host.Host) *host.Host {
	for {
		select {
		case bootstrapHost := <-ch:
			return bootstrapHost
		case <-time.After(bc.options.BootstrapTimeout):
			inslogger.FromContext(ctx).Warn("Bootstrap timeout")
			return nil
		}
	}
}

func (bc *bootstrapper) waitResultsFromChannel(ctx context.Context, ch <-chan *host.Host, count int) []*host.Host {
	result := make([]*host.Host, 0)
	for {
		select {
		case bootstrapHost := <-ch:
			result = append(result, bootstrapHost)
			if len(result) == count {
				return result
			}
		case <-time.After(bc.options.BootstrapTimeout):
			inslogger.FromContext(ctx).Warnf("Bootstrap timeout, successful bootstraps: %d/%d", len(result), count)
			return result
		}
	}
}

func (bc *bootstrapper) waitGenesisResults(ctx context.Context, ch <-chan *GenesisResponse, count int) ([]core.Node, []core.PulseNumber, error) {
	result := make([]core.Node, 0)
	lastPulses := make([]core.PulseNumber, 0)
	for {
		select {
		case res := <-ch:
			discovery, err := newNode(res.Response.Discovery)
			if err != nil {
				return nil, nil, errors.Wrap(err, "Error deserializing node from discovery node")
			}
			result = append(result, discovery)
			lastPulses = append(lastPulses, res.Response.LastPulse)
			inslogger.FromContext(ctx).Debugf("Node %s LastIgnoredPulse: %d", discovery.ID(), res.Response.LastPulse)
			if len(result) == count {
				return result, lastPulses, nil
			}
		case <-time.After(bc.options.BootstrapTimeout):
			return nil, nil, errors.New(fmt.Sprintf("Genesis bootstrap timeout, successful genesis requests: %d/%d", len(result), count))
		}
	}
}

func bootstrap(ctx context.Context, address string, options *common.Options, bootstrapF func(context.Context, string) (*host.Host, error)) (*host.Host, error) {
	minTO := options.MinTimeout
	if !options.InfinityBootstrap {
		return bootstrapF(ctx, address)
	}
	for {
		result, err := bootstrapF(ctx, address)
		if err == nil {
			return result, nil
		}
		time.Sleep(minTO)
		minTO *= options.TimeoutMult
		if minTO > options.MaxTimeout {
			minTO = options.MaxTimeout
		}
	}
}

func (bc *bootstrapper) startBootstrap(ctx context.Context, address string) (*host.Host, error) {
	bootstrapHost, err := bc.pinger.Ping(ctx, address, bc.options.PingTimeout)
	if err != nil {
		return nil, errors.Wrapf(err, "Failed to ping address %s", address)
	}
	request := bc.transport.NewRequestBuilder().Type(types.Bootstrap).Data(&NodeBootstrapRequest{}).Build()
	future, err := bc.transport.SendRequestPacket(ctx, request, bootstrapHost)
	if err != nil {
		return nil, errors.Wrapf(err, "Failed to send bootstrap request to address %s", address)
	}
	response, err := future.GetResponse(bc.options.BootstrapTimeout)
	if err != nil {
		return nil, errors.Wrapf(err, "Failed to get response to bootstrap request from address %s", address)
	}
	data := response.GetData().(*NodeBootstrapResponse)
	if data.Code == Rejected {
		return nil, errors.New("Rejected: " + data.RejectReason)
	}
	if data.Code == Redirected {
		return bootstrap(ctx, data.RedirectHost, bc.options, bc.startBootstrap)
	}
	return response.GetSenderHost(), nil
}

func (bc *bootstrapper) processBootstrap(ctx context.Context, request network.Request) (network.Response, error) {
	// TODO: redirect logic
	return bc.transport.BuildResponse(ctx, request, &NodeBootstrapResponse{Code: Accepted}), nil
}

<<<<<<< HEAD
func (bc *bootstrapper) checkGenesisCert(cert core.AuthorizationCertificate) error {
	// TODO: check certificate
	return nil
}

func (bc *bootstrapper) processGenesis(ctx context.Context, request network.Request) (network.Response, error) {
	data := request.GetData().(*GenesisRequest)
	genesisCert, err := certificate.Deserialize(data.Certificate, platformpolicy.NewKeyProcessor())
	if err != nil {
		return bc.transport.BuildResponse(ctx, request, &GenesisResponse{Error: err.Error()}), nil
	}
	err = bc.checkGenesisCert(genesisCert)
	if err != nil {
		return bc.transport.BuildResponse(ctx, request, &GenesisResponse{Error: err.Error()}), nil
	}
	discovery, err := newNodeStruct(bc.NodeKeeper.GetOrigin())
=======
func (bc *Bootstrapper) processGenesis(ctx context.Context, request network.Request) (network.Response, error) {
	data := request.GetData().(*GenesisRequest)
	discovery, err := newNodeStruct(bc.keeper.GetOrigin())
>>>>>>> 1434849a
	if err != nil {
		return bc.transport.BuildResponse(ctx, request, &GenesisResponse{Error: err.Error()}), nil
	}
	bc.SetLastPulse(data.LastPulse)
	bc.setRequest(request.GetSender(), data)
	return bc.transport.BuildResponse(ctx, request, &GenesisResponse{
		Response: GenesisRequest{Discovery: discovery, LastPulse: bc.GetLastPulse()},
	}), nil
}

func (bc *bootstrapper) Start(ctx context.Context) error {
	bc.transport.RegisterPacketHandler(types.Bootstrap, bc.processBootstrap)
	bc.transport.RegisterPacketHandler(types.Genesis, bc.processGenesis)
	return nil
}

<<<<<<< HEAD
func NewBootstrapper(options *common.Options, transport network.InternalTransport) *bootstrapper {
	return &bootstrapper{
		options:       options,
		transport:     transport,
		pinger:        pinger.NewPinger(transport),
		bootstrapLock: make(chan struct{}),
=======
func NewBootstrapper(options *common.Options, certificate core.Certificate, transport network.InternalTransport) *Bootstrapper {
	return &Bootstrapper{
		options:                 options,
		cert:                    certificate,
		transport:               transport,
		pinger:                  pinger.NewPinger(transport),
		bootstrapLock:           make(chan struct{}),
		genesisRequestsReceived: make(map[core.RecordRef]*GenesisRequest),
>>>>>>> 1434849a
	}
}<|MERGE_RESOLUTION|>--- conflicted
+++ resolved
@@ -24,11 +24,7 @@
 	"sync"
 	"time"
 
-<<<<<<< HEAD
-	"github.com/insolar/insolar/certificate"
 	"github.com/insolar/insolar/component"
-=======
->>>>>>> 1434849a
 	"github.com/insolar/insolar/core"
 	"github.com/insolar/insolar/instrumentation/inslogger"
 	"github.com/insolar/insolar/log"
@@ -74,14 +70,14 @@
 	genesisLock             sync.Mutex
 }
 
-func (bc *Bootstrapper) getRequest(ref core.RecordRef) *GenesisRequest {
+func (bc *bootstrapper) getRequest(ref core.RecordRef) *GenesisRequest {
 	bc.genesisLock.Lock()
 	defer bc.genesisLock.Unlock()
 
 	return bc.genesisRequestsReceived[ref]
 }
 
-func (bc *Bootstrapper) setRequest(ref core.RecordRef, req *GenesisRequest) {
+func (bc *bootstrapper) setRequest(ref core.RecordRef, req *GenesisRequest) {
 	bc.genesisLock.Lock()
 	defer bc.genesisLock.Unlock()
 
@@ -274,13 +270,8 @@
 	return maxLastPulse
 }
 
-<<<<<<< HEAD
 func (bc *bootstrapper) sendGenesisRequest(ctx context.Context, h *host.Host) (*GenesisResponse, error) {
-	serializedCert, err := certificate.Serialize(bc.Certificate)
-=======
-func (bc *Bootstrapper) sendGenesisRequest(ctx context.Context, h *host.Host) (*GenesisResponse, error) {
-	discovery, err := newNodeStruct(bc.keeper.GetOrigin())
->>>>>>> 1434849a
+	discovery, err := newNodeStruct(bc.NodeKeeper.GetOrigin())
 	if err != nil {
 		return nil, errors.Wrapf(err, "Failed to prepare genesis request to address %s", h)
 	}
@@ -441,28 +432,9 @@
 	return bc.transport.BuildResponse(ctx, request, &NodeBootstrapResponse{Code: Accepted}), nil
 }
 
-<<<<<<< HEAD
-func (bc *bootstrapper) checkGenesisCert(cert core.AuthorizationCertificate) error {
-	// TODO: check certificate
-	return nil
-}
-
 func (bc *bootstrapper) processGenesis(ctx context.Context, request network.Request) (network.Response, error) {
 	data := request.GetData().(*GenesisRequest)
-	genesisCert, err := certificate.Deserialize(data.Certificate, platformpolicy.NewKeyProcessor())
-	if err != nil {
-		return bc.transport.BuildResponse(ctx, request, &GenesisResponse{Error: err.Error()}), nil
-	}
-	err = bc.checkGenesisCert(genesisCert)
-	if err != nil {
-		return bc.transport.BuildResponse(ctx, request, &GenesisResponse{Error: err.Error()}), nil
-	}
 	discovery, err := newNodeStruct(bc.NodeKeeper.GetOrigin())
-=======
-func (bc *Bootstrapper) processGenesis(ctx context.Context, request network.Request) (network.Response, error) {
-	data := request.GetData().(*GenesisRequest)
-	discovery, err := newNodeStruct(bc.keeper.GetOrigin())
->>>>>>> 1434849a
 	if err != nil {
 		return bc.transport.BuildResponse(ctx, request, &GenesisResponse{Error: err.Error()}), nil
 	}
@@ -479,22 +451,13 @@
 	return nil
 }
 
-<<<<<<< HEAD
 func NewBootstrapper(options *common.Options, transport network.InternalTransport) *bootstrapper {
 	return &bootstrapper{
 		options:       options,
 		transport:     transport,
 		pinger:        pinger.NewPinger(transport),
 		bootstrapLock: make(chan struct{}),
-=======
-func NewBootstrapper(options *common.Options, certificate core.Certificate, transport network.InternalTransport) *Bootstrapper {
-	return &Bootstrapper{
-		options:                 options,
-		cert:                    certificate,
-		transport:               transport,
-		pinger:                  pinger.NewPinger(transport),
-		bootstrapLock:           make(chan struct{}),
+
 		genesisRequestsReceived: make(map[core.RecordRef]*GenesisRequest),
->>>>>>> 1434849a
 	}
 }