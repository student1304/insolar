/*
 *    Copyright 2018 Insolar
 *
 *    Licensed under the Apache License, Version 2.0 (the "License");
 *    you may not use this file except in compliance with the License.
 *    You may obtain a copy of the License at
 *
 *        http://www.apache.org/licenses/LICENSE-2.0
 *
 *    Unless required by applicable law or agreed to in writing, software
 *    distributed under the License is distributed on an "AS IS" BASIS,
 *    WITHOUT WARRANTIES OR CONDITIONS OF ANY KIND, either express or implied.
 *    See the License for the specific language governing permissions and
 *    limitations under the License.
 */

package common

import (
	"time"
)

// Options contains configuration options for the local host.
type Options struct {
	// The maximum time to wait for a response to ping request.
	PingTimeout time.Duration

	// The maximum time to wait for a response to any packet.
	PacketTimeout time.Duration

	// InfiniteBootstrap bool

	// Bootstrap reconnect timeout
	BootstrapTimeout time.Duration

<<<<<<< HEAD
=======
	// Min bootstrap retry timeout
	MinTimeout time.Duration

	// Max bootstrap retry timeout
	MaxTimeout time.Duration

	// Multiplier for boostrap retry time
	TimeoutMult time.Duration

	// True - infinity tries to bootstrap
	InfinityBootstrap bool

>>>>>>> 47833b3e
	// HandshakeSession TTL
	HandshakeSessionTTL time.Duration
}<|MERGE_RESOLUTION|>--- conflicted
+++ resolved
@@ -33,8 +33,6 @@
 	// Bootstrap reconnect timeout
 	BootstrapTimeout time.Duration
 
-<<<<<<< HEAD
-=======
 	// Min bootstrap retry timeout
 	MinTimeout time.Duration
 
@@ -47,7 +45,6 @@
 	// True - infinity tries to bootstrap
 	InfinityBootstrap bool
 
->>>>>>> 47833b3e
 	// HandshakeSession TTL
 	HandshakeSessionTTL time.Duration
 }