--- conflicted
+++ resolved
@@ -19,6 +19,7 @@
 import (
 	"context"
 	"strconv"
+	"strings"
 
 	"github.com/insolar/insolar/component"
 	"github.com/insolar/insolar/configuration"
@@ -86,8 +87,6 @@
 	n.controller.RemoteProcedureRegister(name, method)
 }
 
-<<<<<<< HEAD
-=======
 // incrementPort increments port number if it not equals 0
 func incrementPort(address string) (string, error) {
 	parts := strings.Split(address, ":")
@@ -107,7 +106,6 @@
 	return strings.Join(parts, ":"), nil
 }
 
->>>>>>> 48ea6f19
 // Start implements component.Initer
 func (n *ServiceNetwork) Init(ctx context.Context) error {
 
