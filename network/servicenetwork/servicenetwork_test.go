--- conflicted
+++ resolved
@@ -16,25 +16,7 @@
 
 package servicenetwork
 
-import (
-	"crypto"
-	"testing"
-
-	"github.com/insolar/insolar/certificate"
-	"github.com/insolar/insolar/component"
-	"github.com/insolar/insolar/core"
-	"github.com/insolar/insolar/core/delegationtoken"
-	"github.com/insolar/insolar/core/message"
-	"github.com/insolar/insolar/cryptography"
-	"github.com/insolar/insolar/messagebus"
-	"github.com/insolar/insolar/network"
-	"github.com/insolar/insolar/network/nodenetwork"
-	"github.com/insolar/insolar/network/utils"
-	"github.com/insolar/insolar/platformpolicy"
-	"github.com/insolar/insolar/testutils"
-	"github.com/stretchr/testify/require"
-)
-
+/*
 func newTestNodeKeeper(nodeID core.RecordRef, address string, isBootstrap bool) (network.NodeKeeper, core.Node) {
 	origin := nodenetwork.NewNode(nodeID, nil, nil, 0, address, "")
 	keeper := nodenetwork.NewNodeKeeper(origin)
@@ -81,19 +63,30 @@
 	return mock, keeper, origin
 }
 
-/*
+func TestNewServiceNetwork(t *testing.T) {
+	cfg := configuration.NewConfiguration()
+	scheme := platformpolicy.NewPlatformCryptographyScheme()
+
+	sn, err := NewServiceNetwork(cfg, scheme)
+	require.NoError(t, err)
+	require.NotNil(t, sn)
+}
+
 func TestServiceNetwork_GetAddress(t *testing.T) {
-	serviceNetwork, cm := createServiceNetwork(t)
-	err := cm.Init(context.Background())
-	require.NoError(t, err)
-	require.True(t, strings.Contains(serviceNetwork.GetAddress(), strings.Split("127.0.0.1:3007", ":")[0]))
+	cfg := configuration.NewConfiguration()
+	scheme := platformpolicy.NewPlatformCryptographyScheme()
+	network, err := NewServiceNetwork(cfg, scheme)
+	require.NoError(t, err)
+	err = network.Init(context.Background())
+	require.NoError(t, err)
+	require.True(t, strings.Contains(network.GetAddress(), strings.Split(cfg.Host.Transport.Address, ":")[0]))
 }
 
 func TestServiceNetwork_SendMessage(t *testing.T) {
-	t.Skip("fix me") // TODO: fix test
-	serviceNetwork, cm := createServiceNetwork(t)
-
-<<<<<<< HEAD
+	cfg := configuration.NewConfiguration()
+	scheme := platformpolicy.NewPlatformCryptographyScheme()
+	serviceNetwork, err := NewServiceNetwork(cfg, scheme)
+
 	key, _ := platformpolicy.NewKeyProcessor().GeneratePrivateKey()
 	require.NotNil(t, key)
 	cs := cryptography.NewKeyBoundCryptographyService(key)
@@ -106,12 +99,8 @@
 	serviceNetwork.CryptographyService, serviceNetwork.NodeKeeper, _ = initComponents(t, testutils.RandomRef(), "", true)
 
 	err = serviceNetwork.Init(context.Background())
-=======
-	ctx := context.Background()
-	err := cm.Init(ctx)
->>>>>>> 74becd7c
-	require.NoError(t, err)
-	err = cm.Start(ctx)
+	require.NoError(t, err)
+	err = serviceNetwork.Start(ctx)
 	require.NoError(t, err)
 
 	e := &message.CallMethod{
@@ -125,9 +114,7 @@
 	require.NoError(t, err)
 
 	ref := testutils.RandomRef()
-	_, err = serviceNetwork.SendMessage(ref, "test", parcel)
-	require.NoError(t, err)
-
+	serviceNetwork.SendMessage(ref, "test", parcel)
 }
 
 func mockServiceConfiguration(host string, bootstrapHosts []string, nodeID string) configuration.Configuration {
@@ -147,7 +134,6 @@
 }
 
 func TestServiceNetwork_SendMessage2(t *testing.T) {
-	t.Skip("fix me") // TODO: fix test
 	ctx := context.TODO()
 	firstNodeId := "4gU79K6woTZDvn4YUFHauNKfcHW69X42uyk8ZvRevCiMv3PLS24eM1vcA9mhKPv8b2jWj9J5RgGN9CB7PUzCtBsj"
 	secondNodeId := "53jNWvey7Nzyh4ZaLdJDf3SRgoD4GpWuwHgrgvVVGLbDkk3A7cwStSmBU2X7s4fm6cZtemEyJbce9dM9SwNxbsxf"
@@ -209,8 +195,6 @@
 }
 
 func TestServiceNetwork_SendCascadeMessage(t *testing.T) {
-	t.Skip("fix me") // TODO: fix test
-
 	ctx := context.TODO()
 	firstNodeId := "4gU79K6woTZDvn4YUFHauNKfcHW69X42uyk8ZvRevCiMv3PLS24eM1vcA9mhKPv8b2jWj9J5RgGN9CB7PUzCtBsj"
 	secondNodeId := "53jNWvey7Nzyh4ZaLdJDf3SRgoD4GpWuwHgrgvVVGLbDkk3A7cwStSmBU2X7s4fm6cZtemEyJbce9dM9SwNxbsxf"
@@ -368,157 +352,5 @@
 	success := utils.WaitTimeout(&wg, 100*time.Millisecond)
 
 	require.True(t, success)
-<<<<<<< HEAD
-}
-=======
-}
-*/
-// func Test_processPulse(t *testing.T) {
-// 	ctx := context.TODO()
-// 	t.Skip("rewrite test with multiple pulses and respecting logic of adding active nodes")
-// 	firstNodeId := "4gU79K6woTZDvn4YUFHauNKfcHW69X42uyk8ZvRevCiMv3PLS24eM1vcA9mhKPv8b2jWj9J5RgGN9CB7PUzCtBsj"
-// 	secondNodeId := "53jNWvey7Nzyh4ZaLdJDf3SRgoD4GpWuwHgrgvVVGLbDkk3A7cwStSmBU2X7s4fm6cZtemEyJbce9dM9SwNxbsxf"
-//
-// 	firstNode, _ := NewServiceNetwork(mockServiceConfiguration(
-// 		"127.0.0.1:10000",
-// 		[]string{"127.0.0.1:10001"},
-// 		firstNodeId))
-// 	secondNode, _ := NewServiceNetwork(mockServiceConfiguration(
-// 		"127.0.0.1:10001",
-// 		nil,
-// 		secondNodeId))
-// 	firstLedger := &mockLedger{PM: &dhtnetwork.MockPulseManager{}}
-// 	mpm := dhtnetwork.MockPulseManager{}
-// 	var wg sync.WaitGroup
-// 	wg.Add(1)
-// 	mpm.SetCallback(func(pulse core.Pulse) {
-// 		if pulse.PulseNumber == core.PulseNumber(1) {
-// 			wg.Done()
-// 		}
-// 	})
-// 	secondLedger := &mockLedger{PM: &mpm}
-//
-// 	secondNode.Start(ctx, core.Components{Ledger: secondLedger})
-// 	firstNode.Start(ctx, core.Components{Ledger: firstLedger})
-//
-// 	defer func() {
-// 		firstNode.Stop(ctx)
-// 		secondNode.Stop(ctx)
-// 	}()
-//
-// 	// pulse number is zero in MockPulseManager before receiving any pulses (default)
-// 	firstStoredPulse, _ := firstLedger.GetPulseManager().Current(ctx)
-// 	require.Equal(t, core.PulseNumber(0), firstStoredPulse.PulseNumber)
-//
-// 	hh := firstNode.hostNetwork.(*dhtnetwork.Wrapper).HostNetwork
-// 	pckt := packet.NewBuilder(nil).Type(types.TypePulse).Request(
-// 		&packet.RequestPulse{Pulse: core.Pulse{PulseNumber: 1, Entropy: core.Entropy{0}}}).
-// 		Build()
-// 	// imitate receiving pulse from the pulsar
-// 	dhtCtx := dhtnetwork.GetDefaultCtx(hh)
-// 	dhtnetwork.DispatchPacketType(hh, dhtCtx, pckt, packet.NewBuilder(hh.HtFromCtx(ctx).Origin))
-//
-// 	// pulse is stored on the first node
-// 	firstStoredPulse, _ = firstLedger.GetPulseManager().Current(ctx)
-// 	require.Equal(t, core.PulseNumber(1), firstStoredPulse.PulseNumber)
-//
-// 	// pulse is passed to the second node and stored there, too
-// 	success := WaitTimeout(&wg, time.Millisecond*100)
-// 	require.True(t, success)
-// 	secondStoredPulse, _ := secondLedger.GetPulseManager().Current(ctx)
-// 	require.Equal(t, core.PulseNumber(1), secondStoredPulse.PulseNumber)
-// }
-//
-// func Test_processPulse2(t *testing.T) {
-// 	ctx := context.TODO()
-// 	t.Skip("fix data race INS-534")
-// 	nodeIds := []core.RecordRef{
-// 		core.NewRefFromBase58("4gU79K6woTZDvn4YUFHauNKfcHW69X42uyk8ZvRevCiMv3PLS24eM1vcA9mhKPv8b2jWj9J5RgGN9CB7PUzCtBsj"),
-// 		core.NewRefFromBase58("53jNWvey7Nzyh4ZaLdJDf3SRgoD4GpWuwHgrgvVVGLbDkk3A7cwStSmBU2X7s4fm6cZtemEyJbce9dM9SwNxbsxf"),
-// 		core.NewRefFromBase58("9uE5MEWQB2yfKY8kTgTNovWii88D4anmf7GAiovgcxx6Uc6EBmZ212mpyMa1L22u9TcUUd94i8LvULdsdBoG8ed"),
-// 		core.NewRefFromBase58("4qXdYkfL9U4tL3qRPthdbdajtafR4KArcXjpyQSEgEMtpuin3t8aZYmMzKGRnXHBauytaPQ6bfwZyKZzRPpR6gyX"),
-// 		core.NewRefFromBase58("5q5rnvayXyKszoWofxp4YyK7FnLDwhsqAXKxj6H7B5sdEsNn4HKNFoByph4Aj8rGptdWL54ucwMQrySMJgKavxX1"),
-// 		core.NewRefFromBase58("5tsFDwNLMW4GRHxSbBjjxvKpR99G4CSBLRqZAcpqdSk5SaeVcDL3hCiyjjidCRJ7Lu4VZoANWQJN2AgPvSRgCghn"),
-// 		core.NewRefFromBase58("48UWM6w7YKYCHoP7GHhogLvbravvJ6bs4FGETqXfgdhF9aPxiuwDWwHipeiuNBQvx7zyCN9wFxbuRrDYRoAiw5Fj"),
-// 		core.NewRefFromBase58("5owQeqWyHcobFaJqS2BZU2o2ZRQ33GojXkQK6f8vNLgvNx6xeWRwenJMc53eEsS7MCxrpXvAhtpTaNMPr3rjMHA"),
-// 		core.NewRefFromBase58("xF12WfbkcWrjrPXvauSYpEGhkZT2Zha53xpYh5KQdmGHMywJNNgnemfDN2JfPV45aNQobkdma4dsx1N7Xf5wCJ9"),
-// 		core.NewRefFromBase58("4VgDz9o23wmYXN9mEiLnnsGqCEEARGByx1oys2MXtC6M94K85ZpB9sEJwiGDER61gHkBxkwfJqtg9mAFR7PQcssq"),
-// 		core.NewRefFromBase58("48g7C8QnH2CGMa62sNaL1gVVyygkto8EbMRHv168psCBuFR2FXkpTfwk4ZwpY8awFFXKSnWspYWWQ7sMMk5W7s3T"),
-// 		core.NewRefFromBase58("Lvssptdwq7tatd567LUfx2AgsrWZfo4u9q6FJgJ9BgZK8cVooZv2A7F7rrs1FS5VpnTmXhr6XihXuKWVZ8i5YX9"),
-// 	}
-//
-// 	prefix := "127.0.0.1:"
-// 	port := 10000
-// 	bootstrapNodes := nodeIds[len(nodeIds)-2:]
-// 	bootstrapHosts := make([]string, 0)
-// 	services := make([]*ServiceNetwork, 0)
-// 	ledgers := make([]core.Ledger, 0)
-//
-// 	var wg sync.WaitGroup
-// 	wg.Add(len(nodeIds))
-//
-// 	defer func() {
-// 		for _, service := range services {
-// 			service.Stop(ctx)
-// 		}
-// 	}()
-//
-// 	// init node and register test function
-// 	initService := func(node string, bHosts []string) (host string) {
-// 		mpm := dhtnetwork.MockPulseManager{}
-// 		mpm.SetCallback(func(pulse core.Pulse) {
-// 			if pulse.PulseNumber == core.PulseNumber(1) {
-// 				wg.Done()
-// 			}
-// 		})
-// 		ledger := &mockLedger{PM: &mpm}
-// 		ledgers = append(ledgers, ledger)
-//
-// 		host = prefix + strconv.Itoa(port)
-// 		service, _ := NewServiceNetwork(mockServiceConfiguration(host, bHosts, node))
-// 		service.Start(ctx, core.Components{Ledger: ledger})
-// 		port++
-// 		services = append(services, service)
-// 		return
-// 	}
-//
-// 	for _, node := range bootstrapNodes {
-// 		host := initService(node.String(), nil)
-// 		bootstrapHosts = append(bootstrapHosts, host)
-// 	}
-// 	nodes := nodeIds[:len(nodeIds)-2]
-// 	for _, node := range nodes {
-// 		initService(node.String(), bootstrapHosts)
-// 	}
-//
-// 	lastIndex := len(services) - 1
-//
-// 	// pulse number is zero in MockPulseManager before receiving any pulses (default)
-// 	ll := ledgers[lastIndex]
-// 	firstStoredPulse, _ := ll.GetPulseManager().Current(ctx)
-// 	require.Equal(t, core.PulseNumber(0), firstStoredPulse.PulseNumber)
-//
-// 	// time.Sleep(time.Millisecond * 100)
-//
-// 	hh := services[lastIndex].hostNetwork.(*dhtnetwork.Wrapper).HostNetwork
-// 	pckt := packet.NewBuilder(nil).Type(types.TypePulse).Request(
-// 		&packet.RequestPulse{Pulse: core.Pulse{PulseNumber: 1, Entropy: core.Entropy{0}}}).
-// 		Build()
-// 	// imitate receiving pulse from the pulsar on the last started service
-// 	dhtCtx := dhtnetwork.GetDefaultCtx(hh)
-// 	dhtnetwork.DispatchPacketType(hh, dhtCtx, pckt, packet.NewBuilder(hh.HtFromCtx(ctx).Origin))
-//
-// 	// pulse is stored on the first node
-// 	firstStoredPulse, _ = ll.GetPulseManager().Current(ctx)
-// 	require.Equal(t, core.PulseNumber(1), firstStoredPulse.PulseNumber)
-//
-// 	// pulse is passed to the other 4 nodes and stored there, too
-// 	success := WaitTimeout(&wg, time.Second)
-// 	require.True(t, success)
-//
-// 	for _, ldgr := range ledgers {
-// 		pulse, _ := ldgr.GetPulseManager().Current(ctx)
-// 		require.Equal(t, core.PulseNumber(1), pulse.PulseNumber)
-// 	}
-// }
->>>>>>> 74becd7c
+}
+*/