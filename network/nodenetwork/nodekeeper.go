/*
 *    Copyright 2018 Insolar
 *
 *    Licensed under the Apache License, Version 2.0 (the "License");
 *    you may not use this file except in compliance with the License.
 *    You may obtain a copy of the License at
 *
 *        http://www.apache.org/licenses/LICENSE-2.0
 *
 *    Unless required by applicable law or agreed to in writing, software
 *    distributed under the License is distributed on an "AS IS" BASIS,
 *    WITHOUT WARRANTIES OR CONDITIONS OF ANY KIND, either express or implied.
 *    See the License for the specific language governing permissions and
 *    limitations under the License.
 */

package nodenetwork

import (
	"sort"
	"strings"
	"sync"

	"github.com/insolar/insolar/configuration"
	consensus "github.com/insolar/insolar/consensus/packets"
	"github.com/insolar/insolar/core"
	coreutils "github.com/insolar/insolar/core/utils"
	"github.com/insolar/insolar/log"
	"github.com/insolar/insolar/network"
	"github.com/insolar/insolar/network/transport"
	"github.com/insolar/insolar/network/transport/host"
	"github.com/insolar/insolar/network/utils"
	"github.com/insolar/insolar/version"
	"github.com/pkg/errors"
)

// NewNodeNetwork create active node component
func NewNodeNetwork(configuration configuration.HostNetwork, certificate core.Certificate) (core.NodeNetwork, error) {
	origin, err := createOrigin(configuration, certificate)
	if err != nil {
		return nil, errors.Wrap(err, "Failed to create origin node")
	}
	nodeKeeper := NewNodeKeeper(origin)
	if len(certificate.GetDiscoveryNodes()) == 0 || utils.OriginIsDiscovery(certificate) {
		nodeKeeper.AddActiveNodes([]core.Node{origin})
	}
	return nodeKeeper, nil
}

func createOrigin(configuration configuration.HostNetwork, certificate core.Certificate) (MutableNode, error) {
	publicAddress, err := resolveAddress(configuration)
	if err != nil {
		return nil, errors.Wrap(err, "Failed to resolve public address")
	}

	role := certificate.GetRole()
	if role == core.StaticRoleUnknown {
		log.Info("[ createOrigin ] Use core.StaticRoleLightMaterial, since no role in certificate")
		role = core.StaticRoleLightMaterial
	}

	return newMutableNode(
		*certificate.GetNodeRef(),
		role,
		certificate.GetPublicKey(),
		publicAddress,
		version.Version,
	), nil
}

func resolveAddress(configuration configuration.HostNetwork) (string, error) {
	conn, address, err := transport.NewConnection(configuration.Transport)
	if err != nil {
		return "", err
	}
	err = conn.Close()
	if err != nil {
		log.Warn(err)
	}
	return address, nil
}

// NewNodeKeeper create new NodeKeeper
func NewNodeKeeper(origin core.Node) network.NodeKeeper {
	return &nodekeeper{
		origin:       origin,
		state:        network.Undefined,
		claimQueue:   newClaimQueue(),
		active:       make(map[core.RecordRef]core.Node),
		indexNode:    make(map[core.StaticRole]*recordRefSet),
		indexShortID: make(map[core.ShortNodeID]core.Node),
		tempMapR:     make(map[core.RecordRef]*host.Host),
		tempMapS:     make(map[core.ShortNodeID]*host.Host),
	}
}

type nodekeeper struct {
	origin     core.Node
	originLock sync.RWMutex
	state      network.NodeKeeperState
	claimQueue *claimQueue

	nodesJoinedDuringPrevPulse bool

	cloudHashLock sync.RWMutex
	cloudHash     []byte

	activeLock   sync.RWMutex
	active       map[core.RecordRef]core.Node
	indexNode    map[core.StaticRole]*recordRefSet
	indexShortID map[core.ShortNodeID]core.Node

	tempLock sync.RWMutex
	tempMapR map[core.RecordRef]*host.Host
	tempMapS map[core.ShortNodeID]*host.Host

	sync     network.UnsyncList
	syncLock sync.Mutex

	isBootstrap     bool
	isBootstrapLock sync.RWMutex

	Cryptography core.CryptographyService `inject:""`
}

func (nk *nodekeeper) AddTemporaryMapping(nodeID core.RecordRef, shortID core.ShortNodeID, address string) error {
	consensusAddress, err := incrementPort(address)
	if err != nil {
		return errors.Wrapf(err, "Failed to increment port for address %s", address)
	}
	h, err := host.NewHostNS(consensusAddress, nodeID, shortID)
	if err != nil {
		return errors.Wrapf(err, "Failed to generate address (%s, %s, %d)", consensusAddress, nodeID, shortID)
	}
	nk.tempLock.Lock()
	nk.tempMapR[nodeID] = h
	nk.tempMapS[shortID] = h
	nk.tempLock.Unlock()
	return nil
}

func (nk *nodekeeper) ResolveConsensus(shortID core.ShortNodeID) *host.Host {
	nk.tempLock.RLock()
	defer nk.tempLock.RUnlock()

	return nk.tempMapS[shortID]
}

func (nk *nodekeeper) ResolveConsensusRef(nodeID core.RecordRef) *host.Host {
	nk.tempLock.RLock()
	defer nk.tempLock.RUnlock()

	return nk.tempMapR[nodeID]
}

// TODO: remove this method when bootstrap mechanism completed
// IsBootstrapped method returns true when bootstrapNodes are connected to each other
func (nk *nodekeeper) IsBootstrapped() bool {
	nk.isBootstrapLock.RLock()
	defer nk.isBootstrapLock.RUnlock()

	return nk.isBootstrap
}

// TODO: remove this method when bootstrap mechanism completed
// SetIsBootstrapped method set is bootstrap completed
func (nk *nodekeeper) SetIsBootstrapped(isBootstrap bool) {
	nk.isBootstrapLock.Lock()
	defer nk.isBootstrapLock.Unlock()

	nk.isBootstrap = isBootstrap
}

func (nk *nodekeeper) GetOrigin() core.Node {
	nk.activeLock.RLock()
	defer nk.activeLock.RUnlock()

	return nk.origin
}

func (nk *nodekeeper) GetCloudHash() []byte {
	nk.cloudHashLock.RLock()
	defer nk.cloudHashLock.RUnlock()

	return nk.cloudHash
}

func (nk *nodekeeper) SetCloudHash(cloudHash []byte) {
	nk.cloudHashLock.Lock()
	defer nk.cloudHashLock.Unlock()

	nk.cloudHash = cloudHash
}

func (nk *nodekeeper) GetActiveNodes() []core.Node {
	nk.activeLock.RLock()
	result := make([]core.Node, len(nk.active))
	index := 0
	for _, node := range nk.active {
		result[index] = node
		index++
	}
	nk.activeLock.RUnlock()
	// Sort active nodes to return list with determinate order on every node.
	// If we have more than 10k nodes, we need to optimize this
	sort.Slice(result, func(i, j int) bool {
		return result[i].ID().Compare(result[j].ID()) < 0
	})
	return result
}

func (nk *nodekeeper) GetActiveNodesByRole(role core.DynamicRole) []core.RecordRef {
	nk.activeLock.RLock()
	defer nk.activeLock.RUnlock()

	list, exists := nk.indexNode[jetRoleToNodeRole(role)]
	if !exists {
		return nil
	}
	return list.Collect()
}

func (nk *nodekeeper) AddActiveNodes(nodes []core.Node) {
	nk.activeLock.Lock()
	defer nk.activeLock.Unlock()

	activeNodes := make([]string, len(nodes))
	for i, node := range nodes {
		nk.addActiveNode(node)
		activeNodes[i] = node.ID().String()
	}
	log.Debugf("Added active nodes: %s", strings.Join(activeNodes, ", "))
}

func (nk *nodekeeper) GetActiveNode(ref core.RecordRef) core.Node {
	nk.activeLock.RLock()
	defer nk.activeLock.RUnlock()

	return nk.active[ref]
}

func (nk *nodekeeper) GetActiveNodeByShortID(shortID core.ShortNodeID) core.Node {
	nk.activeLock.RLock()
	defer nk.activeLock.RUnlock()

	return nk.indexShortID[shortID]
}

func (nk *nodekeeper) addActiveNode(node core.Node) {
	if node.ID().Equal(nk.origin.ID()) {
		nk.origin = node
		log.Infof("Added origin node %s to active list", nk.origin.ID())
	}
	nk.active[node.ID()] = node

	nk.addToIndex(node)
}

func (nk *nodekeeper) addToIndex(node core.Node) {
	list, ok := nk.indexNode[node.Role()]
	if !ok {
		list = newRecordRefSet()
	}
	list.Add(node.ID())
	nk.indexNode[node.Role()] = list

	nk.indexShortID[node.ShortID()] = node
}

func (nk *nodekeeper) SetState(state network.NodeKeeperState) {
	nk.state = state
}

func (nk *nodekeeper) GetState() network.NodeKeeperState {
	return nk.state
}

func (nk *nodekeeper) GetOriginJoinClaim() (*consensus.NodeJoinClaim, error) {
	nk.originLock.RLock()
	defer nk.originLock.RUnlock()

	return nk.nodeToSignedClaim()
}

func (nk *nodekeeper) GetOriginAnnounceClaim(mapper consensus.BitSetMapper) (*consensus.NodeAnnounceClaim, error) {
	nk.originLock.RLock()
	defer nk.originLock.RUnlock()

	return nk.nodeToAnnounceClaim(mapper)
}

func (nk *nodekeeper) AddPendingClaim(claim consensus.ReferendumClaim) bool {
	nk.claimQueue.Push(claim)
	return true
}

func (nk *nodekeeper) GetClaimQueue() network.ClaimQueue {
	return nk.claimQueue
}

func (nk *nodekeeper) NodesJoinedDuringPreviousPulse() bool {
	return nk.nodesJoinedDuringPrevPulse
}

func (nk *nodekeeper) GetUnsyncList() network.UnsyncList {
	return newUnsyncList(nk.origin, nk.GetActiveNodes())
}

func (nk *nodekeeper) GetSparseUnsyncList(length int) network.UnsyncList {
	return newSparseUnsyncList(nk.origin, length)
}

func (nk *nodekeeper) Sync(list network.UnsyncList) {
	nk.syncLock.Lock()
	defer nk.syncLock.Unlock()

	nk.sync = list
}

func (nk *nodekeeper) MoveSyncToActive() {
	nk.activeLock.Lock()
	nk.syncLock.Lock()
	defer func() {
		nk.syncLock.Unlock()
		nk.activeLock.Unlock()
	}()

	nk.tempLock.Lock()
	// clear temporary mappings
	nk.tempMapR = make(map[core.RecordRef]*host.Host)
	nk.tempMapS = make(map[core.ShortNodeID]*host.Host)
	nk.tempLock.Unlock()

	sync := nk.sync.(*unsyncList)
	nk.active = sync.getMergedNodeMap()
	nk.reindex()
}

func (nk *nodekeeper) reindex() {
	// drop all indexes
	nk.indexNode = make(map[core.StaticRole]*recordRefSet)
	nk.indexShortID = make(map[core.ShortNodeID]core.Node)

	foundOrigin := false
	for _, node := range nk.active {
		nk.addToIndex(node)
		if node.ID().Equal(nk.origin.ID()) {
			foundOrigin = true
		}
	}

	if !foundOrigin {
		// we left active node list, can gracefully stop

		// graceful stop instead of panic
		err := coreutils.SendGracefulStopSignal()
		if err != nil {
			// we tried :(
			panic("Node leave acknowledged by network. Goodbye!")
		}
	}
}

func (nk *nodekeeper) nodeToSignedClaim() (*consensus.NodeJoinClaim, error) {
	claim, err := consensus.NodeToClaim(nk.origin)
	if err != nil {
		return nil, err
	}

<<<<<<< HEAD
	dataToSign, err := claim.SerializeRaw()
=======
	dataToSign, err := claim.SerializeWithoutSign()
>>>>>>> c25e018c
	log.Infof("dataToSign len: %d", len(dataToSign))
	if err != nil {
		return nil, errors.Wrap(err, "[ nodeToSignedClaim ] failed to serialize a claim")
	}
	sign, err := nk.sign(dataToSign)
	log.Infof("sign len: %d", len(sign))
	if err != nil {
		return nil, errors.Wrap(err, "[ nodeToSignedClaim ] failed to sign a claim")
	}
	// copy(claim.Signature[:], sign[:consensus.SignatureLength])
	return claim, nil
}

<<<<<<< HEAD
func (nk *nodekeeper) nodeToAnnounceClaim(mapper consensus.BitSetMapper) (*consensus.NodeAnnounceClaim, error) {
	claim := consensus.NodeAnnounceClaim{}
	joinClaim, err := consensus.NodeToClaim(nk.origin)
	if err != nil {
		return nil, err
	}
	claim.NodeJoinClaim = *joinClaim
	claim.NodeCount = uint16(mapper.Length())
	announcerIndex, err := mapper.RefToIndex(nk.origin.ID())
	if err != nil {
		return nil, errors.Wrap(err, "[ nodeToAnnounceClaim ] failed to map origin node ID to bitset index")
	}
	claim.NodeAnnouncerIndex = uint16(announcerIndex)
	claim.BitSetMapper = mapper
=======
	// TODO: bugfix needed NET-51
	//copy(claim.Signature[:], sign[:consensus.SignatureLength])
>>>>>>> c25e018c
	return &claim, nil
}

func (nk *nodekeeper) sign(data []byte) ([]byte, error) {
	sign, err := nk.Cryptography.Sign(data)
	if err != nil {
		return nil, errors.Wrap(err, "[ sign ] failed to sign a claim")
	}
	return sign.Bytes(), nil
}

func jetRoleToNodeRole(role core.DynamicRole) core.StaticRole {
	switch role {
	case core.DynamicRoleVirtualExecutor:
		return core.StaticRoleVirtual
	case core.DynamicRoleVirtualValidator:
		return core.StaticRoleVirtual
	case core.DynamicRoleLightExecutor:
		return core.StaticRoleLightMaterial
	case core.DynamicRoleLightValidator:
		return core.StaticRoleLightMaterial
	case core.DynamicRoleHeavyExecutor:
		return core.StaticRoleHeavyMaterial
	default:
		return core.StaticRoleUnknown
	}
}<|MERGE_RESOLUTION|>--- conflicted
+++ resolved
@@ -366,12 +366,7 @@
 	if err != nil {
 		return nil, err
 	}
-
-<<<<<<< HEAD
 	dataToSign, err := claim.SerializeRaw()
-=======
-	dataToSign, err := claim.SerializeWithoutSign()
->>>>>>> c25e018c
 	log.Infof("dataToSign len: %d", len(dataToSign))
 	if err != nil {
 		return nil, errors.Wrap(err, "[ nodeToSignedClaim ] failed to serialize a claim")
@@ -385,7 +380,6 @@
 	return claim, nil
 }
 
-<<<<<<< HEAD
 func (nk *nodekeeper) nodeToAnnounceClaim(mapper consensus.BitSetMapper) (*consensus.NodeAnnounceClaim, error) {
 	claim := consensus.NodeAnnounceClaim{}
 	joinClaim, err := consensus.NodeToClaim(nk.origin)
@@ -400,10 +394,6 @@
 	}
 	claim.NodeAnnouncerIndex = uint16(announcerIndex)
 	claim.BitSetMapper = mapper
-=======
-	// TODO: bugfix needed NET-51
-	//copy(claim.Signature[:], sign[:consensus.SignatureLength])
->>>>>>> c25e018c
 	return &claim, nil
 }
 
