--- conflicted
+++ resolved
@@ -199,14 +199,14 @@
 		log.Infof("Added origin node %s to active list", nk.origin.ID())
 	}
 	nk.active[node.ID()] = node
-	for _, role := range node.Roles() {
-		list, ok := nk.indexNode[role]
-		if !ok {
-			list = newRecordRefSet()
-		}
-		list.Add(node.ID())
-		nk.indexNode[role] = list
-	}
+
+	list, ok := nk.indexNode[node.Role()]
+	if !ok {
+		list = newRecordRefSet()
+	}
+	list.Add(node.ID())
+	nk.indexNode[node.Role()] = list
+
 	nk.indexShortID[node.ShortID()] = node
 }
 
@@ -240,37 +240,16 @@
 	nk.originClaim = claim
 }
 
-<<<<<<< HEAD
-func (nk *nodekeeper) AddUnsync(nodeID core.RecordRef, role core.NodeRole, address string,
-	version string /*, publicKey *ecdsa.PublicKey*/) (chan core.Node, error) {
-=======
 func (nk *nodekeeper) GetOriginClaim() *consensus.NodeJoinClaim {
 	nk.originLock.RLock()
 	defer nk.originLock.RUnlock()
->>>>>>> 5f7d0234
 
 	return nk.originClaim
 }
 
-<<<<<<< HEAD
-	node := newMutableNode(
-		nodeID,
-		role,
-		nil, // TODO publicKey
-		nk.pulse,
-		address,
-		version,
-	)
-
-	nk.unsync = append(nk.unsync, node)
-	ch := make(chan core.Node, 1)
-	nk.nodeWaiters[node.ID()] = ch
-	return ch, nil
-=======
 func (nk *nodekeeper) AddPendingClaim(claim consensus.ReferendumClaim) bool {
 	nk.claimQueue.Push(claim)
 	return true
->>>>>>> 5f7d0234
 }
 
 func (nk *nodekeeper) GetClaimQueue() network.ClaimQueue {
@@ -285,26 +264,8 @@
 	return newUnsyncList(nk.GetActiveNodes())
 }
 
-<<<<<<< HEAD
-func (nk *nodekeeper) addActiveNode(node core.Node) {
-	if node.ID().Equal(nk.origin.ID()) {
-		nk.origin = node
-		log.Infof("Added origin node %s to active list", nk.origin.ID())
-	}
-	nk.active[node.ID()] = node
-
-	list, ok := nk.indexNode[node.Role()]
-	if !ok {
-		list := make([]core.RecordRef, 0)
-		nk.indexNode[node.Role()] = list
-	}
-	nk.indexNode[node.Role()] = append(list, node.ID())
-
-	nk.indexShortID[node.ShortID()] = node
-=======
 func (nk *nodekeeper) GetSparseUnsyncList(length int) network.UnsyncList {
 	return newSparseUnsyncList(length)
->>>>>>> 5f7d0234
 }
 
 func (nk *nodekeeper) Sync(list network.UnsyncList) {
