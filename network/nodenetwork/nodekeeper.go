--- conflicted
+++ resolved
@@ -26,11 +26,7 @@
 	"github.com/insolar/insolar/configuration"
 	consensus "github.com/insolar/insolar/consensus/packets"
 	"github.com/insolar/insolar/core"
-<<<<<<< HEAD
-=======
-	coreutils "github.com/insolar/insolar/core/utils"
 	"github.com/insolar/insolar/instrumentation/instracer"
->>>>>>> 5977b547
 	"github.com/insolar/insolar/log"
 	"github.com/insolar/insolar/network"
 	"github.com/insolar/insolar/network/transport"
@@ -197,8 +193,8 @@
 	return nk.tempMapR[nodeID]
 }
 
+// TODO: remove this method when bootstrap mechanism completed
 // IsBootstrapped method returns true when bootstrapNodes are connected to each other
-// TODO: remove this method when bootstrap mechanism completed
 func (nk *nodekeeper) IsBootstrapped() bool {
 	_, span := instracer.StartSpan(context.Background(), "nodekeeper.IsBootstrapped wait lock")
 	nk.isBootstrapLock.RLock()
@@ -208,8 +204,8 @@
 	return nk.isBootstrap
 }
 
+// TODO: remove this method when bootstrap mechanism completed
 // SetIsBootstrapped method set is bootstrap completed
-// TODO: remove this method when bootstrap mechanism completed
 func (nk *nodekeeper) SetIsBootstrapped(isBootstrap bool) {
 	_, span := instracer.StartSpan(context.Background(), "nodekeeper.SetIsBootstrapped wait lock")
 	nk.isBootstrapLock.Lock()
@@ -341,17 +337,11 @@
 	return nk.state
 }
 
-<<<<<<< HEAD
 func (nk *nodekeeper) GetOriginJoinClaim() (*consensus.NodeJoinClaim, error) {
-	nk.activeLock.RLock()
+	_, span := instracer.StartSpan(context.Background(), "nodekeeper.GetOriginClaim wait lock")
+	nk.activeLock.RLock()
+	span.End()
 	defer nk.activeLock.RUnlock()
-=======
-func (nk *nodekeeper) GetOriginClaim() (*consensus.NodeJoinClaim, error) {
-	_, span := instracer.StartSpan(context.Background(), "nodekeeper.GetOriginClaim wait lock")
-	nk.originLock.RLock()
-	span.End()
-	defer nk.originLock.RUnlock()
->>>>>>> 5977b547
 
 	return nk.nodeToSignedClaim()
 }
@@ -406,12 +396,8 @@
 	nk.sync = list
 }
 
-<<<<<<< HEAD
 func (nk *nodekeeper) MoveSyncToActive() error {
-=======
-func (nk *nodekeeper) MoveSyncToActive() {
 	ctx, span := instracer.StartSpan(context.Background(), "nodekeeper.MoveSyncToActive wait active lock")
->>>>>>> 5977b547
 	nk.activeLock.Lock()
 	span.End()
 	ctx, span = instracer.StartSpan(ctx, "nodekeeper.MoveSyncToActive wait sync lock")
