//
// Modified BSD 3-Clause Clear License
//
// Copyright (c) 2019 Insolar Technologies GmbH
//
// All rights reserved.
//
// Redistribution and use in source and binary forms, with or without modification,
// are permitted (subject to the limitations in the disclaimer below) provided that
// the following conditions are met:
//  * Redistributions of source code must retain the above copyright notice, this list
//    of conditions and the following disclaimer.
//  * Redistributions in binary form must reproduce the above copyright notice, this list
//    of conditions and the following disclaimer in the documentation and/or other materials
//    provided with the distribution.
//  * Neither the name of Insolar Technologies GmbH nor the names of its contributors
//    may be used to endorse or promote products derived from this software without
//    specific prior written permission.
//
// NO EXPRESS OR IMPLIED LICENSES TO ANY PARTY'S PATENT RIGHTS ARE GRANTED
// BY THIS LICENSE. THIS SOFTWARE IS PROVIDED BY THE COPYRIGHT HOLDERS
// AND CONTRIBUTORS "AS IS" AND ANY EXPRESS OR IMPLIED WARRANTIES,
// INCLUDING, BUT NOT LIMITED TO, THE IMPLIED WARRANTIES OF MERCHANTABILITY
// AND FITNESS FOR A PARTICULAR PURPOSE ARE DISCLAIMED. IN NO EVENT SHALL
// THE COPYRIGHT HOLDER OR CONTRIBUTORS BE LIABLE FOR ANY DIRECT, INDIRECT,
// INCIDENTAL, SPECIAL, EXEMPLARY, OR CONSEQUENTIAL DAMAGES (INCLUDING,
// BUT NOT LIMITED TO, PROCUREMENT OF SUBSTITUTE GOODS OR SERVICES; LOSS
// OF USE, DATA, OR PROFITS; OR BUSINESS INTERRUPTION) HOWEVER CAUSED AND
// ON ANY THEORY OF LIABILITY, WHETHER IN CONTRACT, STRICT LIABILITY, OR TORT
// (INCLUDING NEGLIGENCE OR OTHERWISE) ARISING IN ANY WAY OUT OF THE USE
// OF THIS SOFTWARE, EVEN IF ADVISED OF THE POSSIBILITY OF SUCH DAMAGE.
//
// Notwithstanding any other provisions of this license, it is prohibited to:
//    (a) use this software,
//
//    (b) prepare modifications and derivative works of this software,
//
//    (c) distribute this software (including without limitation in source code, binary or
//        object code form), and
//
//    (d) reproduce copies of this software
//
//    for any commercial purposes, and/or
//
//    for the purposes of making available this software to third parties as a service,
//    including, without limitation, any software-as-a-service, platform-as-a-service,
//    infrastructure-as-a-service or other similar online service, irrespective of
//    whether it competes with the products or services of Insolar Technologies GmbH.
//

package merkle

import (
	"context"
	"encoding/hex"
	"testing"

	"github.com/insolar/insolar/component"
	"github.com/insolar/insolar/cryptography"
	"github.com/insolar/insolar/insolar"
	"github.com/insolar/insolar/platformpolicy"
	"github.com/insolar/insolar/pulsar/pulsartestutils"
	"github.com/insolar/insolar/testutils"
	"github.com/insolar/insolar/testutils/nodekeeper"
	"github.com/insolar/insolar/testutils/terminationhandler"
	"github.com/stretchr/testify/require"
	"github.com/stretchr/testify/suite"
)

type calculatorSuite struct {
	suite.Suite

	pulse       *insolar.Pulse
	nodeNetwork insolar.NodeNetwork
	service     insolar.CryptographyService

	calculator Calculator
}

func (t *calculatorSuite) TestGetNodeProof() {
	ph, np, err := t.calculator.GetPulseProof(&PulseEntry{Pulse: t.pulse})

	t.Assert().NoError(err)
	t.Assert().NotNil(np)

	key, err := t.service.GetPublicKey()
	t.Assert().NoError(err)

	t.Assert().True(t.calculator.IsValid(np, ph, key))
}

func (t *calculatorSuite) TestGetGlobuleProof() {
	pulseEntry := &PulseEntry{Pulse: t.pulse}
	ph, pp, err := t.calculator.GetPulseProof(pulseEntry)
	t.Assert().NoError(err)

	prevCloudHash, _ := hex.DecodeString(
		"00000000000000000000000000000000000000000000000000000000000000000000000000000000000000000000000000000000000000000000000000000000",
	)

	globuleEntry := &GlobuleEntry{
		PulseEntry: pulseEntry,
		PulseHash:  ph,
<<<<<<< HEAD
		ProofSet: map[core.NetworkNode]*PulseProof{
=======
		ProofSet: map[insolar.NetworkNode]*PulseProof{
>>>>>>> 2178e481
			t.nodeNetwork.GetOrigin(): pp,
		},
		PrevCloudHash: prevCloudHash,
		GlobuleID:     0,
	}
	gh, gp, err := t.calculator.GetGlobuleProof(globuleEntry)

	t.Assert().NoError(err)
	t.Assert().NotNil(gp)

	key, err := t.service.GetPublicKey()
	t.Assert().NoError(err)

	valid := t.calculator.IsValid(gp, gh, key)
	t.Assert().True(valid)
}

func (t *calculatorSuite) TestGetCloudProof() {
	pulseEntry := &PulseEntry{Pulse: t.pulse}
	ph, pp, err := t.calculator.GetPulseProof(pulseEntry)
	t.Assert().NoError(err)

	prevCloudHash, _ := hex.DecodeString(
		"00000000000000000000000000000000000000000000000000000000000000000000000000000000000000000000000000000000000000000000000000000000",
	)

	globuleEntry := &GlobuleEntry{
		PulseEntry: pulseEntry,
		PulseHash:  ph,
<<<<<<< HEAD
		ProofSet: map[core.NetworkNode]*PulseProof{
=======
		ProofSet: map[insolar.NetworkNode]*PulseProof{
>>>>>>> 2178e481
			t.nodeNetwork.GetOrigin(): pp,
		},
		PrevCloudHash: prevCloudHash,
		GlobuleID:     0,
	}
	_, gp, err := t.calculator.GetGlobuleProof(globuleEntry)

	ch, cp, err := t.calculator.GetCloudProof(&CloudEntry{
		ProofSet:      []*GlobuleProof{gp},
		PrevCloudHash: prevCloudHash,
	})

	t.Assert().NoError(err)
	t.Assert().NotNil(gp)

	key, err := t.service.GetPublicKey()
	t.Assert().NoError(err)

	valid := t.calculator.IsValid(cp, ch, key)
	t.Assert().True(valid)
}

func TestNewCalculator(t *testing.T) {
	c := NewCalculator()
	require.NotNil(t, c)
}

func TestCalculator(t *testing.T) {
	calculator := &calculator{}

	key, _ := platformpolicy.NewKeyProcessor().GeneratePrivateKey()
	require.NotNil(t, key)

	service := cryptography.NewKeyBoundCryptographyService(key)
	scheme := platformpolicy.NewPlatformCryptographyScheme()
	nk := nodekeeper.GetTestNodekeeper(service)
	th := terminationhandler.NewTestHandler()

	am := testutils.NewArtifactManagerMock(t)
	am.StateFunc = func() (r []byte, r1 error) {
		return []byte("state"), nil
	}

	cm := component.Manager{}
	cm.Inject(th, nk, am, calculator, service, scheme)

	require.NotNil(t, calculator.ArtifactManager)
	require.NotNil(t, calculator.NodeNetwork)
	require.NotNil(t, calculator.CryptographyService)
	require.NotNil(t, calculator.PlatformCryptographyScheme)

	err := cm.Init(context.Background())
	require.NoError(t, err)

	pulse := &insolar.Pulse{
		PulseNumber:     insolar.PulseNumber(1337),
		NextPulseNumber: insolar.PulseNumber(1347),
		Entropy:         pulsartestutils.MockEntropyGenerator{}.GenerateEntropy(),
	}

	s := &calculatorSuite{
		Suite:       suite.Suite{},
		calculator:  calculator,
		pulse:       pulse,
		nodeNetwork: nk,
		service:     service,
	}
	suite.Run(t, s)
}<|MERGE_RESOLUTION|>--- conflicted
+++ resolved
@@ -101,11 +101,7 @@
 	globuleEntry := &GlobuleEntry{
 		PulseEntry: pulseEntry,
 		PulseHash:  ph,
-<<<<<<< HEAD
-		ProofSet: map[core.NetworkNode]*PulseProof{
-=======
 		ProofSet: map[insolar.NetworkNode]*PulseProof{
->>>>>>> 2178e481
 			t.nodeNetwork.GetOrigin(): pp,
 		},
 		PrevCloudHash: prevCloudHash,
@@ -135,11 +131,7 @@
 	globuleEntry := &GlobuleEntry{
 		PulseEntry: pulseEntry,
 		PulseHash:  ph,
-<<<<<<< HEAD
-		ProofSet: map[core.NetworkNode]*PulseProof{
-=======
 		ProofSet: map[insolar.NetworkNode]*PulseProof{
->>>>>>> 2178e481
 			t.nodeNetwork.GetOrigin(): pp,
 		},
 		PrevCloudHash: prevCloudHash,
