--- conflicted
+++ resolved
@@ -171,24 +171,17 @@
 		return "key", nil
 	}
 
-<<<<<<< HEAD
-=======
 	am := staterMock{
 		stateFunc: func() (r []byte, r1 error) {
 			return []byte("state"), nil
 		},
 	}
->>>>>>> 115c237c
 	scheme := platformpolicy.NewPlatformCryptographyScheme()
 	nk := nodekeeper.GetTestNodekeeper(service)
 	th := terminationhandler.NewTestHandler()
 
 	cm := component.Manager{}
-<<<<<<< HEAD
-	cm.Inject(th, nk, calculator, service, scheme)
-=======
 	cm.Inject(th, nk, &am, calculator, service, scheme)
->>>>>>> 115c237c
 
 	require.NotNil(t, calculator.NodeNetwork)
 	require.NotNil(t, calculator.CryptographyService)
