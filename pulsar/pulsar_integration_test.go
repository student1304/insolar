--- conflicted
+++ resolved
@@ -124,14 +124,8 @@
 	_, bootstrapLedgerCleaner, bootstrapNodeNetwork, bootstrapAddress := initNetwork(t, nil)
 	usualLedger, usualLedgerCleaner, usualNodeNetwork, _ := initNetwork(t, []string{bootstrapAddress})
 
-<<<<<<< HEAD
-	_, exportedPrivateKey, _ := generatePrivateAndConvertPublic(t)
 	storage := pulsartestutils.NewPulsarStorageMock(t)
 	storage.GetLastPulseMock.Return(core.GenesisPulse, nil)
-=======
-	storage := &pulsartestutils.MockPulsarStorage{}
-	storage.On("GetLastPulse").Return(core.GenesisPulse, nil)
->>>>>>> 526e54b9
 	stateSwitcher := &StateSwitcherImpl{}
 
 	newPulsar, err := NewPulsar(
@@ -412,13 +406,9 @@
 		assert.Equal(t, core.GenesisPulse.PulseNumber+1, pulsar.GetLastPulse().PulseNumber)
 		assert.Equal(t, 7, len(pulsar.GetLastPulse().Signs))
 		for _, keysItem := range keys {
-<<<<<<< HEAD
-			sign := pulsar.GetLastPulse().Signs[keysItem.pubKey]
-=======
 			pubKey, _ := keysItem.GetPublicKey()
 
-			sign := pulsar.LastPulse.Signs[pubKey]
->>>>>>> 526e54b9
+			sign := pulsar.GetLastPulse().Signs[pubKey]
 			isOk, err := checkSignature(core.PulseSenderConfirmation{
 				PulseNumber:     sign.PulseNumber,
 				ChosenPublicKey: sign.ChosenPublicKey,
