/*
 *    Copyright 2018 Insolar
 *
 *    Licensed under the Apache License, Version 2.0 (the "License");
 *    you may not use this file except in compliance with the License.
 *    You may obtain a copy of the License at
 *
 *        http://www.apache.org/licenses/LICENSE-2.0
 *
 *    Unless required by applicable law or agreed to in writing, software
 *    distributed under the License is distributed on an "AS IS" BASIS,
 *    WITHOUT WARRANTIES OR CONDITIONS OF ANY KIND, either express or implied.
 *    See the License for the specific language governing permissions and
 *    limitations under the License.
 */

package messagebus

import (
	"context"
	"testing"
	"time"

	"github.com/insolar/insolar/component"
	"github.com/insolar/insolar/configuration"
	"github.com/insolar/insolar/core"
	"github.com/insolar/insolar/ledger/storage"
	"github.com/insolar/insolar/testutils"
	"github.com/insolar/insolar/testutils/network"
	"github.com/stretchr/testify/require"
)

var testType = core.MessageType(123)

type replyMock int

func (replyMock) Type() core.ReplyType {
	return core.ReplyType(124)
}

var testReply replyMock = 124

func testHandler(ctx context.Context, msg core.Parcel) (core.Reply, error) {
	return testReply, nil
}

func prepare(t *testing.T, ctx context.Context, currentPulse int, msgPulse int) (*MessageBus, *testutils.PulseStorageMock, core.Parcel) {
	mb, err := NewMessageBus(configuration.Configuration{})
	require.NoError(t, err)

	net := network.GetTestNetwork()
	jc := testutils.NewJetCoordinatorMock(t)
	ls := testutils.NewLocalStorageMock(t)
	nn := network.NewNodeNetworkMock(t)
<<<<<<< HEAD

	originID := core.NewRecordRef(testutils.RandomID(), testutils.RandomID())

	node := network.NewNodeMock(t)
	node.IDMock.Return(*originID)
	nn.GetOriginMock.Return(node)
=======
	nn.GetOriginFunc = func() (r core.Node) {
		return storage.Node{}
	}
>>>>>>> 96f11ff7

	pcs := testutils.NewPlatformCryptographyScheme()
	cs := testutils.NewCryptographyServiceMock(t)
	dtf := testutils.NewDelegationTokenFactoryMock(t)
	pf := NewParcelFactory()
	ps := testutils.NewPulseStorageMock(t)

	(&component.Manager{}).Inject(net, jc, ls, nn, pcs, cs, dtf, pf, ps, mb)

	ps.CurrentFunc = func(ctx context.Context) (*core.Pulse, error) {
		return &core.Pulse{
			PulseNumber:     core.PulseNumber(currentPulse),
			NextPulseNumber: core.PulseNumber(currentPulse + 1),
		}, nil
	}

	err = mb.Register(testType, testHandler)
	require.NoError(t, err)

	parcel := testutils.NewParcelMock(t)

	parcel.GetSenderFunc = func() (r core.RecordRef) {
		return *originID
	}
	parcel.PulseFunc = func() core.PulseNumber {
		return core.PulseNumber(msgPulse)
	}
	parcel.TypeFunc = func() core.MessageType {
		return testType
	}
	parcel.GetSenderFunc = func() (r core.RecordRef) {
		return testutils.RandomRef()
	}

	mb.Unlock(ctx)

	return mb, ps, parcel
}

func TestMessageBus_doDeliverSamePulse(t *testing.T) {
	ctx := context.Background()
	mb, _, parcel := prepare(t, ctx, 100, 100)

	result, err := mb.doDeliver(ctx, parcel)
	require.NoError(t, err)
	require.Equal(t, testReply, result)
}

func TestMessageBus_doDeliverNextPulse(t *testing.T) {
	ctx := context.Background()
	mb, ps, parcel := prepare(t, ctx, 100, 101)

	pulseUpdated := false

	go func() {
		time.Sleep(time.Second)
		newPulse := &core.Pulse{
			PulseNumber:     101,
			NextPulseNumber: 102,
		}
		ps.CurrentMock.Return(newPulse, nil)
		pulseUpdated = true
		err := mb.OnPulse(ctx, *newPulse)
		require.NoError(t, err)
	}()
	result, err := mb.doDeliver(ctx, parcel)
	require.NoError(t, err)
	require.Equal(t, testReply, result)
	require.True(t, pulseUpdated)
}

func TestMessageBus_doDeliverWrongPulse(t *testing.T) {
	ctx := context.Background()
	mb, ps, parcel := prepare(t, ctx, 100, 200)

	go func() {
		time.Sleep(time.Second)
		newPulse := &core.Pulse{
			PulseNumber:     101,
			NextPulseNumber: 102,
		}
		ps.CurrentFunc = func(ctx context.Context) (*core.Pulse, error) {
			return newPulse, nil
		}
		err := mb.OnPulse(ctx, *newPulse)
		require.NoError(t, err)
	}()

	_, err := mb.doDeliver(ctx, parcel)
	require.EqualError(t, err, "[ doDeliver ] error in checkPulse: [ checkPulse ] Incorrect message pulse (parcel: 200, current: 101)")
}<|MERGE_RESOLUTION|>--- conflicted
+++ resolved
@@ -52,18 +52,9 @@
 	jc := testutils.NewJetCoordinatorMock(t)
 	ls := testutils.NewLocalStorageMock(t)
 	nn := network.NewNodeNetworkMock(t)
-<<<<<<< HEAD
-
-	originID := core.NewRecordRef(testutils.RandomID(), testutils.RandomID())
-
-	node := network.NewNodeMock(t)
-	node.IDMock.Return(*originID)
-	nn.GetOriginMock.Return(node)
-=======
 	nn.GetOriginFunc = func() (r core.Node) {
 		return storage.Node{}
 	}
->>>>>>> 96f11ff7
 
 	pcs := testutils.NewPlatformCryptographyScheme()
 	cs := testutils.NewCryptographyServiceMock(t)
@@ -85,9 +76,6 @@
 
 	parcel := testutils.NewParcelMock(t)
 
-	parcel.GetSenderFunc = func() (r core.RecordRef) {
-		return *originID
-	}
 	parcel.PulseFunc = func() core.PulseNumber {
 		return core.PulseNumber(msgPulse)
 	}
@@ -124,7 +112,9 @@
 			PulseNumber:     101,
 			NextPulseNumber: 102,
 		}
-		ps.CurrentMock.Return(newPulse, nil)
+		ps.CurrentFunc = func(ctx context.Context) (*core.Pulse, error) {
+			return newPulse, nil
+		}
 		pulseUpdated = true
 		err := mb.OnPulse(ctx, *newPulse)
 		require.NoError(t, err)
