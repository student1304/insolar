--- conflicted
+++ resolved
@@ -19,9 +19,5 @@
 import "github.com/insolar/insolar/platformpolicy/keys"
 
 type Loader interface {
-<<<<<<< HEAD
-	Load(file string) (crypto.PrivateKey, error)
-=======
-	Load(string) (keys.PrivateKey, error)
->>>>>>> c6bd07fd
+	Load(file string) (keys.PrivateKey, error)
 }