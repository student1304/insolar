--- conflicted
+++ resolved
@@ -65,15 +65,10 @@
 // Deliver method calls LogicRunner.Execute on local host
 // this method is registered as RPC stub
 func (mr *MessageRouter) deliver(args [][]byte) (result []byte, err error) {
-<<<<<<< HEAD
-
-	msg, err := DeserializeMessage(args[0]) // TODO: check empty args
-=======
 	if len(args) < 1 {
 		return nil, errors.New("need exactly one argument when mr.deliver()")
 	}
 	msg, err := message.Deserialize(bytes.NewBuffer(args[0]))
->>>>>>> 72235b3b
 	if err != nil {
 		return nil, err
 	}
