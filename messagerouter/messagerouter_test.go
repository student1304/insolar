--- conflicted
+++ resolved
@@ -66,22 +66,15 @@
 }
 
 func NewNode() (*host.DHT, error) {
-<<<<<<< HEAD
-	id1, _ := id.NewIDs(1)
-	st, s, tp, r, err := dhtParams(id1, "127.0.0.1:16000")
+	var ids []id.ID
+	id1, _ := id.NewID(nil)
+	ids = append(ids, id1)
+	st, s, tp, r, err := dhtParams(ids, "127.0.0.1:16000")
 	if err != nil {
 		return nil, err
 	}
 
 	return host.NewDHT(st, s, tp, r, &host.Options{}, relay.NewProxy())
-=======
-	var ids []id.ID
-	id1, _ := id.NewID(nil)
-	ids = append(ids, id1)
-	st, s, tp, r, err := dhtParams(ids, "127.0.0.1:16000")
-	dht, err := host.NewDHT(st, s, tp, r, &host.Options{}, relay.NewProxy())
-	return dht, err
->>>>>>> 96bf7c67
 }
 
 type mockRpc struct {
