--- conflicted
+++ resolved
@@ -220,12 +220,7 @@
 		blobs := blob.NewStorageMemory()
 		records := object.NewRecordMemory()
 		indexes := object.NewInMemoryIndex()
-<<<<<<< HEAD
-		jets := jet.NewStore()
-		nodes := node.NewStorage()
 		writeManager := hot.NewWriteController()
-=======
->>>>>>> 5e09a1c3
 
 		c := component.Manager{}
 		c.Inject(CryptoScheme)
