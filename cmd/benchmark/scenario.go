/*
 *    Copyright 2018 Insolar
 *
 *    Licensed under the Apache License, Version 2.0 (the "License");
 *    you may not use this file except in compliance with the License.
 *    You may obtain a copy of the License at
 *
 *        http://www.apache.org/licenses/LICENSE-2.0
 *
 *    Unless required by applicable law or agreed to in writing, software
 *    distributed under the License is distributed on an "AS IS" BASIS,
 *    WITHOUT WARRANTIES OR CONDITIONS OF ANY KIND, either express or implied.
 *    See the License for the specific language governing permissions and
 *    limitations under the License.
 */

package main

import (
	"fmt"
	"io"
	"net"
	"strings"
	"sync"
	"sync/atomic"
	"time"

	"github.com/insolar/insolar/api/sdk"
	"github.com/pkg/errors"
)

type scenario interface {
	canBeStarted() error
	start()
	getOperationsNumber() int
	getAverageOperationDuration() time.Duration
	getName() string
	getOut() io.Writer
	printResult()
}

type transferDifferentMembersScenario struct {
	name        string
	concurrent  int
	repetitions int
	out         io.Writer
	totalTime   int64
	successes   uint32
	errors      uint32
	timeouts    uint32
	members     []*sdk.Member
	insSDK      *sdk.SDK
}

func (s *transferDifferentMembersScenario) getOperationsNumber() int {
	return s.concurrent * s.repetitions
}

func (s *transferDifferentMembersScenario) getAverageOperationDuration() time.Duration {
	return time.Duration(s.totalTime / int64(s.getOperationsNumber()))
}

func (s *transferDifferentMembersScenario) getName() string {
	return s.name
}

func (s *transferDifferentMembersScenario) getOut() io.Writer {
	return s.out
}

func (s *transferDifferentMembersScenario) canBeStarted() error {
	writeToOutput(s.getOut(), fmt.Sprint("canBeStarted\n"))
	if len(s.members) < s.concurrent*2 {
		return fmt.Errorf("not enough members for scenario %s", s.getName())
	}
	return nil
}

func (s *transferDifferentMembersScenario) start() {
	var wg sync.WaitGroup
	for i := 0; i < s.concurrent*2; i = i + 2 {
		wg.Add(1)
		go s.startMember(i, &wg)
	}
	wg.Wait()
}

func (s *transferDifferentMembersScenario) startMember(index int, wg *sync.WaitGroup) {
	defer wg.Done()
	for j := 0; j < s.repetitions; j = j + 1 {
		from := s.members[index]
		to := s.members[index+1]

		start := time.Now()
		traceID, err := s.insSDK.Transfer(1, from, to)
		atomic.AddInt64(&s.totalTime, int64(time.Since(start)))

		if err == nil {
			atomic.AddUint32(&s.successes, 1)
		} else if netErr, ok := errors.Cause(err).(net.Error); ok && netErr.Timeout() {
			atomic.AddUint32(&s.timeouts, 1)
			writeToOutput(s.out, fmt.Sprintf("[Member №%d] Transfer error with traceID: %s. Timeout.\n", index, traceID))
		} else {
			atomic.AddUint32(&s.errors, 1)
<<<<<<< HEAD
			if strings.Contains(err.Error(), "Incorrect message pulse") {
				writeToOutput(s.out, "Incorrect message pulse\n")
			} else {
				writeToOutput(s.out, fmt.Sprintf("[Member №%d] Transfer from %s to %s. Response: %s.\n", index, from.ref, to.ref, err.Error()))
			}
=======
			writeToOutput(s.out, fmt.Sprintf("[Member №%d] Transfer error with traceID: %s. Response: %s.\n", index, traceID, err.Error()))
>>>>>>> 09ccccc2
		}
	}
}

func (s *transferDifferentMembersScenario) printResult() {
	writeToOutput(s.out, fmt.Sprintf("Scenario result:\n\tSuccesses: %d\n\tErrors: %d\n\tTimeouts: %d\n", s.successes, s.errors, s.timeouts))
}<|MERGE_RESOLUTION|>--- conflicted
+++ resolved
@@ -102,15 +102,11 @@
 			writeToOutput(s.out, fmt.Sprintf("[Member №%d] Transfer error with traceID: %s. Timeout.\n", index, traceID))
 		} else {
 			atomic.AddUint32(&s.errors, 1)
-<<<<<<< HEAD
 			if strings.Contains(err.Error(), "Incorrect message pulse") {
 				writeToOutput(s.out, "Incorrect message pulse\n")
 			} else {
-				writeToOutput(s.out, fmt.Sprintf("[Member №%d] Transfer from %s to %s. Response: %s.\n", index, from.ref, to.ref, err.Error()))
+				writeToOutput(s.out, fmt.Sprintf("[Member №%d] Transfer error with traceID: %s. Response: %s.\n", index, traceID, err.Error()))
 			}
-=======
-			writeToOutput(s.out, fmt.Sprintf("[Member №%d] Transfer error with traceID: %s. Response: %s.\n", index, traceID, err.Error()))
->>>>>>> 09ccccc2
 		}
 	}
 }
