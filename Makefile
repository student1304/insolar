--- conflicted
+++ resolved
@@ -6,11 +6,8 @@
 INSGORUND = insgorund
 BENCHMARK = benchmark
 EXPORTER = exporter
-<<<<<<< HEAD
+APIREQUESTER = apirequester
 HEALTHCHECK = healthcheck
-=======
-APIREQUESTER = apirequester
->>>>>>> ed349de1
 
 ALL_PACKAGES = ./...
 COVERPROFILE = coverage.txt
