--- conflicted
+++ resolved
@@ -80,13 +80,11 @@
 $(EXPORTER):
 	go build -o $(BIN_DIR)/$(EXPORTER) -ldflags "${LDFLAGS}" cmd/exporter/*.go
 
-<<<<<<< HEAD
 $(HEALTHCHECK):
 	go build -o $(BIN_DIR)/$(HEALTHCHECK) -ldflags "${LDFLAGS}" cmd/healthcheck/*.go
-=======
+
 functest:
 	go test -tags functest -v ./functest
->>>>>>> 74becd7c
 
 test:
 	go test -v $(ALL_PACKAGES)
