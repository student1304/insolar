--- conflicted
+++ resolved
@@ -272,21 +272,12 @@
     i=$((i + 1))
     if [[ "$i" -eq "$NUM_DISCOVERY_NODES" ]]
     then
-<<<<<<< HEAD
         echo "DISCOVERY NODE $i STARTED in foreground"
-        INSOLAR_LOG_LEVEL=$insolar_log_level $INSOLARD --config $BASE_DIR/insolar_$i.yaml --measure $node/measure.txt &> $node/output.txt
-        break
-    fi
-    INSOLAR_LOG_LEVEL=$insolar_log_level $INSOLARD --config $BASE_DIR/insolar_$i.yaml --measure $node/measure.txt &> $node/output.txt &
-    echo "DISCOVERY NODE $i STARTED in background"
-=======
-        echo "NODE $i STARTED in foreground"
         INSOLAR_LOG_LEVEL=$insolar_log_level $INSOLARD --config $BASE_DIR/insolar_$i.yaml --trace &> $node/output.txt
         break
     fi
     INSOLAR_LOG_LEVEL=$insolar_log_level $INSOLARD --config $BASE_DIR/insolar_$i.yaml --trace &> $node/output.txt &
-    echo "NODE $i STARTED in background"
->>>>>>> 38d30804
+    echo "DISCOVERY NODE $i STARTED in background"
 done
 
 #i=0
@@ -297,10 +288,10 @@
 #    if [[ "$i" -eq "$NUM_NODES" ]]
 #    then
 #        echo "NODE $i STARTED in foreground"
-#        INSOLAR_LOG_LEVEL=$insolar_log_level $INSOLARD --config $BASE_DIR/insolar_${i+$NUM_DISCOVERY_NODES}.yaml --measure $node/measure.txt &> $node/output.txt
+#        INSOLAR_LOG_LEVEL=$insolar_log_level $INSOLARD --config $BASE_DIR/insolar_${i+$NUM_DISCOVERY_NODES}.yaml --trace &> $node/output.txt
 #        break
 #    fi
-#    INSOLAR_LOG_LEVEL=$insolar_log_level $INSOLARD --config $BASE_DIR/insolar_${i+$NUM_DISCOVERY_NODES}.yaml --measure $node/measure.txt &> $node/output.txt &
+#    INSOLAR_LOG_LEVEL=$insolar_log_level $INSOLARD --config $BASE_DIR/insolar_${i+$NUM_DISCOVERY_NODES}.yaml --trace &> $node/output.txt &
 #    echo "NODE $i STARTED in background"
 #done
 
