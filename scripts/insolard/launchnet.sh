#!/usr/bin/env bash
set -e

BIN_DIR=bin
TEST_DATA=testdata
INSOLARD=$BIN_DIR/insolard
INSGORUND=$BIN_DIR/insgorund
PULSARD=$BIN_DIR/pulsard
CONTRACT_STORAGE=contractstorage
LEDGER_DIR=data
CONFIGS_DIR=configs
BASE_DIR=scripts/insolard
KEYS_FILE=$BASE_DIR/$CONFIGS_DIR/bootstrap_keys.json
ROOT_MEMBER_KEYS_FILE=$BASE_DIR/$CONFIGS_DIR/root_member_keys.json
NODES_DATA=$BASE_DIR/nodes/
GENESIS_CONFIG=$BASE_DIR/genesis.yaml
GENERATED_CONFIGS_DIR=$BASE_DIR/$CONFIGS_DIR/generated_configs
INSGORUND_PORT_FILE=$BASE_DIR/$CONFIGS_DIR/insgorund_ports.txt

insolar_log_level=Debug
gorund_log_level=$insolar_log_level

NUM_NODES=$(grep "host: " $GENESIS_CONFIG | grep -cv "#" )

for i in `seq 1 $NUM_NODES`
do
    NODES+=($NODES_DATA/$i)
done

DISCOVERY_NODES_KEYS_DIR=$TEST_DATA/scripts/discovery_nodes

kill_port()
{
    port=$1
    pids=$(lsof -i :$port | grep "LISTEN\|UDP" | awk '{print $2}')
    for pid in $pids
    do
        echo "killing pid $pid"
        kill -9 $pid
    done
}

stop_listening()
{
    echo "stop_listening() starts ..."
    stop_insgorund=$1
    ports="$ports 58090" # Pulsar
    ports="$ports 53837" # Genesis
    if [ "$stop_insgorund" == "true" ]
    then
        gorund_ports=
        while read -r line; do

            listen_port=$( echo "$line" | awk '{print $1}' )
            rpc_port=$( echo "$line" | awk '{print $2}' )

            gorund_ports="$gorund_ports $listen_port $rpc_port"

        done < "$INSGORUND_PORT_FILE"

        gorund_ports="$gorund_ports $(echo $(pgrep insgorund ))"

        ports="$ports $gorund_ports"

    fi

    transport_ports=$( grep "host:" $GENESIS_CONFIG | grep -o ":\d\+" | grep -o "\d\+" | tr '\n' ' ' )
    ports="$ports $transport_ports"

    echo "Stop listening..."
    
    for port in $ports
    do
        echo "port: $port"
        kill_port $port
    done
    echo "stop_listening() end."
}

clear_dirs()
{
    echo "clear_dirs() starts ..."
    rm -rfv $CONTRACT_STORAGE/*
    rm -rfv $LEDGER_DIR/*
    rm -rfv $NODES_DATA/*
    rm -rfv $GENERATED_CONFIGS_DIR/*
    echo "clear_dirs() end."
}

create_required_dirs()
{
    echo "create_required_dirs() starts ..."
    mkdir -vp $CONTRACT_STORAGE
    mkdir -vp $LEDGER_DIR
    mkdir -vp $NODES_DATA/certs
    mkdir -vp $GENERATED_CONFIGS_DIR
    touch $INSGORUND_PORT_FILE

    for node in "${NODES[@]}"
    do
        mkdir -vp $node/data
    done

    mkdir -p scripts/insolard/$CONFIGS_DIR

    echo "create_required_dirs() end."
}

generate_insolard_configs()
{
    go run scripts/generate_insolar_configs.go -o $GENERATED_CONFIGS_DIR -p $INSGORUND_PORT_FILE -g $GENESIS_CONFIG -t $BASE_DIR/pulsar_template.yaml
}

prepare()
{
    echo "prepare() starts ..."
    stop_listening $run_insgorund
    clear_dirs
    create_required_dirs
    echo "prepare() end."
}

build_binaries()
{
    make build
}

rebuild_binaries()
{
    make clean
    build_binaries
}

generate_bootstrap_keys()
{
    echo "generate_bootstrap_keys() starts ..."
	bin/insolar -c gen_keys > $KEYS_FILE
	echo "generate_bootstrap_keys() end."
}

generate_root_member_keys()
{
    echo "generate_root_member_keys() starts ..."
	bin/insolar -c gen_keys > $ROOT_MEMBER_KEYS_FILE
	echo "generate_root_member_keys() end."
}

generate_discovery_nodes_keys()
{
    echo "generate_discovery_nodes_keys() starts ..."
    for node in "${NODES[@]}"
    do
        bin/insolar -c gen_keys > $node/keys.json
    done
    echo "generate_discovery_nodes_keys() end."
}

check_working_dir()
{
    echo "check_working_dir() starts ..."
    if ! pwd | grep -q "src/github.com/insolar/insolar$"
    then
        echo "Run me from insolar root"
        exit 1
    fi
    echo "check_working_dir() end."
}

usage()
{
    echo "usage: $0 [options]"
    echo "possible options: "
    echo -e "\t-h - show help"
    echo -e "\t-n - don't run insgorund"
    echo -e "\t-g - preventively generate initial ledger"
    echo -e "\t-l - clear all and exit"
}

process_input_params()
{
    OPTIND=1
    while getopts "h?ngl" opt; do
        case "$opt" in
        h|\?)
            usage
            exit 0
            ;;
        n)
            run_insgorund=false
            ;;
        g)
            genesis
            ;;
        l)
            prepare
            exit 0
            ;;
        esac
    done
}

launch_insgorund()
{
    host=127.0.0.1
    metrics_port=28223
    while read -r line; do

        metrics_port=$((metrics_port + 20))
        listen_port=$( echo "$line" | awk '{print $1}' )
        rpc_port=$( echo "$line" | awk '{print $2}' )

        $INSGORUND -l $host:$listen_port --rpc $host:$rpc_port --log-level=$gorund_log_level --metrics :$metrics_port &

    done < "$INSGORUND_PORT_FILE"
}

copy_data()
{
    echo "copy_data() starts ..."
    for node in "${NODES[@]}"
    do
        cp -v $LEDGER_DIR/* $node/data
    done
    echo "copy_data() end."
}

copy_certs()
{
    echo "copy_certs() starts ..."
    i=0
    for node in "${NODES[@]}"
    do
        i=$((i + 1))
        cp -v $NODES_DATA/certs/discovery_cert_$i.json $node/cert.json
    done
    echo "copy_certs() end."
}

genesis()
{
    prepare
    build_binaries
    generate_bootstrap_keys
    generate_root_member_keys
    generate_discovery_nodes_keys
    generate_insolard_configs

    printf "start genesis ... \n"
    $INSOLARD --config $BASE_DIR/insolar.yaml --genesis $GENESIS_CONFIG --keyout $NODES_DATA/certs
    printf "genesis is done\n"

    copy_data
    copy_certs


    if which jq ; then
        NL=$BASE_DIR/loglinks
        mkdir  $NL || \
        rm -f $NL/*.log
        for node in "${NODES[@]}" ; do
            ref=`jq -r '.reference' $node/cert.json`
            [[ $ref =~ .+\. ]]
            ln -s `pwd`/$node/output.log $NL/${BASH_REMATCH[0]}log
        done
    else
        echo "no jq =("
    fi
}

trap 'stop_listening true' INT TERM EXIT

run_insgorund=true
check_working_dir
process_input_params $@

printf "start pulsar ... \n"
<<<<<<< HEAD
$PULSARD -c $GENERATED_CONFIGS_DIR/pulsar.yaml &> $NODES_DATA/pulsar_output.log &
=======
$PULSARD -c $BASE_DIR/pulsar.yaml --trace &> $NODES_DATA/pulsar_output.log &
>>>>>>> 96fc0c2f

if [ "$run_insgorund" == "true" ]
then
    printf "start insgorund ... \n"
    launch_insgorund
else
    echo "INSGORUND IS NOT LAUNCHED"
fi

printf "start nodes ... \n"

i=0
for node in "${NODES[@]}"
do
    i=$((i + 1))
    if [ "$i" -eq "$NUM_NODES" ]
    then
        echo "NODE $i STARTED in foreground"
        INSOLAR_LOG_LEVEL=$insolar_log_level $INSOLARD --config $GENERATED_CONFIGS_DIR/insolar_$i.yaml --trace &> $node/output.log
        break
    fi
    INSOLAR_LOG_LEVEL=$insolar_log_level $INSOLARD --config $GENERATED_CONFIGS_DIR/insolar_$i.yaml --trace &> $node/output.log &
    echo "NODE $i STARTED in background"
done

echo "FINISHING ..."<|MERGE_RESOLUTION|>--- conflicted
+++ resolved
@@ -274,11 +274,7 @@
 process_input_params $@
 
 printf "start pulsar ... \n"
-<<<<<<< HEAD
-$PULSARD -c $GENERATED_CONFIGS_DIR/pulsar.yaml &> $NODES_DATA/pulsar_output.log &
-=======
-$PULSARD -c $BASE_DIR/pulsar.yaml --trace &> $NODES_DATA/pulsar_output.log &
->>>>>>> 96fc0c2f
+$PULSARD -c $GENERATED_CONFIGS_DIR/pulsar.yaml --trace &> $NODES_DATA/pulsar_output.log &
 
 if [ "$run_insgorund" == "true" ]
 then
