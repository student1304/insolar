--- conflicted
+++ resolved
@@ -66,7 +66,7 @@
     mkdir -p scripts/insolard/$CONFIGS_DIR
 }
 
-prepare_dirs()
+prepare()
 {
     stop_listening $run_insgorund
     clear_dirs
@@ -117,45 +117,42 @@
 
 usage()
 {
-    echo "usage: $0 <clear>"
+    echo "usage: $0 [options]"
+    echo "possible options: "
+    echo -e "\t-h - show help"
+    echo -e "\t-n - don't run insgorund"
+    echo -e "\t-g - generate initial ledger"
+    echo -e "\t-l - clear all and exit"
 }
 
 process_input_params()
 {
-    param=$1
-    if [  "$param" == "clear" ]
-    then
-<<<<<<< HEAD
-        prepare true
-=======
-        prepare_dirs
->>>>>>> fcc71526
-        exit 0
-    fi
-
-    if [  "$param" == "no_insgorund" ]
-    then
-        run_insgorund=false
-        return
-    fi
-
-    if [ "$param" == "help" ] || [ "$param" == "-h" ] || [ "$param" == "--help" ]
-    then
-        usage
-        exit 0
-    fi
-
-    if [ "$param" == "genesis" ] || [ "$param" == "-g" ] || [ "$param" == "--genesis" ]
-    then
-        prepare
-    fi
-}
-
-run_insgorund()
-{
-    /Users/ivansibitov/go/src/github.com/insolar/insolar/testdata/logicrunner/insgorund -l 127.0.0.1:18181 --proto tcp --rpc 127.0.0.1:18182 --rpc-proto tcp
-    #host=127.0.0.1
-    #$INSGORUND -l $host:$INSGORUND_LISTEN_PORT --rpc $host:$INSGORUND_RPS_PORT
+    OPTIND=1
+    while getopts "h?ngl" opt; do
+        case "$opt" in
+        h|\?)
+            usage
+            exit 0
+            ;;
+        n)
+            run_insgorund=false
+            ;;
+        g)
+            genesis
+            return
+            ;;
+        l)
+            prepare
+            exit 0
+            ;;
+        esac
+    done
+}
+
+launch_insgorund()
+{
+    host=127.0.0.1
+    $INSGORUND -l $host:$INSGORUND_LISTEN_PORT --rpc $host:$INSGORUND_RPS_PORT
 }
 
 copy_data()
@@ -172,12 +169,9 @@
     cp $NODES_DATA/certs/discovery_cert_3.json $THIRD_NODE/cert.json
 }
 
-<<<<<<< HEAD
-trap 'stop_listening true' EXIT
-=======
-prepare()
-{
-    prepare_dirs
+genesis()
+{
+    prepare
     build_binaries
     generate_bootstrap_keys
     generate_root_member_keys
@@ -192,31 +186,19 @@
     copy_certs
 }
 
-trap stop_listening EXIT
->>>>>>> fcc71526
+trap 'stop_listening true' EXIT
 
 run_insgorund=true
-param=$1
 check_working_dir
-process_input_params $param
-
-<<<<<<< HEAD
-prepare 
-build_binaries
-generate_bootstrap_keys
-generate_root_member_keys
-generate_certificate
-generate_discovery_nodes_keys
-
-=======
->>>>>>> fcc71526
+process_input_params $@
+
 printf "start pulsar ... \n"
 $PULSARD -c scripts/insolard/pulsar.yaml &> $NODES_DATA/pulsar_output.txt &
 
 if [ "$run_insgorund" == "true" ]
 then
     printf "start insgorund ... \n"
-    run_insgorund &
+    launch_insgorund &
 else
     echo "INSGORUND IS NOT LAUNCHED"
 fi
